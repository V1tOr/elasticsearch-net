<<<<<<< HEAD
---
template: layout.jade
title: Connecting
menusection: core
menuitem: multi-search
---


# Documentation still in progress

This is sadly still a marker file.

=======
---
template: layout.jade
title: MultiSearch
menusection: core
menuitem: multi-search
---


# MultiSearch

The multi search API allows to execute several search requests within the same API. The endpoint for it is _msearch (available from 0.19 onwards).

# Simple example

	var result = this._client.MultiSearch(b => b
		.Search<ElasticSearchProject>(s => s.MatchAll())
		.Search<ElasticSearchProject>(s => s.MatchAll())
		.Search<Person>(s => s.MatchAll())
	);

	//elasticProjectResults = IEnumerable<QueryResponse<ElasticSearchProject>> with a Count() of 2
	var elasticProjectResults = result.GetResponses<ElasticSearchProject>();

	//personResults = IEnumerable<QueryResponse<Person>> with a Count() of 1
	var personResults = result.GetResponses<Person>();

# Named example

	var result = this._client.MultiSearch(b => b
		.Search<ElasticSearchProject>("esproj", s => s.MatchAll())
		.Search<ElasticSearchProject>(s => s.MatchAll())
		.Search<Person>("people", s => s.MatchAll())
	);

	//elasticProjectResult is a QueryResponse<ElasticSearchProject>>
	var elasticProjectResult = result.GetResponse<ElasticSearchProject>("esproj");

	//personResult is a QueryResponse<Person>>
	var personResults = result.GetResponse<Person>("people");

	//will be null 
	var invalidResult = result.GetResponse<ElasticSearchProject>("people");
>>>>>>> ab892186
<|MERGE_RESOLUTION|>--- conflicted
+++ resolved
@@ -1,57 +1,42 @@
-<<<<<<< HEAD
----
-template: layout.jade
-title: Connecting
-menusection: core
-menuitem: multi-search
----
-
-
-# Documentation still in progress
-
-This is sadly still a marker file.
-
-=======
----
-template: layout.jade
-title: MultiSearch
-menusection: core
-menuitem: multi-search
----
-
-
-# MultiSearch
-
-The multi search API allows to execute several search requests within the same API. The endpoint for it is _msearch (available from 0.19 onwards).
-
-# Simple example
-
-	var result = this._client.MultiSearch(b => b
-		.Search<ElasticSearchProject>(s => s.MatchAll())
-		.Search<ElasticSearchProject>(s => s.MatchAll())
-		.Search<Person>(s => s.MatchAll())
-	);
-
-	//elasticProjectResults = IEnumerable<QueryResponse<ElasticSearchProject>> with a Count() of 2
-	var elasticProjectResults = result.GetResponses<ElasticSearchProject>();
-
-	//personResults = IEnumerable<QueryResponse<Person>> with a Count() of 1
-	var personResults = result.GetResponses<Person>();
-
-# Named example
-
-	var result = this._client.MultiSearch(b => b
-		.Search<ElasticSearchProject>("esproj", s => s.MatchAll())
-		.Search<ElasticSearchProject>(s => s.MatchAll())
-		.Search<Person>("people", s => s.MatchAll())
-	);
-
-	//elasticProjectResult is a QueryResponse<ElasticSearchProject>>
-	var elasticProjectResult = result.GetResponse<ElasticSearchProject>("esproj");
-
-	//personResult is a QueryResponse<Person>>
-	var personResults = result.GetResponse<Person>("people");
-
-	//will be null 
-	var invalidResult = result.GetResponse<ElasticSearchProject>("people");
->>>>>>> ab892186
+---
+template: layout.jade
+title: MultiSearch
+menusection: core
+menuitem: multi-search
+---
+
+
+# MultiSearch
+
+The multi search API allows to execute several search requests within the same API. The endpoint for it is _msearch (available from 0.19 onwards).
+
+# Simple example
+
+	var result = this._client.MultiSearch(b => b
+		.Search<ElasticSearchProject>(s => s.MatchAll())
+		.Search<ElasticSearchProject>(s => s.MatchAll())
+		.Search<Person>(s => s.MatchAll())
+	);
+
+	//elasticProjectResults = IEnumerable<QueryResponse<ElasticSearchProject>> with a Count() of 2
+	var elasticProjectResults = result.GetResponses<ElasticSearchProject>();
+
+	//personResults = IEnumerable<QueryResponse<Person>> with a Count() of 1
+	var personResults = result.GetResponses<Person>();
+
+# Named example
+
+	var result = this._client.MultiSearch(b => b
+		.Search<ElasticSearchProject>("esproj", s => s.MatchAll())
+		.Search<ElasticSearchProject>(s => s.MatchAll())
+		.Search<Person>("people", s => s.MatchAll())
+	);
+
+	//elasticProjectResult is a QueryResponse<ElasticSearchProject>>
+	var elasticProjectResult = result.GetResponse<ElasticSearchProject>("esproj");
+
+	//personResult is a QueryResponse<Person>>
+	var personResults = result.GetResponse<Person>("people");
+
+	//will be null 
+	var invalidResult = result.GetResponse<ElasticSearchProject>("people");