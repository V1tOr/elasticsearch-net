--- conflicted
+++ resolved
@@ -6,22 +6,15 @@
 {
 	public class TestConfiguration
 	{
-<<<<<<< HEAD
 		public TestMode Mode { get; } = TestMode.Unit;
-		public string ElasticsearchVersion { get; } = "2.0.0-rc1";
-		public virtual bool ForceReseed { get; }
-		public virtual bool DoNotSpawnIfAlreadyRunning { get; }
-=======
-		public TestMode Mode { get; private set; } = TestMode.Unit;
 		public string ElasticsearchVersion { get; private set; } = "2.0.0";
-		public bool ForceReseed { get; private set; } = false;
-		public bool DoNotSpawnIfAlreadyRunning { get; private set; } = true;
->>>>>>> c47c9a93
+		public virtual bool ForceReseed { get; } = false;
+		public virtual bool DoNotSpawnIfAlreadyRunning { get; } = true;
 
 		public virtual bool RunIntegrationTests => Mode == TestMode.Mixed || Mode == TestMode.Integration;
 		public bool RunUnitTests => Mode == TestMode.Mixed || Mode == TestMode.Unit;
 
-		private static string ElasticVersionInEnvironment = Environment.GetEnvironmentVariable("NEST_INTEGRATION_VERSION");
+		private static readonly string ElasticVersionInEnvironment = Environment.GetEnvironmentVariable("NEST_INTEGRATION_VERSION");
 
 		public TestConfiguration(string configurationFile)
 		{
@@ -36,16 +29,11 @@
 				return;
 			}
 
-
 			if (!File.Exists(configurationFile)) return;
 
 			var config = File.ReadAllLines(configurationFile)
-<<<<<<< HEAD
+				.Where(l=>!l.Trim().StartsWith("#"))
 				.ToDictionary(ConfigName, ConfigValue);
-=======
-				.Where(l=>!l.Trim().StartsWith("#"))
-				.ToDictionary(l => ConfigName(l), l => ConfigValue(l));
->>>>>>> c47c9a93
 
 			this.Mode = GetTestMode(config["mode"]);
 			this.ElasticsearchVersion = config["elasticsearch_version"];
