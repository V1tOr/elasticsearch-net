﻿using System;
using System.Linq;
using FluentAssertions;
using NUnit.Framework;
using Nest.Tests.MockData.Domain;
using Nest.Resolvers;

namespace Nest.Tests.Integration.Core.Bulk
{
	[TestFixture]
	public class BulkTests : IntegrationTests
	{

		[Test]
		public void Bulk()
		{
<<<<<<< HEAD
			var result = this.Client.Bulk(b => b
				.Index<ElasticsearchProject>(i => i.Object(new ElasticsearchProject {Id = 2}))
				.Delete<ElasticsearchProject>(i => i.Object(new ElasticsearchProject { Id = 4 }))
				.Create<ElasticsearchProject>(i => i.Object(new ElasticsearchProject { Id = 123123 }))
=======
			var result = this._client.Bulk(b => b
				.Index<ElasticsearchProject>(i => i.Document(new ElasticsearchProject {Id = 2}))
				.Delete<ElasticsearchProject>(i => i.Document(new ElasticsearchProject { Id = 4 }))
				.Create<ElasticsearchProject>(i => i.Document(new ElasticsearchProject { Id = 123123 }))
>>>>>>> ff3d3d7e
				
			);
			result.Should().NotBeNull();
			result.IsValid.Should().BeTrue();
			result.Errors.Should().BeFalse();

			result.Items.Should().NotBeNull().And.NotBeEmpty().And.HaveCount(3);
			var deleteResponses = result.Items.OfType<BulkDeleteResponseItem>();
			var createResponses = result.Items.OfType<BulkCreateResponseItem>();
			var indexResponses = result.Items.OfType<BulkIndexResponseItem>();

			deleteResponses.Should().HaveCount(1);
			deleteResponses.First().Id.Should().BeEquivalentTo("4");
			deleteResponses.First().Index.Should().BeEquivalentTo(ElasticsearchConfiguration.DefaultIndex);
			deleteResponses.First().Type.Should().BeEquivalentTo(this.Client.Infer.TypeName<ElasticsearchProject>());

			createResponses.Should().HaveCount(1);
			createResponses.First().Id.Should().BeEquivalentTo("123123");
			createResponses.First().Index.Should().BeEquivalentTo(ElasticsearchConfiguration.DefaultIndex);
			createResponses.First().Type.Should().BeEquivalentTo(this.Client.Infer.TypeName<ElasticsearchProject>());

			indexResponses.Should().HaveCount(1);
			indexResponses.First().Id.Should().BeEquivalentTo("2");
			indexResponses.First().Index.Should().BeEquivalentTo(ElasticsearchConfiguration.DefaultIndex);
			indexResponses.First().Type.Should().BeEquivalentTo(this.Client.Infer.TypeName<ElasticsearchProject>());
		}
		[Test]
		public void DoubleCreateReturnsOneError()
		{
<<<<<<< HEAD
			var result = this.Client.Bulk(b => b
				.Create<ElasticsearchProject>(i => i.Object(new ElasticsearchProject { Id = 12315555 }))
				.Create<ElasticsearchProject>(i => i.Object(new ElasticsearchProject { Id = 12315555 }))
=======
			var result = this._client.Bulk(b => b
				.Create<ElasticsearchProject>(i => i.Document(new ElasticsearchProject { Id = 12315555 }))
				.Create<ElasticsearchProject>(i => i.Document(new ElasticsearchProject { Id = 12315555 }))
>>>>>>> ff3d3d7e
			);

			result.IsValid.Should().BeFalse();
			result.Errors.Should().BeTrue();
			result.ItemsWithErrors.Should().NotBeEmpty().And.HaveCount(1);

		}
		[Test]
		public void BulkWithFixedIndex()
		{
			var indexName = ElasticsearchConfiguration.NewUniqueIndexName();
			var result = this.Client.Bulk(b => b
				.FixedPath(indexName, "mytype")
				.Index<ElasticsearchProject>(i => i.Document(new ElasticsearchProject { Id = 2 }))
				.Create<ElasticsearchProject>(i => i.Document(new ElasticsearchProject { Id = 3 }))
				.Delete<ElasticsearchProject>(i => i.Document(new ElasticsearchProject { Id = 4 }))
			);
			result.Should().NotBeNull();
			result.IsValid.Should().BeTrue();
			result.Errors.Should().BeFalse();

			result.Items.Should().NotBeNull().And.NotBeEmpty().And.HaveCount(3);
			var deleteResponses = result.Items.OfType<BulkDeleteResponseItem>();
			var createResponses = result.Items.OfType<BulkCreateResponseItem>();
			var indexResponses = result.Items.OfType<BulkIndexResponseItem>();

			deleteResponses.Should().HaveCount(1);
			deleteResponses.First().Id.Should().BeEquivalentTo("4");
			deleteResponses.First().Index.Should().BeEquivalentTo(indexName);
			deleteResponses.First().Type.Should().BeEquivalentTo("mytype");

			createResponses.Should().HaveCount(1);
			createResponses.First().Id.Should().BeEquivalentTo("3");
			createResponses.First().Index.Should().BeEquivalentTo(indexName);
			createResponses.First().Type.Should().BeEquivalentTo("mytype");

			indexResponses.Should().HaveCount(1);
			indexResponses.First().Id.Should().BeEquivalentTo("2");
			indexResponses.First().Index.Should().BeEquivalentTo(indexName);
			indexResponses.First().Type.Should().BeEquivalentTo("mytype");
		}
		[Test]
		public void BulkWithFixedIndexOveriddenIndividualy()
		{
			var indexName = ElasticsearchConfiguration.NewUniqueIndexName();
			var indexName2 = ElasticsearchConfiguration.NewUniqueIndexName();
			var indexName3 = ElasticsearchConfiguration.NewUniqueIndexName();
			var result = this.Client.Bulk(b => b
				.FixedPath(indexName, "mytype")
				.Index<ElasticsearchProject>(i => i.Document(new ElasticsearchProject { Id = 2 }).Index(indexName2))
				.Create<ElasticsearchProject>(i => i.Document(new ElasticsearchProject { Id = 3 }).Type("esproj"))
				.Delete<ElasticsearchProject>(i => i.Id(4).Index(indexName3).Type("mytype2"))
			);
			result.Should().NotBeNull();
			result.IsValid.Should().BeTrue();
			result.Errors.Should().BeFalse();

			result.Items.Should().NotBeNull().And.NotBeEmpty().And.HaveCount(3);
			var deleteResponses = result.Items.OfType<BulkDeleteResponseItem>();
			var createResponses = result.Items.OfType<BulkCreateResponseItem>();
			var indexResponses = result.Items.OfType<BulkIndexResponseItem>();

			deleteResponses.Should().HaveCount(1);
			deleteResponses.First().Id.Should().BeEquivalentTo("4");
			deleteResponses.First().Index.Should().BeEquivalentTo(indexName3);
			deleteResponses.First().Type.Should().BeEquivalentTo("mytype2");

			createResponses.Should().HaveCount(1);
			createResponses.First().Id.Should().BeEquivalentTo("3");
			createResponses.First().Index.Should().BeEquivalentTo(indexName);
			createResponses.First().Type.Should().BeEquivalentTo("esproj");

			indexResponses.Should().HaveCount(1);
			indexResponses.First().Id.Should().BeEquivalentTo("2");
			indexResponses.First().Index.Should().BeEquivalentTo(indexName2);
			indexResponses.First().Type.Should().BeEquivalentTo("mytype");
		}

		[Test]
		public void BulkAlternativeWayOfWriting()
		{
			var descriptor = new BulkDescriptor();
			foreach (var i in Enumerable.Range(3000, 1000))
				descriptor.Index<ElasticsearchProject>(op => op.Document(new ElasticsearchProject {Id = i}));

			var result = this.Client.Bulk(d=>descriptor);
			result.Should().NotBeNull();
			result.IsValid.Should().BeTrue();
			result.Errors.Should().BeFalse();

			result.Items.Should().NotBeNull().And.NotBeEmpty().And.HaveCount(1000);
		
		}
	}
}<|MERGE_RESOLUTION|>--- conflicted
+++ resolved
@@ -14,17 +14,10 @@
 		[Test]
 		public void Bulk()
 		{
-<<<<<<< HEAD
-			var result = this.Client.Bulk(b => b
-				.Index<ElasticsearchProject>(i => i.Object(new ElasticsearchProject {Id = 2}))
-				.Delete<ElasticsearchProject>(i => i.Object(new ElasticsearchProject { Id = 4 }))
-				.Create<ElasticsearchProject>(i => i.Object(new ElasticsearchProject { Id = 123123 }))
-=======
 			var result = this._client.Bulk(b => b
 				.Index<ElasticsearchProject>(i => i.Document(new ElasticsearchProject {Id = 2}))
 				.Delete<ElasticsearchProject>(i => i.Document(new ElasticsearchProject { Id = 4 }))
 				.Create<ElasticsearchProject>(i => i.Document(new ElasticsearchProject { Id = 123123 }))
->>>>>>> ff3d3d7e
 				
 			);
 			result.Should().NotBeNull();
@@ -39,30 +32,24 @@
 			deleteResponses.Should().HaveCount(1);
 			deleteResponses.First().Id.Should().BeEquivalentTo("4");
 			deleteResponses.First().Index.Should().BeEquivalentTo(ElasticsearchConfiguration.DefaultIndex);
-			deleteResponses.First().Type.Should().BeEquivalentTo(this.Client.Infer.TypeName<ElasticsearchProject>());
+			deleteResponses.First().Type.Should().BeEquivalentTo(this._client.Infer.TypeName<ElasticsearchProject>());
 
 			createResponses.Should().HaveCount(1);
 			createResponses.First().Id.Should().BeEquivalentTo("123123");
 			createResponses.First().Index.Should().BeEquivalentTo(ElasticsearchConfiguration.DefaultIndex);
-			createResponses.First().Type.Should().BeEquivalentTo(this.Client.Infer.TypeName<ElasticsearchProject>());
+			createResponses.First().Type.Should().BeEquivalentTo(this._client.Infer.TypeName<ElasticsearchProject>());
 
 			indexResponses.Should().HaveCount(1);
 			indexResponses.First().Id.Should().BeEquivalentTo("2");
 			indexResponses.First().Index.Should().BeEquivalentTo(ElasticsearchConfiguration.DefaultIndex);
-			indexResponses.First().Type.Should().BeEquivalentTo(this.Client.Infer.TypeName<ElasticsearchProject>());
+			indexResponses.First().Type.Should().BeEquivalentTo(this._client.Infer.TypeName<ElasticsearchProject>());
 		}
 		[Test]
 		public void DoubleCreateReturnsOneError()
 		{
-<<<<<<< HEAD
-			var result = this.Client.Bulk(b => b
-				.Create<ElasticsearchProject>(i => i.Object(new ElasticsearchProject { Id = 12315555 }))
-				.Create<ElasticsearchProject>(i => i.Object(new ElasticsearchProject { Id = 12315555 }))
-=======
 			var result = this._client.Bulk(b => b
 				.Create<ElasticsearchProject>(i => i.Document(new ElasticsearchProject { Id = 12315555 }))
 				.Create<ElasticsearchProject>(i => i.Document(new ElasticsearchProject { Id = 12315555 }))
->>>>>>> ff3d3d7e
 			);
 
 			result.IsValid.Should().BeFalse();
@@ -74,7 +61,7 @@
 		public void BulkWithFixedIndex()
 		{
 			var indexName = ElasticsearchConfiguration.NewUniqueIndexName();
-			var result = this.Client.Bulk(b => b
+			var result = this._client.Bulk(b => b
 				.FixedPath(indexName, "mytype")
 				.Index<ElasticsearchProject>(i => i.Document(new ElasticsearchProject { Id = 2 }))
 				.Create<ElasticsearchProject>(i => i.Document(new ElasticsearchProject { Id = 3 }))
@@ -110,7 +97,7 @@
 			var indexName = ElasticsearchConfiguration.NewUniqueIndexName();
 			var indexName2 = ElasticsearchConfiguration.NewUniqueIndexName();
 			var indexName3 = ElasticsearchConfiguration.NewUniqueIndexName();
-			var result = this.Client.Bulk(b => b
+			var result = this._client.Bulk(b => b
 				.FixedPath(indexName, "mytype")
 				.Index<ElasticsearchProject>(i => i.Document(new ElasticsearchProject { Id = 2 }).Index(indexName2))
 				.Create<ElasticsearchProject>(i => i.Document(new ElasticsearchProject { Id = 3 }).Type("esproj"))
@@ -148,7 +135,7 @@
 			foreach (var i in Enumerable.Range(3000, 1000))
 				descriptor.Index<ElasticsearchProject>(op => op.Document(new ElasticsearchProject {Id = i}));
 
-			var result = this.Client.Bulk(d=>descriptor);
+			var result = this._client.Bulk(d=>descriptor);
 			result.Should().NotBeNull();
 			result.IsValid.Should().BeTrue();
 			result.Errors.Should().BeFalse();
