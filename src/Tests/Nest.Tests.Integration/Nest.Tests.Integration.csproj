﻿<?xml version="1.0" encoding="utf-8"?>
<Project ToolsVersion="4.0" DefaultTargets="Build" xmlns="http://schemas.microsoft.com/developer/msbuild/2003">
  <PropertyGroup>
    <Configuration Condition=" '$(Configuration)' == '' ">Debug</Configuration>
    <Platform Condition=" '$(Platform)' == '' ">AnyCPU</Platform>
    <ProductVersion>8.0.30703</ProductVersion>
    <SchemaVersion>2.0</SchemaVersion>
    <ProjectGuid>{9E38CD2C-EEFD-4C82-B0CD-D0608C27D64F}</ProjectGuid>
    <OutputType>Library</OutputType>
    <AppDesignerFolder>Properties</AppDesignerFolder>
    <RootNamespace>Nest.Tests.Integration</RootNamespace>
    <AssemblyName>Nest.Tests.Integration</AssemblyName>
    <FileAlignment>512</FileAlignment>
    <SolutionDir Condition="$(SolutionDir) == '' Or $(SolutionDir) == '*Undefined*'">..\</SolutionDir>
    <RestorePackages>true</RestorePackages>
    <TargetFrameworkVersion>v4.5</TargetFrameworkVersion>
    <TargetFrameworkProfile />
  </PropertyGroup>
  <PropertyGroup Condition=" '$(Configuration)|$(Platform)' == 'Debug|AnyCPU' ">
    <DebugSymbols>True</DebugSymbols>
    <DebugType>full</DebugType>
    <Optimize>False</Optimize>
    <OutputPath>bin\Debug\</OutputPath>
    <DefineConstants>DEBUG;TRACE</DefineConstants>
    <ErrorReport>prompt</ErrorReport>
    <WarningLevel>4</WarningLevel>
    <Prefer32Bit>false</Prefer32Bit>
  </PropertyGroup>
  <PropertyGroup Condition=" '$(Configuration)|$(Platform)' == 'Release|AnyCPU' ">
    <DebugType>pdbonly</DebugType>
    <Optimize>True</Optimize>
    <OutputPath>bin\Release\</OutputPath>
    <DefineConstants>TRACE</DefineConstants>
    <ErrorReport>prompt</ErrorReport>
    <WarningLevel>4</WarningLevel>
    <Prefer32Bit>false</Prefer32Bit>
  </PropertyGroup>
  <PropertyGroup Condition="'$(Configuration)|$(Platform)' == 'Debug - Generator|AnyCPU'">
    <DebugSymbols>true</DebugSymbols>
    <OutputPath>bin\Debug - Generator\</OutputPath>
    <DefineConstants>DEBUG;TRACE</DefineConstants>
    <DebugType>full</DebugType>
    <PlatformTarget>AnyCPU</PlatformTarget>
    <ErrorReport>prompt</ErrorReport>
    <CodeAnalysisRuleSet>MinimumRecommendedRules.ruleset</CodeAnalysisRuleSet>
    <Prefer32Bit>false</Prefer32Bit>
  </PropertyGroup>
  <ItemGroup>
    <Reference Include="AppDomainToolkit">
      <HintPath>..\..\..\dep\AppDomainToolkit.1.0.4.1\lib\net\AppDomainToolkit.dll</HintPath>
    </Reference>
    <Reference Include="AutoPoco">
      <HintPath>..\..\..\dep\AutoPoco.1.0.0.0\lib\AutoPoco.dll</HintPath>
    </Reference>
    <Reference Include="FluentAssertions, Version=2.2.0.0, Culture=neutral, PublicKeyToken=33f2691a05b67b6a, processorArchitecture=MSIL">
      <SpecificVersion>False</SpecificVersion>
      <HintPath>..\..\..\dep\FluentAssertions.2.2.0.0\lib\net45\FluentAssertions.dll</HintPath>
    </Reference>
    <Reference Include="Newtonsoft.Json, Version=6.0.0.0, Culture=neutral, PublicKeyToken=30ad4fe6b2a6aeed, processorArchitecture=MSIL">
      <SpecificVersion>False</SpecificVersion>
      <HintPath>..\..\..\dep\Newtonsoft.Json.6.0.1\lib\net45\Newtonsoft.Json.dll</HintPath>
    </Reference>
    <Reference Include="nunit.framework, Version=2.6.3.13283, Culture=neutral, PublicKeyToken=96d09a1eb7f44a77, processorArchitecture=MSIL">
      <HintPath>..\..\..\dep\NUnit.2.6.3\lib\nunit.framework.dll</HintPath>
    </Reference>
    <Reference Include="System" />
    <Reference Include="System.Core" />
    <Reference Include="System.Runtime.Serialization" />
    <Reference Include="System.Xml.Linq" />
    <Reference Include="System.Data.DataSetExtensions" />
    <Reference Include="Microsoft.CSharp" />
    <Reference Include="System.Data" />
    <Reference Include="System.Xml" />
  </ItemGroup>
  <ItemGroup>
    <Compile Include="..\..\Elasticsearch.Net\Extensions\DateExtensions.cs">
      <Link>LinkedExtensions\DateExtensions.cs</Link>
    </Compile>
    <Compile Include="..\..\Elasticsearch.Net\Extensions\Extensions.cs">
      <Link>LinkedExtensions\Extensions.cs</Link>
    </Compile>
    <Compile Include="..\..\Elasticsearch.Net\Extensions\NameValueCollectionExtensions.cs">
      <Link>LinkedExtensions\NameValueCollectionExtensions.cs</Link>
    </Compile>
    <Compile Include="..\..\Elasticsearch.Net\Extensions\StringExtensions.cs">
      <Link>LinkedExtensions\StringExtensions.cs</Link>
    </Compile>
    <Compile Include="..\..\Elasticsearch.Net\Extensions\TypeExtensions.cs">
      <Link>LinkedExtensions\TypeExtensions.cs</Link>
    </Compile>
    <Compile Include="Aggregations\NestedBucketAggregationTests.cs" />
    <Compile Include="Aggregations\BucketAggregationTests.cs" />
    <Compile Include="Aggregations\SingleBucketAggregationTests.cs" />
    <Compile Include="Aggregations\StatsAggregationTests.cs" />
    <Compile Include="Aggregations\MetricAggregationTests.cs" />
    <Compile Include="Aggregations\TermsAggregationTests.cs" />
    <Compile Include="Aggregations\ParseResponseItemsTests.cs" />
<<<<<<< HEAD
=======
    <Compile Include="Attributes\SkipVersionAttribute.cs" />
>>>>>>> ff3d3d7e
    <Compile Include="Cluster\GetSettingsTests.cs" />
    <Compile Include="Cluster\PutSettingsTests.cs" />
    <Compile Include="Connection\Failover\SniffTests.cs" />
    <Compile Include="Connection\Thrift\ThiftBugReportTests.cs" />
    <Compile Include="Core\Bulk\BulkTests.cs" />
    <Compile Include="Core\Bulk\BulkUpdateTests.cs" />
    <Compile Include="Core\Repository\RestoreTests.cs" />
    <Compile Include="Core\Repository\CreateRepositoryTests.cs" />
    <Compile Include="Core\ClearScroll\ClearScrollTests.cs" />
    <Compile Include="Core\Exists\DocumentExistsTests.cs" />
    <Compile Include="Core\Suggest\SuggestTests.cs" />
    <Compile Include="Core\MultiSearch\MultiSearchTests.cs" />
    <Compile Include="Core\TermVectors\MultiTermVectorsTests.cs" />
    <Compile Include="Core\TermVectors\TermVectorTests.cs" />
    <Compile Include="DebugTests\MemoryUsageTests.cs" />
    <Compile Include="ElasticsearchConfiguration.cs" />
    <Compile Include="Core\IndexTests.cs" />
    <Compile Include="Failover\FailoverSniffOnFaultTests.cs" />
    <Compile Include="Failover\FailoverSniffOnStartupTests.cs" />
    <Compile Include="Failover\FailoverPingTests.cs" />
    <Compile Include="Help\AliasTests.cs" />
    <Compile Include="Index\ReindexTests.cs" />
    <Compile Include="Index\IndexUsingUrlIdTests.cs" />
    <Compile Include="Indices\Analysis\Analyzers\AnalyzerTest.cs" />
    <Compile Include="Indices\Analysis\Analyzers\AnalyzerTestResult.cs" />
    <Compile Include="Indices\Analysis\Analyzers\AnalyzerTests.cs" />
    <Compile Include="Cluster\StateTests.cs" />
    <Compile Include="Indices\StatusTests.cs" />
    <Compile Include="IntegrationTests.cs" />
    <Compile Include="Cluster\HealthTests.cs" />
    <Compile Include="Cluster\NodeTests.cs" />
    <Compile Include="ConnectionTests.cs" />
    <Compile Include="IntegrationSetup.cs" />
    <Compile Include="Core\Get\GetFullTests.cs" />
    <Compile Include="Core\Get\GetMultiTests.cs" />
    <Compile Include="Core\Map\AnalyzerField\AnalyzerFieldTests.cs" />
    <Compile Include="Core\Map\BoostField\BoostFieldTests.cs" />
    <Compile Include="Core\Map\DynamicTemplates\DynamicTemplatesTests.cs" />
    <Compile Include="Core\Map\BaseMappingTests.cs" />
    <Compile Include="Core\Map\IdField\IdFieldTests.cs" />
    <Compile Include="Core\Map\MetaField\MetaFieldTests.cs" />
    <Compile Include="Core\Map\Properties\PropertiesTests.cs" />
    <Compile Include="Core\Map\RootProperties\MapRootObjectPropertiesTests.cs" />
    <Compile Include="Core\Map\RoutingField\RoutingFieldTests.cs" />
    <Compile Include="Core\Map\SourceField\SourceFieldTests.cs" />
    <Compile Include="Core\Map\TimestampField\TimestampFieldTests.cs" />
    <Compile Include="Core\Map\TtlField\TtlFieldTests.cs" />
    <Compile Include="Core\Map\TypeField\TypeFieldTests.cs" />
    <Compile Include="Core\MoreLikeThis\MltSearchBodyTests.cs" />
    <Compile Include="Core\ValidateTests.cs" />
    <Compile Include="Core\Get\GetTests.cs" />
    <Compile Include="Index\GetIdFromElasticsearchTests.cs" />
    <Compile Include="Index\IndexDefaultValueTests.cs" />
    <Compile Include="Indices\ClearCacheTests.cs" />
    <Compile Include="Indices\SegmentsTests.cs" />
    <Compile Include="Indices\ExistsTests.cs" />
    <Compile Include="Indices\StatsTests.cs" />
    <Compile Include="Core\AsyncTests.cs" />
    <Compile Include="Integration\Filter\AndOrNotFilterTests.cs" />
    <Compile Include="Integration\Filter\ScriptFilterTests.cs" />
    <Compile Include="Integration\Filter\MissingExistsFilterTests.cs" />
    <Compile Include="Integration\Filter\PrefixFilterTests.cs" />
    <Compile Include="Integration\Filter\RangeFilterTests.cs" />
    <Compile Include="Integration\Query\BoolQueryResults.cs" />
    <Compile Include="Integration\Query\TermToString.cs" />
    <Compile Include="Core\UpdateTests.cs" />
    <Compile Include="Integration\Filter\BoolFilterTests.cs" />
    <Compile Include="Integration\HighlightTests.cs" />
    <Compile Include="Integration\Query\TermQueryDynamic.cs" />
    <Compile Include="RawCalls\HasUsefultServerExceptionTests.cs" />
    <Compile Include="RawCalls\DynamicNullTests.cs" />
    <Compile Include="Mapping\NotAnalyzedTest.cs" />
    <Compile Include="RawCalls\ReturnTypesTest.cs" />
    <Compile Include="Reproduce\Reproduce723Tests.cs" />
    <Compile Include="Reproduce\Reproduce643Tests.cs" />
    <Compile Include="Reproduce\Reproduce628Tests.cs" />
    <Compile Include="Reproduce\Reproduce487Tests.cs" />
    <Compile Include="Reproduce\Reproduce437Tests.cs" />
    <Compile Include="Reproduce\Reproduce450Tests.cs" />
    <Compile Include="Reproduce\Reproduce389Tests.cs" />
    <Compile Include="Reproduce\Reproduce346Tests.cs" />
    <Compile Include="Reproduce\Reproduce325Tests.cs" />
    <Compile Include="Reproduce\Reproduce308Tests.cs" />
    <Compile Include="Reproduce\Reproduce319Tests.cs" />
    <Compile Include="Reproduce\Reproduce211Tests.cs" />
    <Compile Include="Reproduce\Reproduce654Tests.cs" />
    <Compile Include="Reproduce\Reproduce659Tests.cs" />
    <Compile Include="Reproduce\Reproduce730Tests.cs" />
    <Compile Include="Reproduce\Reproduce732Tests.cs" />
    <Compile Include="Reproduce\ReproduceConnectionStallsTests.cs" />
    <Compile Include="Search\FieldTests\FieldsTest.cs" />
    <Compile Include="Search\NamedFilter\NamedFilterTests.cs" />
    <Compile Include="Search\PercolateTests.cs" />
    <Compile Include="Search\CountTests.cs" />
    <Compile Include="Facet\GeoDistanceFacetResponseTests.cs" />
    <Compile Include="Facet\TermFacetResponseTests.cs" />
    <Compile Include="Facet\TermStatsFacetResponseTests.cs" />
    <Compile Include="Facet\StatisticalFacetResponseTests.cs" />
    <Compile Include="Facet\HistogramFacetResponseTests.cs" />
    <Compile Include="Facet\RangeFacetResponseTests.cs" />
    <Compile Include="Facet\BaseFacetTestFixture.cs">
      <SubType>Code</SubType>
    </Compile>
    <Compile Include="Core\DeleteTests.cs" />
    <Compile Include="Indices\IndicesTests.cs" />
    <Compile Include="Indices\AliasTests.cs" />
    <Compile Include="Indices\AnalyzeTests.cs" />
    <Compile Include="Indices\OptimizeTests.cs" />
    <Compile Include="Indices\FlushTests.cs" />
    <Compile Include="Indices\OpenCloseTests.cs" />
    <Compile Include="Indices\RefreshTests.cs" />
    <Compile Include="Mapping\MapTests.cs" />
    <Compile Include="Properties\AssemblyInfo.cs" />
    <Compile Include="Search\QueryDSLTests.cs" />
    <Compile Include="Search\QueryResponseMapperTests.cs" />
    <Compile Include="Search\ScriptFields\ScriptFieldsTest.cs" />
    <Compile Include="Search\Scroll\ScrollTests.cs" />
    <Compile Include="Search\SearchTypeTests\SearchTypeScanTests.cs" />
    <Compile Include="Search\SearchTypeTests\SearchTypeCountTests.cs" />
    <Compile Include="Search\SearchTypeTests\SearchTypeTests.cs" />
    <Compile Include="Search\SubClassSupport\SubClassSupportTests.cs" />
    <Compile Include="Search\VersionTests.cs" />
    <Compile Include="Search\ExplainTests.cs" />
    <Compile Include="Startup\StartupTests.cs" />
    <Compile Include="Template\TemplateTests.cs" />
    <Compile Include="Warmers\IndicesWarmersTests.cs" />
    <Compile Include="Warmers\WarmersTests.cs" />
  </ItemGroup>
  <ItemGroup>
    <ProjectReference Include="..\..\Elasticsearch.Net\Elasticsearch.Net.csproj">
      <Project>{e97ccf40-0ba6-43fe-9f2d-58d454134088}</Project>
      <Name>Elasticsearch.Net</Name>
    </ProjectReference>
    <ProjectReference Include="..\..\Connections\Elasticsearch.Net.Connection.Thrift\Elasticsearch.Net.Connection.Thrift.csproj">
      <Project>{704EF910-C4E7-413E-B21F-296EFE732FCF}</Project>
      <Name>Elasticsearch.Net.Connection.Thrift</Name>
    </ProjectReference>
    <ProjectReference Include="..\..\Nest\Nest.csproj">
      <Project>{072BA7DA-7B60-407D-8B6E-95E3186BE70C}</Project>
      <Name>Nest</Name>
    </ProjectReference>
    <ProjectReference Include="..\Nest.Tests.MockData\Nest.Tests.MockData.csproj">
      <Project>{27143A05-5655-447C-ADAF-405E1CF43741}</Project>
      <Name>Nest.Tests.MockData</Name>
    </ProjectReference>
  </ItemGroup>
  <ItemGroup>
    <None Include="app.config">
      <SubType>Designer</SubType>
    </None>
    <None Include="packages.config" />
  </ItemGroup>
  <ItemGroup>
    <Folder Include="LowLevel\" />
  </ItemGroup>
  <Import Project="$(MSBuildToolsPath)\Microsoft.CSharp.targets" />
  <Import Project="$(SolutionDir)\.nuget\NuGet.targets" Condition="Exists('$(SolutionDir)\.nuget\NuGet.targets')" />
  <!-- To modify your build process, add your task inside one of the targets below and uncomment it. 
       Other similar extension points exist, see Microsoft.Common.targets.
  <Target Name="BeforeBuild">
  </Target>
  <Target Name="AfterBuild">
  </Target>
  -->
</Project><|MERGE_RESOLUTION|>--- conflicted
+++ resolved
@@ -46,9 +46,6 @@
     <Prefer32Bit>false</Prefer32Bit>
   </PropertyGroup>
   <ItemGroup>
-    <Reference Include="AppDomainToolkit">
-      <HintPath>..\..\..\dep\AppDomainToolkit.1.0.4.1\lib\net\AppDomainToolkit.dll</HintPath>
-    </Reference>
     <Reference Include="AutoPoco">
       <HintPath>..\..\..\dep\AutoPoco.1.0.0.0\lib\AutoPoco.dll</HintPath>
     </Reference>
@@ -95,10 +92,7 @@
     <Compile Include="Aggregations\MetricAggregationTests.cs" />
     <Compile Include="Aggregations\TermsAggregationTests.cs" />
     <Compile Include="Aggregations\ParseResponseItemsTests.cs" />
-<<<<<<< HEAD
-=======
     <Compile Include="Attributes\SkipVersionAttribute.cs" />
->>>>>>> ff3d3d7e
     <Compile Include="Cluster\GetSettingsTests.cs" />
     <Compile Include="Cluster\PutSettingsTests.cs" />
     <Compile Include="Connection\Failover\SniffTests.cs" />
@@ -222,8 +216,12 @@
     <Compile Include="Search\SubClassSupport\SubClassSupportTests.cs" />
     <Compile Include="Search\VersionTests.cs" />
     <Compile Include="Search\ExplainTests.cs" />
-    <Compile Include="Startup\StartupTests.cs" />
     <Compile Include="Template\TemplateTests.cs" />
+    <Compile Include="Test.Designer.cs">
+      <AutoGen>True</AutoGen>
+      <DesignTimeSharedInput>True</DesignTimeSharedInput>
+      <DependentUpon>Test.settings</DependentUpon>
+    </Compile>
     <Compile Include="Warmers\IndicesWarmersTests.cs" />
     <Compile Include="Warmers\WarmersTests.cs" />
   </ItemGroup>
@@ -250,6 +248,10 @@
       <SubType>Designer</SubType>
     </None>
     <None Include="packages.config" />
+    <None Include="Test.settings">
+      <Generator>SettingsSingleFileGenerator</Generator>
+      <LastGenOutput>Test.Designer.cs</LastGenOutput>
+    </None>
   </ItemGroup>
   <ItemGroup>
     <Folder Include="LowLevel\" />
