--- conflicted
+++ resolved
@@ -4,10 +4,7 @@
 using Tests.Framework.MockData;
 using static Nest.Infer;
 using System.Collections.Generic;
-<<<<<<< HEAD
-=======
 using System.Linq;
->>>>>>> 32f48b20
 
 namespace Tests.Aggregations
 {
@@ -30,8 +27,7 @@
 					name_of_child_agg = new
 					{
 						children = new { type = "commits" },
-						aggs = new
-						{
+						aggs = new {
 							average_per_child = new
 							{
 								avg = new { field = "confidenceFactor" }
@@ -69,123 +65,29 @@
 					Aggregations = new ChildrenAggregation("name_of_child_agg", typeof(CommitActivity))
 					{
 						Aggregations =
-<<<<<<< HEAD
-							new AverageAggregation("average_per_child", "confidenceFactor") &&
-							new MaxAggregation("max_per_child", "confidenceFactor")
-=======
 							new AverageAggregation("average_per_child", "confidenceFactor") 
 							&& new MaxAggregation("max_per_child", "confidenceFactor")
->>>>>>> 32f48b20
 					}
 				};
 		}
 
-		public class MetaUsage : Usage
+		public class AggregationDslUsage : Usage
 		{
-			protected override object ExpectJson => new
-			{
-				aggs = new
-				{
-					my_terms_agg = new
-					{
-						meta = new
-						{
-							foo = "bar",
-							count = 1
-						},
-						terms = new
-						{
-							field = "name"
-
-						}
-					},
-					my_avg_agg = new
-					{
-						meta = new
-						{
-							foo = "bar",
-							count = 1
-						},
-						avg = new
-						{
-							field = "numberOfCommits"
-						}
-					},
-					my_derivative_agg = new
-					{
-						meta = new
-						{
-							foo = "bar",
-							count = 1
-						},
-						derivative = new
-						{
-							buckets_path = "my_avg_agg"
-						}
-					}
-				}
-			};
-
-
-			protected override Func<SearchDescriptor<Project>, ISearchRequest> Fluent => s => s
-				.Aggregations(aggs => aggs
-					.Terms("my_terms_agg", t => t
-						.Field(p => p.Name)
-						.Meta(meta => meta
-							.Add("foo", "bar")
-							.Add("count", 1)
-						)
-					)
-					.Average("my_avg_agg", avg => avg
-						.Field(p => p.NumberOfCommits)
-						.Meta(meta => meta
-							.Add("foo", "bar")
-							.Add("count", 1)
-						)
-					)
-					.Derivative("my_derivative_agg", dv => dv
-						.BucketsPath("my_avg_agg")
-						.Meta(meta => meta
-							.Add("foo", "bar")
-							.Add("count", 1)
-						)
-					)
-				);
-
-
+			/**
+			 * For this reason the OIS syntax can be shortened dramatically by using `*Agg` related family,
+			 * These allow you to forego introducing intermediary Dictionaries to represent the aggregation DSL.
+			 * It also allows you to combine multiple aggregations using bitwise AND (`&&`) operator. 
+			 * 
+			 * Compare the following example with the previous vanilla OIS syntax
+			 */
 			protected override SearchRequest<Project> Initializer =>
 				new SearchRequest<Project>
 				{
-					Aggregations = new TermsAggregation("my_terms_agg")
+					Aggregations = new ChildrenAggregation("name_of_child_agg", typeof(CommitActivity))
 					{
-						Field = "name",
-						Meta = new Dictionary<string, object>
-						{
-							{ "foo", "bar" },
-							{ "count", 1 }
-						}
-					}
-					&& new AverageAggregation("my_avg_agg", "numberOfCommits")
-					{
-<<<<<<< HEAD
-						Meta = new Dictionary<string, object>
-						{
-							{ "foo", "bar" },
-							{ "count", 1 }
-						}
-					}
-					&& new DerivativeAggregation("my_derivative_agg", "my_avg_agg")
-					{
-						Meta = new Dictionary<string, object>
-						{
-							{ "foo", "bar" },
-							{ "count", 1 }
-						}
-=======
 						Aggregations =
 							new AverageAggregation("average_per_child", Field<CommitActivity>(p => p.ConfidenceFactor))
 							&& new MaxAggregation("max_per_child", Field<CommitActivity>(p => p.ConfidenceFactor))
->>>>>>> 32f48b20
 					}
 				};
 		}
