﻿using System.Collections.Generic;
using System.Diagnostics;
using System.Reflection;
using NUnit.Framework;
using Nest.Tests.MockData.Domain;
using Elasticsearch.Net;
using Newtonsoft.Json;

namespace Nest.Tests.Unit.Internals.Serialize
{
	[TestFixture]
	public class SerializeTests : BaseJsonTests
	{
		public class SimpleClass
		{
			public int Id { get; set; }
			public string Name { get; set; }
		}

		public class ClassWithCollections
		{
			public int Id { get; set; }
			private ICollection<SimpleClass> _productVariants;
			public virtual ICollection<SimpleClass> ProductVariants
			{
				get { return _productVariants ?? (_productVariants = new List<SimpleClass>()); }
				set { _productVariants = value; }
			}
		}

		// <summary>
		/// https://github.com/Mpdreamz/NEST/issues/204
		/// 
		/// Reported problems with ICollections
		/// </summary>
		[Test]
		public void ClassWithCollectionSerializes()
		{
			var col = new ClassWithCollections
			{
				Id = 2,
				ProductVariants = new List<SimpleClass>
				{
					new SimpleClass {Id = 1, Name = "class 1"},
					new SimpleClass {Id = 1, Name = "class 1"},
				}
			};
			var json = this._client.Serializer.Serialize(col).Utf8String();
			this.JsonEquals(json, MethodInfo.GetCurrentMethod());
		}

		[Test]
		public void SerializingSearchIsFastEnough()
		{
<<<<<<< HEAD
			//Do a serialize once, give json.net a fair fighting chance to cache
			var data = this._client.Serializer.Serialize(new SearchDescriptor<ElasticsearchProject>()
				   .From(0)
				   .Size(10)
				   .Fields(f => f.Id, f => f.Country)
				   .SortAscending(f => f.LOC)
				   .SortDescending(f => f.Country)
				   .Query(q => q
					   .MatchAll()
				   )
			   );
			Assert.NotNull(data);
			var sw = Stopwatch.StartNew();
=======
			//seraialize once to build cache
			var randomDeserialize = this._client.Serializer.Serialize(new SearchDescriptor<ElasticsearchProject>()
				.From(0)
				.Size(10)
				.Fields(f => f.Id, f => f.Country)
				.SortAscending(f => f.LOC)
				.SortDescending(f => f.Country)
				.Query(q => q
					.MatchAll()
				)
			);
>>>>>>> 88d9dbd4

			var sw = Stopwatch.StartNew();
			var data = this._client.Serializer.Serialize(new SearchDescriptor<ElasticsearchProject>()
				.From(0)
				.Size(10)
				.Fields(f => f.Id, f => f.Country)
				.SortAscending(f => f.LOC)
				.SortDescending(f => f.Country)
				.Query(q => q
					.MatchAll()
				)
			);
			Assert.LessOrEqual(sw.ElapsedMilliseconds, 10);
			Assert.NotNull(data);

		}
	}
}<|MERGE_RESOLUTION|>--- conflicted
+++ resolved
@@ -52,8 +52,19 @@
 		[Test]
 		public void SerializingSearchIsFastEnough()
 		{
-<<<<<<< HEAD
-			//Do a serialize once, give json.net a fair fighting chance to cache
+			//seraialize once to build cache
+			var randomDeserialize = this._client.Serializer.Serialize(new SearchDescriptor<ElasticsearchProject>()
+				.From(0)
+				.Size(10)
+				.Fields(f => f.Id, f => f.Country)
+				.SortAscending(f => f.LOC)
+				.SortDescending(f => f.Country)
+				.Query(q => q
+					.MatchAll()
+				)
+			);
+
+			var sw = Stopwatch.StartNew();
 			var data = this._client.Serializer.Serialize(new SearchDescriptor<ElasticsearchProject>()
 				   .From(0)
 				   .Size(10)
@@ -66,22 +77,8 @@
 			   );
 			Assert.NotNull(data);
 			var sw = Stopwatch.StartNew();
-=======
-			//seraialize once to build cache
-			var randomDeserialize = this._client.Serializer.Serialize(new SearchDescriptor<ElasticsearchProject>()
-				.From(0)
-				.Size(10)
-				.Fields(f => f.Id, f => f.Country)
-				.SortAscending(f => f.LOC)
-				.SortDescending(f => f.Country)
-				.Query(q => q
-					.MatchAll()
-				)
-			);
->>>>>>> 88d9dbd4
 
-			var sw = Stopwatch.StartNew();
-			var data = this._client.Serializer.Serialize(new SearchDescriptor<ElasticsearchProject>()
+			data = this._client.Serializer.Serialize(new SearchDescriptor<ElasticsearchProject>()
 				.From(0)
 				.Size(10)
 				.Fields(f => f.Id, f => f.Country)
