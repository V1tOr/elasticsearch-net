﻿using System;
using System.Collections.Generic;
using NUnit.Framework;
using Nest.Tests.MockData.Domain;

namespace Nest.Tests.Unit.Search.Filter.Singles
{
	[TestFixture]
	public class GeoPolygonFilterJson
	{
		[Test]
		public void GeoPolygonFilter()
		{
			var s = new SearchDescriptor<ElasticsearchProject>()
				.From(0)
				.Size(10)
				.PostFilter(filter => filter
					.GeoPolygon("origin", "drn5x1g8cu2y", "30, -80", "20, -90")
				);
			 
			var json = TestElasticClient.Serialize(s);
			var expected = @"{ from: 0, size: 10, 
				post_filter : {
					geo_polygon: {
						origin : {
							points: [
								""drn5x1g8cu2y"", ""30, -80"", ""20, -90""
							]
						}
					}
				}
			}";
			Assert.True(json.JsonEquals(expected), json);
		}
		[Test]
		public void GeoPolygonFilterWithTuples()
		{
			var s = new SearchDescriptor<ElasticsearchProject>()
				.From(0)
				.Size(10)
<<<<<<< HEAD
				.PostFilter(filter => filter
					.GeoPolygon(f => f.Origin, new List<Tuple<double, double>> { Tuple.Create(30.0, -80.0), Tuple.Create(20.0, -90.0) })
=======
				.Filter(filter => filter
					.GeoPolygon(f => f.Origin, new []
					{
						new GeoLocation(30.0, -80.0), 
						new GeoLocation(20.0, -90.0)
					})
>>>>>>> 9855d355
				);
			
			var json = TestElasticClient.Serialize(s);
			var expected = @"{ from: 0, size: 10, 
				post_filter : {
					geo_polygon: {
						origin : {
							points: [
								""30,-80"", ""20,-90""
							]
						}
					}
				}
			}";
			Assert.True(json.JsonEquals(expected), json);
		}
	}
}<|MERGE_RESOLUTION|>--- conflicted
+++ resolved
@@ -38,17 +38,12 @@
 			var s = new SearchDescriptor<ElasticsearchProject>()
 				.From(0)
 				.Size(10)
-<<<<<<< HEAD
 				.PostFilter(filter => filter
-					.GeoPolygon(f => f.Origin, new List<Tuple<double, double>> { Tuple.Create(30.0, -80.0), Tuple.Create(20.0, -90.0) })
-=======
-				.Filter(filter => filter
 					.GeoPolygon(f => f.Origin, new []
 					{
 						new GeoLocation(30.0, -80.0), 
 						new GeoLocation(20.0, -90.0)
 					})
->>>>>>> 9855d355
 				);
 			
 			var json = TestElasticClient.Serialize(s);
