﻿<?xml version="1.0" encoding="utf-8"?>
<Project ToolsVersion="4.0" DefaultTargets="Build" xmlns="http://schemas.microsoft.com/developer/msbuild/2003">
  <PropertyGroup>
    <Configuration Condition=" '$(Configuration)' == '' ">Debug</Configuration>
    <Platform Condition=" '$(Platform)' == '' ">AnyCPU</Platform>
    <ProductVersion>8.0.30703</ProductVersion>
    <SchemaVersion>2.0</SchemaVersion>
    <ProjectGuid>{97408393-78AC-45DF-BE6E-4C219A2E456D}</ProjectGuid>
    <OutputType>Library</OutputType>
    <AppDesignerFolder>Properties</AppDesignerFolder>
    <RootNamespace>Nest.Tests.Unit</RootNamespace>
    <AssemblyName>Nest.Tests.Unit</AssemblyName>
    <FileAlignment>512</FileAlignment>
    <SolutionDir Condition="$(SolutionDir) == '' Or $(SolutionDir) == '*Undefined*'">..\</SolutionDir>
    <RestorePackages>true</RestorePackages>
    <TargetFrameworkVersion>v4.5</TargetFrameworkVersion>
    <TargetFrameworkProfile />
  </PropertyGroup>
  <PropertyGroup Condition="'$(Configuration)|$(Platform)' == 'Debug|AnyCPU'">
    <DebugSymbols>True</DebugSymbols>
    <OutputPath>bin\Debug\</OutputPath>
    <DefineConstants>DEBUG;TRACE</DefineConstants>
    <DebugType>full</DebugType>
    <PlatformTarget>AnyCPU</PlatformTarget>
    <CodeAnalysisLogFile>bin\Debug\Nest.Tests.Unit.exe.CodeAnalysisLog.xml</CodeAnalysisLogFile>
    <CodeAnalysisUseTypeNameInSuppression>true</CodeAnalysisUseTypeNameInSuppression>
    <CodeAnalysisModuleSuppressionsFile>GlobalSuppressions.cs</CodeAnalysisModuleSuppressionsFile>
    <ErrorReport>prompt</ErrorReport>
    <CodeAnalysisRuleSet>MinimumRecommendedRules.ruleset</CodeAnalysisRuleSet>
    <CodeAnalysisRuleSetDirectories>;d:\Program Files\Microsoft Visual Studio 10.0\Team Tools\Static Analysis Tools\\Rule Sets</CodeAnalysisRuleSetDirectories>
    <CodeAnalysisIgnoreBuiltInRuleSets>false</CodeAnalysisIgnoreBuiltInRuleSets>
    <CodeAnalysisRuleDirectories>;d:\Program Files\Microsoft Visual Studio 10.0\Team Tools\Static Analysis Tools\FxCop\\Rules</CodeAnalysisRuleDirectories>
    <CodeAnalysisIgnoreBuiltInRules>false</CodeAnalysisIgnoreBuiltInRules>
    <WarningLevel>4</WarningLevel>
    <Optimize>False</Optimize>
    <Prefer32Bit>false</Prefer32Bit>
  </PropertyGroup>
  <PropertyGroup Condition="'$(Configuration)|$(Platform)' == 'Release|AnyCPU'">
    <OutputPath>bin\Release\</OutputPath>
    <DefineConstants>TRACE</DefineConstants>
    <Optimize>True</Optimize>
    <DebugType>pdbonly</DebugType>
    <PlatformTarget>AnyCPU</PlatformTarget>
    <CodeAnalysisLogFile>bin\Release\Nest.Tests.Unit.exe.CodeAnalysisLog.xml</CodeAnalysisLogFile>
    <CodeAnalysisUseTypeNameInSuppression>true</CodeAnalysisUseTypeNameInSuppression>
    <CodeAnalysisModuleSuppressionsFile>GlobalSuppressions.cs</CodeAnalysisModuleSuppressionsFile>
    <ErrorReport>prompt</ErrorReport>
    <CodeAnalysisRuleSet>MinimumRecommendedRules.ruleset</CodeAnalysisRuleSet>
    <CodeAnalysisRuleSetDirectories>;d:\Program Files\Microsoft Visual Studio 10.0\Team Tools\Static Analysis Tools\\Rule Sets</CodeAnalysisRuleSetDirectories>
    <CodeAnalysisIgnoreBuiltInRuleSets>false</CodeAnalysisIgnoreBuiltInRuleSets>
    <CodeAnalysisRuleDirectories>;d:\Program Files\Microsoft Visual Studio 10.0\Team Tools\Static Analysis Tools\FxCop\\Rules</CodeAnalysisRuleDirectories>
    <CodeAnalysisIgnoreBuiltInRules>false</CodeAnalysisIgnoreBuiltInRules>
    <WarningLevel>4</WarningLevel>
    <Prefer32Bit>false</Prefer32Bit>
    <NoWarn>1591,1572,1571,1573,1587,1570</NoWarn>
  </PropertyGroup>
  <PropertyGroup Condition="'$(Configuration)|$(Platform)' == 'Debug - Generator|AnyCPU'">
    <DebugSymbols>true</DebugSymbols>
    <OutputPath>bin\Debug - Generator\</OutputPath>
    <DefineConstants>DEBUG;TRACE</DefineConstants>
    <DebugType>full</DebugType>
    <PlatformTarget>AnyCPU</PlatformTarget>
    <ErrorReport>prompt</ErrorReport>
    <CodeAnalysisRuleSet>MinimumRecommendedRules.ruleset</CodeAnalysisRuleSet>
    <CodeAnalysisIgnoreBuiltInRuleSets>false</CodeAnalysisIgnoreBuiltInRuleSets>
    <CodeAnalysisIgnoreBuiltInRules>false</CodeAnalysisIgnoreBuiltInRules>
    <WarningLevel>4</WarningLevel>
    <Optimize>false</Optimize>
    <Prefer32Bit>false</Prefer32Bit>
  </PropertyGroup>
  <ItemGroup>
    <Reference Include="AutoPoco">
      <HintPath>..\..\..\dep\AutoPoco.1.0.0.0\lib\AutoPoco.dll</HintPath>
    </Reference>
    <Reference Include="FakeItEasy, Version=1.18.0.0, Culture=neutral, PublicKeyToken=eff28e2146d5fd2c, processorArchitecture=MSIL">
      <SpecificVersion>False</SpecificVersion>
      <HintPath>..\..\..\dep\FakeItEasy.1.18.0\lib\net40\FakeItEasy.dll</HintPath>
    </Reference>
    <Reference Include="FluentAssertions, Version=2.2.0.0, Culture=neutral, PublicKeyToken=33f2691a05b67b6a, processorArchitecture=MSIL">
      <SpecificVersion>False</SpecificVersion>
      <HintPath>..\..\..\dep\FluentAssertions.2.2.0.0\lib\net40\FluentAssertions.dll</HintPath>
    </Reference>
    <Reference Include="Moq">
      <HintPath>..\..\..\dep\Moq.4.2.1312.1622\lib\net40\Moq.dll</HintPath>
    </Reference>
    <Reference Include="Newtonsoft.Json, Version=6.0.0.0, Culture=neutral, PublicKeyToken=30ad4fe6b2a6aeed, processorArchitecture=MSIL">
      <SpecificVersion>False</SpecificVersion>
      <HintPath>..\..\..\dep\Newtonsoft.Json.6.0.1\lib\net40\Newtonsoft.Json.dll</HintPath>
    </Reference>
    <Reference Include="nunit.framework, Version=2.6.3.13283, Culture=neutral, PublicKeyToken=96d09a1eb7f44a77, processorArchitecture=MSIL">
      <HintPath>..\..\..\dep\NUnit.2.6.3\lib\nunit.framework.dll</HintPath>
    </Reference>
    <Reference Include="System" />
    <Reference Include="System.Core" />
    <Reference Include="System.Runtime.Serialization" />
    <Reference Include="System.Xml.Linq" />
    <Reference Include="System.Data.DataSetExtensions" />
    <Reference Include="Microsoft.CSharp" />
    <Reference Include="System.Data" />
    <Reference Include="System.Xml" />
  </ItemGroup>
  <ItemGroup>
    <Compile Include="..\..\Elasticsearch.Net\Extensions\DateExtensions.cs">
      <Link>LinkedExtensions\DateExtensions.cs</Link>
    </Compile>
    <Compile Include="..\..\Elasticsearch.Net\Extensions\Extensions.cs">
      <Link>LinkedExtensions\Extensions.cs</Link>
    </Compile>
    <Compile Include="..\..\Elasticsearch.Net\Extensions\NameValueCollectionExtensions.cs">
      <Link>LinkedExtensions\NameValueCollectionExtensions.cs</Link>
    </Compile>
    <Compile Include="..\..\Elasticsearch.Net\Extensions\StringExtensions.cs">
      <Link>LinkedExtensions\StringExtensions.cs</Link>
    </Compile>
    <Compile Include="..\..\Elasticsearch.Net\Extensions\TypeExtensions.cs">
      <Link>LinkedExtensions\TypeExtensions.cs</Link>
    </Compile>
    <Compile Include="BaseJsonTests.cs" />
    <Compile Include="Cluster\PutSettings\PutSettingsTests.cs" />
    <Compile Include="Cluster\HealthTests.cs" />
    <Compile Include="Cluster\NodeTests.cs" />
    <Compile Include="Cluster\State\StateTests.cs" />
    <Compile Include="Core\Bulk\BulkTests.cs" />
    <Compile Include="Core\Bulk\BulkUrlTests.cs" />
    <Compile Include="Core\Indices\Analysis\Analyzers\AnalyzerTests.cs" />
    <Compile Include="Core\Indices\Similarity\SimilarityTests.cs" />
    <Compile Include="Core\Map\CustomMapping\ImagePluginMappingTests.cs" />
    <Compile Include="Core\Map\GetMappingSerializationTests.cs" />
    <Compile Include="Core\Map\MappingBehaviourTests.cs" />
    <None Include="Cluster\PutSettings\PutSettings.json">
      <CopyToOutputDirectory>Always</CopyToOutputDirectory>
    </None>
    <None Include="Core\Indices\Analysis\Analyzers\CustomAnalyzerTest.json">
      <CopyToOutputDirectory>Always</CopyToOutputDirectory>
    </None>
    <None Include="Core\Indices\Analysis\Analyzers\StopAnalyzerTest.json">
      <CopyToOutputDirectory>Always</CopyToOutputDirectory>
    </None>
    <None Include="Core\Indices\Analysis\Analyzers\LanguageAnalyzerTest.json">
      <CopyToOutputDirectory>Always</CopyToOutputDirectory>
    </None>
    <None Include="Core\Indices\Analysis\Analyzers\WhitespaceAnalyzerTest.json">
      <CopyToOutputDirectory>Always</CopyToOutputDirectory>
    </None>
    <None Include="Core\Indices\Analysis\Analyzers\StandardAnalyzerTest.json">
      <CopyToOutputDirectory>Always</CopyToOutputDirectory>
    </None>
    <None Include="Core\Indices\Analysis\Analyzers\SnowballAnalyzerTest.json">
      <CopyToOutputDirectory>Always</CopyToOutputDirectory>
    </None>
    <None Include="Core\Indices\Analysis\Analyzers\SimpleAnalyzerTest.json">
      <CopyToOutputDirectory>Always</CopyToOutputDirectory>
    </None>
    <None Include="Core\Indices\Analysis\Analyzers\PatternAnalyzerTest.json">
      <CopyToOutputDirectory>Always</CopyToOutputDirectory>
    </None>
    <None Include="Core\Indices\Similarity\BM25SimilarityTest.json">
      <CopyToOutputDirectory>Always</CopyToOutputDirectory>
    </None>
    <None Include="Core\Indices\Similarity\DefaultSimilarityTest.json">
      <CopyToOutputDirectory>Always</CopyToOutputDirectory>
    </None>
    <None Include="Core\Indices\Similarity\DFRSimilarityTest.json">
      <CopyToOutputDirectory>Always</CopyToOutputDirectory>
    </None>
    <None Include="Core\Indices\Similarity\IBSimilarityTest.json">
      <CopyToOutputDirectory>Always</CopyToOutputDirectory>
    </None>
    <None Include="Core\Indices\Similarity\LMDirichletSimilarityTest.json">
      <CopyToOutputDirectory>Always</CopyToOutputDirectory>
    </None>
    <None Include="Core\Indices\Similarity\LMJelinekSimilarityTest.json">
      <CopyToOutputDirectory>Always</CopyToOutputDirectory>
    </None>
    <None Include="Core\Indices\Similarity\MultipleSimilaritiesTest.json">
      <CopyToOutputDirectory>Always</CopyToOutputDirectory>
    </None>
    <None Include="Core\Map\CustomMapping\RepresentUnknowImageMappingPlugin.json">
      <CopyToOutputDirectory>Always</CopyToOutputDirectory>
    </None>
    <None Include="Core\Map\Properties\MultiFieldPropertyWithJustNamePath.json">
      <CopyToOutputDirectory>Always</CopyToOutputDirectory>
    </None>
<<<<<<< HEAD
    <Compile Include="Core\MultiPercolate\MultiPercolateTests.cs" />
=======
    <Compile Include="Core\Map\Transform\MappingTansformTests.cs" />
>>>>>>> b79a28dd
    <Compile Include="Core\Scroll\ScrollRequestTests.cs" />
    <Compile Include="Core\Domain\Connection\ConnectionTests.cs" />
    <Compile Include="Core\MultiSearch\MultiSearchTests.cs" />
    <Compile Include="Core\Get\GetTests.cs" />
    <Compile Include="Core\Index\IndexTests.cs" />
    <Compile Include="Core\Indices\Analysis\BaseAnalysisTests.cs" />
    <Compile Include="Core\Indices\Analysis\Tokenizers\TokenizerTests.cs" />
    <Compile Include="Core\Map\AnalyzerField\AnalyzerFieldTests.cs" />
    <Compile Include="Core\Map\BoostField\BoostFieldTests.cs" />
    <Compile Include="Core\Map\PutMappingRequestTests.cs" />
    <Compile Include="Core\Map\Properties\PropertiesTests.cs" />
    <Compile Include="Core\Map\DynamicTemplates\DynamicTemplatesTests.cs" />
    <Compile Include="Core\Map\MetaField\MetaFieldTests.cs" />
    <Compile Include="Core\Map\TtlField\TtlFieldTests.cs" />
    <Compile Include="Core\Map\TimestampField\TimestampFieldTests.cs" />
    <Compile Include="Core\Map\RoutingField\RoutingFieldTests.cs" />
    <Compile Include="Core\Map\TypeField\TypeFieldTests.cs" />
    <Compile Include="Core\Map\SourceField\SourceFieldTests.cs" />
    <Compile Include="Core\Map\FluentMappingFullExampleTests.cs" />
    <Compile Include="Core\Map\IdField\IdFieldTests.cs" />
    <Compile Include="Core\Map\RootProperties\MapRootObjectPropertiesTests.cs" />
    <Compile Include="Core\MoreLikeThis\MltSearchBodyTests.cs" />
    <Compile Include="Core\MoreLikeThis\MltUrlTests.cs" />
    <Compile Include="Core\Template\PutTemplateRequestTests.cs" />
    <Compile Include="Core\UpdateSettings\UpdateSettingsRequestTests.cs" />
    <Compile Include="Core\UpdateSettings\UpdateSettingsTests.cs" />
    <Compile Include="Core\Update\UpdateRequestTests.cs" />
    <Compile Include="Core\Update\UpdateAPIConsistencyTests.cs" />
    <Compile Include="Core\Explain\ExplainRequestTests.cs" />
    <Compile Include="Core\Validate\ValidateRequestTests.cs" />
    <Compile Include="Core\Versioning\VersioningTests.cs" />
    <Compile Include="Core\Warmers\PutWarmerRequestTests.cs" />
    <Compile Include="Extensions.cs" />
    <Compile Include="Extensions\NameValueCollectionExtensions.cs" />
    <Compile Include="Extensions\StringExtensionsTests.cs" />
    <Compile Include="Extensions\UriExtensionsTests.cs" />
    <Compile Include="BigBadUrlUnitTests.cs" />
    <Compile Include="Internals\Exceptions\BadQueryServerExceptionTests.cs" />
    <Compile Include="Internals\Inferno\EscapedFormatTests.cs" />
    <Compile Include="Internals\Inferno\HostNameWithPathTests.cs" />
    <Compile Include="Internals\Inferno\MapTypeNamesTests.cs" />
    <Compile Include="Internals\Serialize\ConnectionSettingsTests.cs" />
    <Compile Include="Internals\Serialize\OptOutTests.cs" />
    <Compile Include="ObjectInitializer\Aliases\GetAliasMoreUrlTests.cs" />
    <Compile Include="ObjectInitializer\Aliases\GetAliasesMoreUrlTests.cs" />
    <Compile Include="ObjectInitializer\Aliases\GetAliasRequestTests.cs" />
    <Compile Include="ObjectInitializer\Aliases\GetAliasesRequestTests.cs" />
    <Compile Include="ObjectInitializer\Aliases\AliasRequestTests.cs" />
    <Compile Include="ObjectInitializer\Status\StatusRequestTests.cs" />
    <Compile Include="ObjectInitializer\IndicesStats\IndicesStatsRequestTests.cs" />
    <Compile Include="ObjectInitializer\ClusterState\ClusterStateRequestTests.cs" />
    <Compile Include="ObjectInitializer\Source\SourceRequestTests.cs" />
    <Compile Include="ObjectInitializer\Get\GetRequestTests.cs" />
    <Compile Include="ObjectInitializer\Snapshot\DeleteSnapshotRequestTests.cs" />
    <Compile Include="ObjectInitializer\Snapshot\GetSnapshotRequestTests.cs" />
    <Compile Include="ObjectInitializer\Snapshot\SnapshotRequestTests.cs" />
    <Compile Include="ObjectInitializer\Segments\SegmentsRequestTests.cs" />
    <Compile Include="ObjectInitializer\Search\SearchRequestTests.cs" />
    <Compile Include="ObjectInitializer\Scroll\ScrollRequestTests.cs" />
    <Compile Include="ObjectInitializer\Scroll\ClearScrollRequestTests.cs" />
    <Compile Include="ObjectInitializer\RootNodeInfo\RootNodeInfoRequestTests.cs" />
    <Compile Include="ObjectInitializer\Repository\CreateRepositoryRequestTests.cs" />
    <Compile Include="ObjectInitializer\Refresh\RefreshRequestTests.cs" />
    <Compile Include="ObjectInitializer\Exists\IndexExistsRequestTests.cs" />
    <Compile Include="ObjectInitializer\Index\IndexRequestTests.cs" />
    <Compile Include="ObjectInitializer\Flush\FlushRequestTests.cs" />
    <Compile Include="ObjectInitializer\ClusterHealth\ClusterHealthRequestTests.cs" />
    <Compile Include="ObjectInitializer\DeleteIndex\DeleteIndexRequestTests.cs" />
    <Compile Include="ObjectInitializer\DeleteByQuery\DeleteByQueryRequestUrlTests.cs" />
    <Compile Include="ObjectInitializer\DeleteByQuery\DeleteByQueryTypedRequestUrlTests.cs" />
    <Compile Include="ObjectInitializer\DeleteByQuery\DeleteByQueryRequestTests.cs" />
    <Compile Include="ObjectInitializer\CreateIndex\CreateIndexRequestTests.cs" />
    <Compile Include="ObjectInitializer\Count\CountRequestTests.cs" />
    <Compile Include="ObjectInitializer\ClusterSettings\ClusterSettingsRequestTests.cs" />
    <Compile Include="ObjectInitializer\ClusterSettings\ClusterGetSettingsRequestTests.cs" />
    <Compile Include="ObjectInitializer\Delete\DeleteRequestTests.cs" />
    <Compile Include="ObjectInitializer\ClearCache\ClearCacheRequestTests.cs" />
    <Compile Include="ObjectInitializer\Analyze\AnalyzeRequestTests.cs" />
    <Compile Include="ObjectInitializer\Bulk\BulkRequestTests.cs" />
    <Compile Include="ObjectInitializer\Exists\DocumentExistsRequestTests.cs" />
    <Compile Include="ObjectInitializer\Mapping\MapRequestTests.cs" />
    <Compile Include="ObjectInitializer\Mapping\GetMappingRequestTests.cs" />
    <Compile Include="ObjectInitializer\Mapping\DeleteMappingRequestTests.cs" />
    <Compile Include="ObjectInitializer\MoreLikeThis\MoreLikeThisRequestTests.cs" />
    <Compile Include="ObjectInitializer\MultiSearch\MultiSearchRequestTests.cs" />
    <Compile Include="ObjectInitializer\MultiGet\MultiGetRequestTests.cs" />
    <Compile Include="ObjectInitializer\MultiTermVectors\MultiTermVectorsRequestTests.cs" />
    <Compile Include="ObjectInitializer\Nodes\NodeStatsRequestTests.cs" />
    <Compile Include="ObjectInitializer\Nodes\NodesInfoRequestTests.cs" />
    <Compile Include="ObjectInitializer\OpenClose\CloseIndexRequestTests.cs" />
    <Compile Include="ObjectInitializer\OpenClose\OpenIndexRequestTests.cs" />
    <Compile Include="ObjectInitializer\Optimize\OptimizeRequestTests.cs" />
    <Compile Include="ObjectInitializer\Percolate\PercolateRequestTests.cs" />
    <Compile Include="ObjectInitializer\Percolate\UnregisterPercolatorRequestTests.cs" />
    <Compile Include="ObjectInitializer\Percolate\RegisterPercolatorRequestTests.cs" />
    <Compile Include="ObjectInitializer\Repository\DeleteRepositoryRequestTests.cs" />
    <Compile Include="ObjectInitializer\Restore\RestoreRequestTests.cs" />
    <Compile Include="ObjectInitializer\Snapshots\DeleteSnapshotRequestTests.cs" />
    <Compile Include="ObjectInitializer\Snapshots\DeleteRepositoryRequestTests.cs" />
    <Compile Include="ObjectInitializer\Snapshots\GetSnapshotRequestTests.cs" />
    <Compile Include="ObjectInitializer\Snapshots\CreateRepositoryRequestTests.cs" />
    <Compile Include="ObjectInitializer\Snapshots\SnapshotRequestTests.cs" />
    <Compile Include="ObjectInitializer\Snapshots\RestoreRequestTests.cs" />
    <Compile Include="ObjectInitializer\Suggest\SuggestRequestTests.cs" />
    <Compile Include="ObjectInitializer\Template\DeleteTemplateRequestTests.cs" />
    <Compile Include="ObjectInitializer\Template\GetTemplateRequestTests.cs" />
    <Compile Include="ObjectInitializer\Template\PutTemplateRequestTests.cs" />
    <Compile Include="ObjectInitializer\TermVector\TermVectorRequestTests.cs" />
    <Compile Include="ObjectInitializer\Update\UpdateRequestTests.cs" />
    <Compile Include="ObjectInitializer\UpdateSettings\UpdateSettingsRequestTests.cs" />
    <Compile Include="ObjectInitializer\Validate\ValidateQueryRequestTests.cs" />
    <Compile Include="ObjectInitializer\Warmers\DeleteWarmerRequestTests.cs" />
    <Compile Include="ObjectInitializer\Warmers\GetWarmerRequestTests.cs" />
    <Compile Include="ObjectInitializer\Warmers\PutWarmerRequestTests.cs" />
    <Compile Include="QueryParsers\BaseParserTests.cs" />
    <Compile Include="QueryParsers\Filter\AndFilterTests.cs" />
    <Compile Include="QueryParsers\Filter\BoolFilterTests.cs" />
    <Compile Include="QueryParsers\Filter\ExistsFilterTests.cs" />
    <Compile Include="QueryParsers\Filter\GeoBoundingBoxFilterTests.cs" />
    <Compile Include="QueryParsers\Filter\GeoDistanceFilterTests.cs" />
    <Compile Include="QueryParsers\Filter\GeoDistanceRangeFilterTests.cs" />
    <Compile Include="QueryParsers\Filter\GeoIndexShapeFilterTests.cs" />
    <Compile Include="QueryParsers\Filter\GeoPolygonFilterTests.cs" />
    <Compile Include="QueryParsers\Filter\GeoShapeFilterTests.cs" />
    <Compile Include="QueryParsers\Filter\HasChildFilterTests.cs" />
    <Compile Include="QueryParsers\Filter\HasParentFilterTests.cs" />
    <Compile Include="QueryParsers\Filter\IdsFilterTests.cs" />
    <Compile Include="QueryParsers\Filter\LimitFilterTests.cs" />
    <Compile Include="QueryParsers\Filter\MatchAllFilterTests.cs" />
    <Compile Include="QueryParsers\Filter\MissingFilterTests.cs" />
    <Compile Include="QueryParsers\Filter\NestedFilterTests.cs" />
    <Compile Include="QueryParsers\Filter\NotFilterTests.cs" />
    <Compile Include="QueryParsers\Filter\OrFilterTests.cs" />
    <Compile Include="QueryParsers\Filter\ParseFilterTests.cs" />
    <Compile Include="QueryParsers\Filter\PrefixFilterTests.cs" />
    <Compile Include="QueryParsers\Filter\QueryFilterTests.cs" />
    <Compile Include="QueryParsers\Filter\RangeFilterTests.cs" />
    <Compile Include="QueryParsers\Filter\RegexpFilterTests.cs" />
    <Compile Include="QueryParsers\Filter\ScriptFilterTests.cs" />
    <Compile Include="QueryParsers\Filter\TermFilterTests.cs" />
    <Compile Include="QueryParsers\Filter\TermsFilterTests.cs" />
    <Compile Include="QueryParsers\Filter\TypeFilterTests.cs" />
    <Compile Include="QueryParsers\Queries\BoolQueryTests.cs" />
    <Compile Include="QueryParsers\Queries\BoostingQueryTests.cs" />
    <Compile Include="QueryParsers\Queries\CommonTermsQueryTests.cs" />
    <Compile Include="QueryParsers\Queries\ConstantScoreQueryTests.cs" />
    <Compile Include="QueryParsers\Queries\CustomBoostFactorQueryTests.cs" />
    <Compile Include="QueryParsers\Queries\CustomFiltersScoreQueryTests.cs" />
    <Compile Include="QueryParsers\Queries\CustomScoreQueryTests.cs" />
    <Compile Include="QueryParsers\Queries\DisMaxQueryTests.cs" />
    <Compile Include="QueryParsers\Queries\FilteredQueryTests.cs" />
    <Compile Include="QueryParsers\Queries\FunctionScoreQueryTests.cs" />
    <Compile Include="QueryParsers\Queries\FuzzyLikeThisQueryTests.cs" />
    <Compile Include="QueryParsers\Queries\FuzzyQueryTests.cs" />
    <Compile Include="QueryParsers\Queries\GeoShapeQueryTests.cs" />
    <Compile Include="QueryParsers\Queries\HasChildQueryTests.cs" />
    <Compile Include="QueryParsers\Queries\HasParentQueryTests.cs" />
    <Compile Include="QueryParsers\Queries\IdsQueryTests.cs" />
    <Compile Include="QueryParsers\Queries\IndicesQueryTests.cs" />
    <Compile Include="QueryParsers\Queries\MatchAllQueryTests.cs" />
    <Compile Include="QueryParsers\Queries\MatchQueryTests.cs" />
    <Compile Include="QueryParsers\Queries\MoreLikeThisQueryTests.cs" />
    <Compile Include="QueryParsers\Queries\MultiMatchQueryTests.cs" />
    <Compile Include="QueryParsers\Queries\NestedQueryTests.cs" />
    <Compile Include="QueryParsers\Queries\ParseQueryTestsBase.cs" />
    <Compile Include="QueryParsers\Queries\PrefixQueryTests.cs" />
    <Compile Include="QueryParsers\Queries\QueryStringQueryTests.cs" />
    <Compile Include="QueryParsers\Queries\RangeQueryTests.cs" />
    <Compile Include="QueryParsers\Queries\RegexpQueryTests.cs" />
    <Compile Include="QueryParsers\Queries\SimpleQueryStringQueryTests.cs" />
    <Compile Include="QueryParsers\Queries\SpanFirstQueryTests.cs" />
    <Compile Include="QueryParsers\Queries\SpanNearQueryTests.cs" />
    <Compile Include="QueryParsers\Queries\SpanNotQueryTests.cs" />
    <Compile Include="QueryParsers\Queries\SpanOrQueryTests.cs" />
    <Compile Include="QueryParsers\Queries\SpanTermQueryTests.cs" />
    <Compile Include="QueryParsers\Queries\TermQueryTests.cs" />
    <Compile Include="QueryParsers\Queries\TermsQueryTests.cs" />
    <Compile Include="QueryParsers\Queries\WildCardQueryTests.cs" />
    <Compile Include="QueryParsers\Visitor\DslPrettyPrintVisitor.cs" />
    <Compile Include="QueryParsers\Visitor\VisitorDemoUseCase.cs" />
    <Compile Include="QueryParsers\Visitor\VisitorTests.cs" />
    <Compile Include="Reproduce\Reproduce646Tests.cs" />
    <Compile Include="Reproduce\Reproduce579Tests.cs" />
    <Compile Include="Reproduce\Reproduce860Tests.cs" />
    <Compile Include="Reproduce\Reproduce806Tests.cs" />
    <Compile Include="Search\Fields\FieldsTests.cs" />
    <Compile Include="Search\Filter\Modes\ConditionlessFilterJson.cs" />
    <Compile Include="Search\Filter\Modes\FilterModesTests.cs" />
    <Compile Include="Search\Filter\Singles\TermsLookupFilterJson.cs" />
    <Compile Include="Search\Filter\Singles\GeoIndexedShapeFilterJson.cs" />
    <Compile Include="Search\Filter\Singles\GeoShapeFilterJson.cs" />
    <Compile Include="Search\Filter\Singles\RegexpFilterJson.cs" />
    <Compile Include="Search\InitializerSyntax\InitializerExample.cs" />
    <Compile Include="Search\Query\BoolQueryMerges\BoolQueryMergesTests.cs" />
    <Compile Include="Search\Filter\BoolFilterMerges\BoolFilterMergesTests.cs" />
    <Compile Include="Search\Filter\Singles\HasParentFilterJson.cs" />
    <Compile Include="Search\Query\Modes\ConditionlessQueryJson.cs" />
    <Compile Include="Search\Query\Properties\PropertiesTests.cs" />
    <Compile Include="Search\Query\Singles\FunctionScoreQueryJson.cs" />
    <Compile Include="Search\Query\Singles\CommonTerms\CommonTermsTests.cs" />
    <Compile Include="Search\Query\Singles\GeoShape\GeoShapeCircleJson.cs" />
    <Compile Include="Search\Query\Singles\GeoShape\GeoShapeEnvelopeJson.cs" />
    <Compile Include="Search\Query\Singles\GeoShape\GeoShapeLineStringJson.cs" />
    <Compile Include="Search\Query\Singles\GeoShape\GeoShapeMultiLineStringJson.cs" />
    <Compile Include="Search\Query\Singles\GeoShape\GeoShapeMultiPointJson.cs" />
    <Compile Include="Search\Query\Singles\GeoShape\GeoShapeMultiPolygonJson.cs" />
    <Compile Include="Search\Query\Singles\GeoShape\GeoShapePointJson.cs" />
    <Compile Include="Search\Query\Singles\GeoShape\GeoShapePolygonJson.cs" />
    <Compile Include="Search\Query\Singles\SimpleQueryString\SimpleQueryStringQueryJson.cs" />
    <Compile Include="Search\Query\Singles\RegexpQueryJson.cs" />
    <Compile Include="Search\Query\Singles\HasParentQueryJson.cs" />
    <Compile Include="Search\Query\Singles\MultiMatch\MultiMatchJson.cs" />
    <Compile Include="Search\Query\Modes\QueryModesTests.cs" />
    <Compile Include="Search\Query\Singles\Term\TermToStringJson.cs" />
    <Compile Include="Search\Rescoring\RescoreTests.cs" />
    <Compile Include="Search\Facets\DateHistogramFacetJson.cs" />
    <Compile Include="Search\Facets\FacetJson.cs" />
    <Compile Include="Search\Facets\FilterFacetJson.cs" />
    <Compile Include="Search\Facets\GeoDistanceFacetJson.cs" />
    <Compile Include="Search\Facets\HistogramFacetJson.cs" />
    <Compile Include="Search\Facets\QueryFacetJson.cs" />
    <Compile Include="Search\Facets\RangeFacetJson.cs" />
    <Compile Include="Search\Facets\StatisticalFacetJson.cs" />
    <Compile Include="Search\Facets\TermsFacetJson.cs" />
    <Compile Include="Search\Facets\TermsStatsFacetJson.cs" />
    <Compile Include="Search\Filter\BoolCombinations\BoolCombinationTests.cs" />
    <Compile Include="Search\Filter\BoolFiltersInFacets\BoolFiltersInFacetsTests.cs" />
    <Compile Include="Search\Filter\Bool\StaticBoolFilterTests.cs" />
    <Compile Include="Search\Filter\ConditionlessBool\ConditionLessBooleanTests.cs" />
    <Compile Include="Search\Filter\ConditionLess\ConditionLessTests.cs" />
    <Compile Include="Search\Filter\FilterCalls\FilterCallsTests.cs" />
    <Compile Include="Search\Filter\FiltersInQueries\FiltersInQueriesTests.cs" />
    <Compile Include="Search\Filter\InsideBoolCalls\InsideBoolCallsTests.cs" />
    <Compile Include="Search\Filter\Singles\AndFilterJson.cs" />
    <Compile Include="Search\Filter\Singles\BoolFilterJson.cs" />
    <Compile Include="Search\Filter\Singles\ExistFilterJson.cs" />
    <Compile Include="Search\Filter\Singles\GeoBoundingBoxFilterJson.cs" />
    <Compile Include="Search\Filter\Singles\GeoDistanceFilterJson.cs" />
    <Compile Include="Search\Filter\Singles\GeoDistanceRangeFilterJson.cs" />
    <Compile Include="Search\Filter\Singles\GeoPolygonFilterJson.cs" />
    <Compile Include="Search\Filter\Singles\HasChildFilterJson.cs" />
    <Compile Include="Search\Filter\Singles\IdsFilterJson.cs" />
    <Compile Include="Search\Filter\Singles\LimitFilterJson.cs" />
    <Compile Include="Search\Filter\Singles\MatchAllFilterJson.cs" />
    <Compile Include="Search\Filter\Singles\MissingFilterJson.cs" />
    <Compile Include="Search\Filter\Singles\NestedFilterJson.cs" />
    <Compile Include="Search\Filter\Singles\NotFilterJson.cs" />
    <Compile Include="Search\Filter\Singles\OrFilterJson.cs" />
    <Compile Include="Search\Filter\Singles\PrefixFilterJson.cs" />
    <Compile Include="Search\Filter\Singles\QueryFilterJson.cs" />
    <Compile Include="Search\Filter\Singles\RangeFilterJson.cs" />
    <Compile Include="Search\Filter\Singles\ScriptFilterJson.cs" />
    <Compile Include="Search\Filter\Singles\TermFilterJson.cs" />
    <Compile Include="Search\Filter\Singles\TermsFilterJson.cs" />
    <Compile Include="Search\Filter\Singles\TypeFilterJson.cs" />
    <Compile Include="Internals\Inferno\IdLookupTests.cs" />
    <Compile Include="Internals\Inferno\PropertyNameResolverTests.cs" />
    <Compile Include="Core\AttributeBasedMap\BaseAttributeMappingTests.cs" />
    <Compile Include="Core\AttributeBasedMap\DeepObjectMappingTests.cs" />
    <Compile Include="Properties\AssemblyInfo.cs" />
    <Compile Include="Internals\Inferno\PropertyVisitorTests.cs" />
    <Compile Include="Search\Highlight\HighlightTests.cs" />
    <Compile Include="Search\Query\ConditionLess\ConditionLessTests.cs" />
    <Compile Include="Search\Query\ConditionlessBool\ConditionLessBooleanTests.cs" />
    <Compile Include="Search\Query\ConditionLess\SemiConditionLessTests.cs" />
    <Compile Include="Search\Query\ConditionLessStrict\ConditionLessStrictTests.cs" />
    <Compile Include="Search\Query\ConditionLessStrict\SemiStrictBoolTests.cs" />
    <Compile Include="Search\Query\QueriesInQueries\QueriesInQueriesTests.cs" />
    <Compile Include="Search\Query\Singles\MatchQueryJson.cs" />
    <Compile Include="Search\Query\UpdateQuery\UpdateQueriesTests.cs" />
    <Compile Include="Search\Query\Singles\BoolQueryJson.cs" />
    <Compile Include="Search\Query\Singles\BoostingQueryJson.cs" />
    <Compile Include="Search\Query\Singles\ConstantScoreQueryJson.cs" />
    <Compile Include="Search\Query\Singles\CustomBoostFactorQueryJson.cs" />
    <Compile Include="Search\Query\Singles\CustomScoreQueryJson.cs" />
    <Compile Include="Search\Query\Singles\DismaxQueryJson.cs" />
    <Compile Include="Search\Query\Singles\FilteredQueryJson.cs" />
    <Compile Include="Search\Query\Singles\FuzzyDateQueryJson.cs" />
    <Compile Include="Search\Query\Singles\FuzzyLikeThisQueryJson.cs" />
    <Compile Include="Search\Query\Singles\FuzzyNumericQueryJson.cs" />
    <Compile Include="Search\Query\Singles\FuzzyQueryJson.cs" />
    <Compile Include="Search\Query\Singles\HasChildQueryJson.cs" />
    <Compile Include="Search\Query\Singles\IdsQueryJson.cs" />
    <Compile Include="Search\Query\Singles\IndicesQueryJson.cs" />
    <Compile Include="Search\Query\Singles\MatchAllQueryJson.cs" />
    <Compile Include="Search\Query\Singles\MoreLikeThisQueryJson.cs" />
    <Compile Include="Search\Query\Singles\NestedQueryJson.cs" />
    <Compile Include="Search\Query\Singles\PrefixQueryJson.cs" />
    <Compile Include="Search\Query\Singles\QueryStringQueryJson.cs" />
    <Compile Include="Search\Query\Singles\RangeQueryJson.cs" />
    <Compile Include="Search\Query\Singles\SpanFirstQueryJson.cs" />
    <Compile Include="Search\Query\Singles\SpanNearQueryJson.cs" />
    <Compile Include="Search\Query\Singles\SpanNotQueryJson.cs" />
    <Compile Include="Search\Query\Singles\SpanOrQueryJson.cs" />
    <Compile Include="Search\Query\Singles\SpanTermQueryJson.cs" />
    <Compile Include="Search\Query\Singles\Term\TermQueryJson.cs" />
    <Compile Include="Search\Query\Singles\Terms\TermsQueryJson.cs" />
    <Compile Include="Search\Query\Singles\TopChildrenQueryJson.cs" />
    <Compile Include="Search\Query\Singles\WildcardQueryJson.cs" />
    <Compile Include="Search\Query\BoolCombinations\BoolCombinationTests.cs" />
    <Compile Include="Search\Query\Bool\StaticBoolQueryTests.cs" />
    <Compile Include="Search\Query\InsideBoolCalls\InsideBoolCallsTests.cs" />
    <Compile Include="Search\ScriptFields\ScriptFieldTests.cs" />
    <Compile Include="Search\SearchOptions\SearchOptionTests.cs" />
    <Compile Include="Search\SearchTypeTests\ScriptFieldTests.cs" />
    <Compile Include="Internals\Serialize\SerializeTests.cs" />
    <Compile Include="Search\Source\SourceTests.cs" />
    <Compile Include="Search\Sorting\FunctionScoreTests.cs" />
    <Compile Include="Search\Sorting\SortTests.cs" />
    <Compile Include="Search\Suggest\CompletionSuggestTests.cs" />
    <Compile Include="Search\Suggest\PhraseSuggestTests.cs" />
    <Compile Include="Search\Suggest\TermSuggestTests.cs" />
    <Compile Include="Settings\UsePrettyResponseTests.cs" />
    <Compile Include="TestElasticClient.cs" />
    <Compile Include="Core\Update\UpdateTests.cs" />
  </ItemGroup>
  <ItemGroup>
    <None Include="app.config" />
    <None Include="Cluster\State\ClusterState.json">
      <CopyToOutputDirectory>Always</CopyToOutputDirectory>
    </None>
    <None Include="Core\Bulk\BulkOperations.json">
      <CopyToOutputDirectory>Always</CopyToOutputDirectory>
    </None>
    <None Include="Core\Bulk\BulkUpdateDetails.json">
      <CopyToOutputDirectory>Always</CopyToOutputDirectory>
    </None>
    <None Include="Core\Indices\Analysis\Tokenizers\TestTokenizers.json">
      <CopyToOutputDirectory>Always</CopyToOutputDirectory>
    </None>
    <None Include="Core\Map\AnalyzerField\AnalyzerFieldUsingExpression.json">
      <CopyToOutputDirectory>Always</CopyToOutputDirectory>
    </None>
    <None Include="Core\Map\AnalyzerField\AnalyzerFieldUsingString.json">
      <CopyToOutputDirectory>Always</CopyToOutputDirectory>
    </None>
    <None Include="Core\Map\BoostField\BoostFieldUsingExpression.json">
      <CopyToOutputDirectory>Always</CopyToOutputDirectory>
    </None>
    <None Include="Core\Map\BoostField\BoostFieldUsingString.json">
      <CopyToOutputDirectory>Always</CopyToOutputDirectory>
    </None>
    <None Include="Core\Map\DynamicTemplates\MultipleTemplates.json">
      <CopyToOutputDirectory>Always</CopyToOutputDirectory>
    </None>
    <None Include="Core\Map\Properties\BooleanProperty.json">
      <CopyToOutputDirectory>Always</CopyToOutputDirectory>
    </None>
    <None Include="Core\Map\Properties\BinaryProperty.json">
      <CopyToOutputDirectory>Always</CopyToOutputDirectory>
    </None>
    <None Include="Core\Map\Properties\AttachmentProperty.json">
      <CopyToOutputDirectory>Always</CopyToOutputDirectory>
    </None>
    <None Include="Core\Map\Properties\DocValuesProperty.json">
      <CopyToOutputDirectory>Always</CopyToOutputDirectory>
    </None>
    <None Include="Core\Map\Properties\GeoShapeProperty.json">
      <CopyToOutputDirectory>Always</CopyToOutputDirectory>
    </None>
    <None Include="Core\Map\Properties\GeoPointProperty.json">
      <CopyToOutputDirectory>Always</CopyToOutputDirectory>
    </None>
    <None Include="Core\Map\Properties\IPProperty.json">
      <CopyToOutputDirectory>Always</CopyToOutputDirectory>
    </None>
    <None Include="Core\Map\Properties\MultiFieldProperty.json">
      <CopyToOutputDirectory>Always</CopyToOutputDirectory>
    </None>
    <None Include="Core\Map\Properties\NestedObjectProperty.json">
      <CopyToOutputDirectory>Always</CopyToOutputDirectory>
    </None>
    <None Include="Core\Map\Properties\ObjectProperty.json">
      <CopyToOutputDirectory>Always</CopyToOutputDirectory>
    </None>
    <None Include="Core\Map\Properties\DateProperty.json">
      <CopyToOutputDirectory>Always</CopyToOutputDirectory>
    </None>
    <None Include="Core\Map\Properties\NumberProperty.json">
      <CopyToOutputDirectory>Always</CopyToOutputDirectory>
    </None>
    <None Include="Core\Map\Properties\SortAnalyzeryReadFromAttribute.json">
      <CopyToOutputDirectory>Always</CopyToOutputDirectory>
    </None>
    <None Include="Core\Map\Properties\StringProperty.json">
      <CopyToOutputDirectory>Always</CopyToOutputDirectory>
    </None>
    <None Include="Core\Map\DynamicTemplates\CompletelyGenericTemplate.json">
      <CopyToOutputDirectory>Always</CopyToOutputDirectory>
    </None>
    <None Include="Core\Map\DynamicTemplates\MultiFieldWithGenericTypes.json">
      <CopyToOutputDirectory>Always</CopyToOutputDirectory>
    </None>
    <None Include="Core\Map\MetaField\MetaFieldSerializes.json">
      <CopyToOutputDirectory>Always</CopyToOutputDirectory>
    </None>
    <None Include="Core\Map\Transform\MultipleTransforms.json">
      <CopyToOutputDirectory>Always</CopyToOutputDirectory>
    </None>
    <None Include="Core\Map\Transform\SingleTransform.json">
      <CopyToOutputDirectory>Always</CopyToOutputDirectory>
    </None>
    <None Include="Core\Map\TtlField\TtlFieldSerializes.json">
      <CopyToOutputDirectory>Always</CopyToOutputDirectory>
    </None>
    <None Include="Core\Map\TimestampField\TimestampFieldUsingExpression.json">
      <CopyToOutputDirectory>Always</CopyToOutputDirectory>
    </None>
    <None Include="Core\Map\TimestampField\TimestampFieldUsingString.json">
      <CopyToOutputDirectory>Always</CopyToOutputDirectory>
    </None>
    <None Include="Core\Map\RoutingField\RoutingFieldUsingExpression.json">
      <CopyToOutputDirectory>Always</CopyToOutputDirectory>
    </None>
    <None Include="Core\Map\RoutingField\RoutingFieldUsingString.json">
      <CopyToOutputDirectory>Always</CopyToOutputDirectory>
    </None>
    <None Include="Core\Map\TypeField\TypeFieldSerializesNo.json">
      <CopyToOutputDirectory>Always</CopyToOutputDirectory>
    </None>
    <None Include="Core\Map\TypeField\TypeFieldSerializesYes.json">
      <CopyToOutputDirectory>Always</CopyToOutputDirectory>
    </None>
    <None Include="Core\Map\SourceField\SourceFieldSerializesFully.json">
      <CopyToOutputDirectory>Always</CopyToOutputDirectory>
    </None>
    <None Include="Core\Map\IdField\IdFieldSerializesFully.json">
      <CopyToOutputDirectory>Always</CopyToOutputDirectory>
    </None>
    <None Include="Core\Map\RootProperties\RootPropertiesShouldSerialize.json">
      <CopyToOutputDirectory>Always</CopyToOutputDirectory>
    </None>
    <None Include="Core\MoreLikeThis\SearchBodyEndsUpInPost.json">
      <CopyToOutputDirectory>Always</CopyToOutputDirectory>
    </None>
    <None Include="Core\AttributeBasedMap\TestDeepObjectResursiveWriter.json">
      <CopyToOutputDirectory>Always</CopyToOutputDirectory>
    </None>
    <None Include="Core\AttributeBasedMap\TestDeepObjectWriter.json">
      <CopyToOutputDirectory>Always</CopyToOutputDirectory>
    </None>
    <None Include="Core\MultiPercolate\MultiPercolateJson.json">
      <CopyToOutputDirectory>Always</CopyToOutputDirectory>
    </None>
    <None Include="Core\MultiSearch\MultiSearchRespectsSearchTypePreferenceAndRouting.json">
      <CopyToOutputDirectory>Always</CopyToOutputDirectory>
    </None>
    <None Include="Core\UpdateSettings\AllUpdateSettings.json">
      <CopyToOutputDirectory>Always</CopyToOutputDirectory>
    </None>
    <None Include="Core\UpdateSettings\CanSpecifyNewAnalysisSettings.json">
      <CopyToOutputDirectory>Always</CopyToOutputDirectory>
    </None>
    <None Include="Core\Update\UpsertUsingScriptAndPartialObject.json">
      <CopyToOutputDirectory>Always</CopyToOutputDirectory>
    </None>
    <None Include="Core\Update\UpdateUsingPartial.json">
      <CopyToOutputDirectory>Always</CopyToOutputDirectory>
    </None>
    <None Include="Core\Update\UpsertUsingScript.json">
      <CopyToOutputDirectory>Always</CopyToOutputDirectory>
    </None>
    <None Include="Internals\Exceptions\BadQuery.json">
      <CopyToOutputDirectory>Always</CopyToOutputDirectory>
    </None>
    <None Include="Internals\Serialize\ClassWithCollectionSerializes.json">
      <CopyToOutputDirectory>Always</CopyToOutputDirectory>
    </None>
    <None Include="Internals\Serialize\OptOutDuringIndexing.json">
      <CopyToOutputDirectory>Always</CopyToOutputDirectory>
    </None>
    <None Include="Internals\Serialize\OptOutDuringMapping.json">
      <CopyToOutputDirectory>Always</CopyToOutputDirectory>
    </None>
    <None Include="ObjectInitializer\Aliases\AliasBody.json">
      <CopyToOutputDirectory>Always</CopyToOutputDirectory>
    </None>
    <None Include="ObjectInitializer\Analyze\AnalyzeBody.json">
      <CopyToOutputDirectory>Always</CopyToOutputDirectory>
    </None>
    <None Include="ObjectInitializer\Index\IndexBody.json">
      <CopyToOutputDirectory>Always</CopyToOutputDirectory>
    </None>
    <None Include="ObjectInitializer\DeleteIndex\DeleteIndexBody.json">
      <CopyToOutputDirectory>Always</CopyToOutputDirectory>
    </None>
    <None Include="ObjectInitializer\DeleteByQuery\DeleteByQueryBody.json">
      <CopyToOutputDirectory>Always</CopyToOutputDirectory>
    </None>
    <None Include="ObjectInitializer\CreateIndex\CreateIndexBody.json">
      <CopyToOutputDirectory>Always</CopyToOutputDirectory>
    </None>
    <None Include="ObjectInitializer\Count\CountBody.json">
      <CopyToOutputDirectory>Always</CopyToOutputDirectory>
    </None>
    <None Include="ObjectInitializer\Bulk\BulkBody.json">
      <CopyToOutputDirectory>Always</CopyToOutputDirectory>
    </None>
    <None Include="ObjectInitializer\ClusterSettings\ClusterSettingsBody.json">
      <CopyToOutputDirectory>Always</CopyToOutputDirectory>
    </None>
    <None Include="ObjectInitializer\Mapping\MapBody.json">
      <CopyToOutputDirectory>Always</CopyToOutputDirectory>
    </None>
    <None Include="ObjectInitializer\MoreLikeThis\MoreLikeThisBody.json">
      <CopyToOutputDirectory>Always</CopyToOutputDirectory>
    </None>
    <None Include="ObjectInitializer\Snapshot\SnapshotBody.json">
      <CopyToOutputDirectory>Always</CopyToOutputDirectory>
    </None>
    <None Include="ObjectInitializer\Search\SearchBody.json">
      <CopyToOutputDirectory>Always</CopyToOutputDirectory>
    </None>
    <None Include="ObjectInitializer\MultiSearch\MultiSearchBody.json">
      <CopyToOutputDirectory>Always</CopyToOutputDirectory>
    </None>
    <None Include="ObjectInitializer\MultiGet\MultiGetBody.json">
      <CopyToOutputDirectory>Always</CopyToOutputDirectory>
    </None>
    <None Include="ObjectInitializer\MultiTermVectors\MultiTermVectorsBody.json">
      <CopyToOutputDirectory>Always</CopyToOutputDirectory>
    </None>
    <None Include="ObjectInitializer\Percolate\PercolateBody.json">
      <CopyToOutputDirectory>Always</CopyToOutputDirectory>
    </None>
    <None Include="ObjectInitializer\Percolate\RegisterPercolatorBody.json">
      <CopyToOutputDirectory>Always</CopyToOutputDirectory>
    </None>
    <None Include="ObjectInitializer\Scroll\ScrollBody.json">
      <CopyToOutputDirectory>Always</CopyToOutputDirectory>
    </None>
    <None Include="ObjectInitializer\Repository\CreateRepositoryBody.json">
      <CopyToOutputDirectory>Always</CopyToOutputDirectory>
    </None>
    <None Include="ObjectInitializer\Restore\RestoreBody.json">
      <CopyToOutputDirectory>Always</CopyToOutputDirectory>
    </None>
    <None Include="ObjectInitializer\Snapshots\CreateRepositoryBody.json">
      <CopyToOutputDirectory>Always</CopyToOutputDirectory>
    </None>
    <None Include="ObjectInitializer\Snapshots\SnapshotBody.json">
      <CopyToOutputDirectory>Always</CopyToOutputDirectory>
    </None>
    <None Include="ObjectInitializer\Snapshots\RestoreBody.json">
      <CopyToOutputDirectory>Always</CopyToOutputDirectory>
    </None>
    <None Include="ObjectInitializer\Suggest\SuggestBody.json">
      <CopyToOutputDirectory>Always</CopyToOutputDirectory>
    </None>
    <None Include="ObjectInitializer\Template\PutTemplateBody.json">
      <CopyToOutputDirectory>Always</CopyToOutputDirectory>
    </None>
    <None Include="ObjectInitializer\Update\UpdateBody.json">
      <CopyToOutputDirectory>Always</CopyToOutputDirectory>
    </None>
    <None Include="ObjectInitializer\UpdateSettings\UpdateSettingsBody.json">
      <CopyToOutputDirectory>Always</CopyToOutputDirectory>
    </None>
    <None Include="ObjectInitializer\Validate\ValidateQueryBody.json">
      <CopyToOutputDirectory>Always</CopyToOutputDirectory>
    </None>
    <None Include="ObjectInitializer\Warmers\PutWarmerBody.json">
      <CopyToOutputDirectory>Always</CopyToOutputDirectory>
    </None>
    <None Include="packages.config" />
    <None Include="QueryParsers\Filter\GeoBoundingBox\LatLon.json">
      <CopyToOutputDirectory>Always</CopyToOutputDirectory>
    </None>
    <None Include="QueryParsers\Filter\GeoBoundingBox\Vertices.json">
      <CopyToOutputDirectory>Always</CopyToOutputDirectory>
    </None>
    <None Include="QueryParsers\Filter\GeoBoundingBox\Array.json">
      <CopyToOutputDirectory>Always</CopyToOutputDirectory>
    </None>
    <None Include="QueryParsers\Filter\Term.json">
      <CopyToOutputDirectory>Always</CopyToOutputDirectory>
    </None>
    <None Include="Reproduce\Issue579.json">
      <CopyToOutputDirectory>Always</CopyToOutputDirectory>
    </None>
    <None Include="Search\Fields\FixedCovariantSearchResult.json">
      <CopyToOutputDirectory>Always</CopyToOutputDirectory>
    </None>
    <None Include="Search\Filter\BoolFilterMerges\ShouldNotJoinTermIntoMustStrictFilter.json">
      <CopyToOutputDirectory>Always</CopyToOutputDirectory>
    </None>
    <None Include="Search\Filter\FilterCalls\CacheSettingsDoNotSurviceBoolOp.json">
      <CopyToOutputDirectory>Always</CopyToOutputDirectory>
    </None>
    <None Include="Search\Filter\FilterCalls\CacheSettingsDoNotSurviceBoolOpNew.json">
      <CopyToOutputDirectory>Always</CopyToOutputDirectory>
    </None>
    <None Include="Search\Filter\Modes\VerbatimDoesNotThrowOnEmptyTerm.json">
      <CopyToOutputDirectory>Always</CopyToOutputDirectory>
    </None>
    <None Include="Search\Query\BoolQueryMerges\ShouldNotJoinMustNotIntoMustStrictQueryInverse.json">
      <CopyToOutputDirectory>Always</CopyToOutputDirectory>
    </None>
    <None Include="Search\Query\BoolQueryMerges\ShouldNotJoinMustNotIntoMustStrictQuery.json">
      <CopyToOutputDirectory>Always</CopyToOutputDirectory>
    </None>
    <None Include="Search\Query\BoolQueryMerges\ShouldJoinMustNotIntoMustQuery.json">
      <CopyToOutputDirectory>Always</CopyToOutputDirectory>
    </None>
    <None Include="Search\Query\BoolQueryMerges\ShouldJoinIntoMustQuery.json">
      <CopyToOutputDirectory>Always</CopyToOutputDirectory>
    </None>
    <None Include="Search\Query\BoolQueryMerges\ShouldNotJoinIntoStrictMustQuery.json">
      <CopyToOutputDirectory>Always</CopyToOutputDirectory>
    </None>
    <None Include="Search\Query\BoolQueryMerges\ShouldNotJoinIntoShouldQueryWithMinimumMatchPercentage.json">
      <CopyToOutputDirectory>Always</CopyToOutputDirectory>
    </None>
    <None Include="Search\Query\BoolQueryMerges\ShouldNotJoinIntoShouldQueryWithMinimumMatch.json">
      <CopyToOutputDirectory>Always</CopyToOutputDirectory>
    </None>
    <None Include="Search\Query\BoolQueryMerges\ShouldJoinIntoNonStrictShouldQuery.json">
      <CopyToOutputDirectory>Always</CopyToOutputDirectory>
    </None>
    <None Include="Search\Query\BoolQueryMerges\ShouldNotJoinIntoStrictShouldQuery.json">
      <CopyToOutputDirectory>Always</CopyToOutputDirectory>
    </None>
    <None Include="Search\Filter\BoolFilterMerges\ShouldJoinIntoMustFilter.json">
      <CopyToOutputDirectory>Always</CopyToOutputDirectory>
    </None>
    <None Include="Search\Filter\BoolFilterMerges\ShouldJoinIntoNonStrictShouldFilter.json">
      <CopyToOutputDirectory>Always</CopyToOutputDirectory>
    </None>
    <None Include="Search\Filter\BoolFilterMerges\ShouldJoinMustNotIntoMustFilter.json">
      <CopyToOutputDirectory>Always</CopyToOutputDirectory>
    </None>
    <None Include="Search\Filter\BoolFilterMerges\ShouldNotJoinIntoStrictMustFilter.json">
      <CopyToOutputDirectory>Always</CopyToOutputDirectory>
    </None>
    <None Include="Search\Filter\BoolFilterMerges\ShouldNotJoinIntoStrictShouldFilter.json">
      <CopyToOutputDirectory>Always</CopyToOutputDirectory>
    </None>
    <None Include="Search\Filter\BoolFilterMerges\ShouldNotJoinMustNotIntoMustStrictFilter.json">
      <CopyToOutputDirectory>Always</CopyToOutputDirectory>
    </None>
    <None Include="Search\Filter\BoolFilterMerges\ShouldNotJoinMustNotIntoMustStrictFilterInverse.json">
      <CopyToOutputDirectory>Always</CopyToOutputDirectory>
    </None>
    <None Include="Search\Query\QueriesInQueries\FilteredQueryConditionless.json">
      <CopyToOutputDirectory>Always</CopyToOutputDirectory>
    </None>
    <None Include="Search\Query\Singles\CommonTerms\CommonTermsFull.json">
      <CopyToOutputDirectory>Always</CopyToOutputDirectory>
    </None>
    <None Include="Search\Query\Singles\GeoShape\GeoShapeCircle.json">
      <CopyToOutputDirectory>Always</CopyToOutputDirectory>
    </None>
    <None Include="Search\Query\Singles\GeoShape\GeoShapeEnvelope.json">
      <CopyToOutputDirectory>Always</CopyToOutputDirectory>
    </None>
    <None Include="Search\Query\Singles\GeoShape\GeoShapeLineString.json">
      <CopyToOutputDirectory>Always</CopyToOutputDirectory>
    </None>
    <None Include="Search\Query\Singles\GeoShape\GeoShapeMultiPoint.json">
      <CopyToOutputDirectory>Always</CopyToOutputDirectory>
    </None>
    <None Include="Search\Query\Singles\GeoShape\GeoShapeMultiLineString.json">
      <CopyToOutputDirectory>Always</CopyToOutputDirectory>
    </None>
    <None Include="Search\Query\Singles\GeoShape\GeoShapeMultiPolygon.json">
      <CopyToOutputDirectory>Always</CopyToOutputDirectory>
    </None>
    <None Include="Search\Query\Singles\GeoShape\GeoShapePoint.json">
      <CopyToOutputDirectory>Always</CopyToOutputDirectory>
    </None>
    <None Include="Search\Query\Singles\GeoShape\GeoShapePolygon.json">
      <CopyToOutputDirectory>Always</CopyToOutputDirectory>
    </None>
    <None Include="Search\Query\Singles\MultiMatch\TestMultiMatchJson.json">
      <CopyToOutputDirectory>Always</CopyToOutputDirectory>
    </None>
    <None Include="Search\Query\Modes\VerbatimDoesNotThrowOnEmptyTerm.json">
      <CopyToOutputDirectory>Always</CopyToOutputDirectory>
    </None>
    <None Include="Search\Query\Singles\SimpleQueryString\SimpleQueryStringFull.json">
      <CopyToOutputDirectory>Always</CopyToOutputDirectory>
    </None>
    <None Include="Search\Query\Singles\Terms\TermsQueryDescriptorUsingExternalField.json">
      <CopyToOutputDirectory>Always</CopyToOutputDirectory>
    </None>
    <None Include="Search\Query\Singles\Term\DateTimeWithCustomStringValue.json">
      <CopyToOutputDirectory>Always</CopyToOutputDirectory>
    </None>
    <None Include="Search\Query\Singles\Term\DateTimeToStringTest.json">
      <CopyToOutputDirectory>Always</CopyToOutputDirectory>
    </None>
    <None Include="Search\Query\Singles\Term\LongToStringTest.json">
      <CopyToOutputDirectory>Always</CopyToOutputDirectory>
    </None>
    <None Include="Search\Query\Singles\Term\FloatToStringTest.json">
      <CopyToOutputDirectory>Always</CopyToOutputDirectory>
    </None>
    <None Include="Search\Query\Singles\Term\DoubleToStringTest.json">
      <CopyToOutputDirectory>Always</CopyToOutputDirectory>
    </None>
    <None Include="Search\Query\Singles\Term\IntToStringTest.json">
      <CopyToOutputDirectory>Always</CopyToOutputDirectory>
    </None>
    <None Include="Search\Rescoring\RescoreSerializes.json">
      <CopyToOutputDirectory>Always</CopyToOutputDirectory>
    </None>
    <None Include="Search\Filter\BoolCombinations\CombineNotAnd.json">
      <CopyToOutputDirectory>Always</CopyToOutputDirectory>
    </None>
    <None Include="Search\Filter\BoolCombinations\CombineNotAndShould.json">
      <CopyToOutputDirectory>Always</CopyToOutputDirectory>
    </None>
    <None Include="Search\Filter\BoolCombinations\ForceBranchAnd.json">
      <CopyToOutputDirectory>Always</CopyToOutputDirectory>
    </None>
    <None Include="Search\Filter\BoolCombinations\ForceBranchOr.json">
      <CopyToOutputDirectory>Always</CopyToOutputDirectory>
    </None>
    <None Include="Search\Filter\BoolCombinations\OrSimpleLambda.json">
      <CopyToOutputDirectory>Always</CopyToOutputDirectory>
    </None>
    <None Include="Search\Filter\BoolCombinations\OrWithExists.json">
      <CopyToOutputDirectory>Always</CopyToOutputDirectory>
    </None>
    <None Include="Search\Filter\BoolCombinations\OrWithExistsLambda.json">
      <CopyToOutputDirectory>Always</CopyToOutputDirectory>
    </None>
    <None Include="Search\Filter\BoolCombinations\OrWithExistsLambdaSimple.json">
      <CopyToOutputDirectory>Always</CopyToOutputDirectory>
    </None>
    <None Include="Search\Filter\BoolCombinations\RandomOrderAnd.json">
      <CopyToOutputDirectory>Always</CopyToOutputDirectory>
    </None>
    <None Include="Search\Filter\BoolCombinations\RandomOrderOr.json">
      <CopyToOutputDirectory>Always</CopyToOutputDirectory>
    </None>
    <None Include="Search\Filter\BoolFiltersInFacets\FacetDateHistogramFilter.json">
      <CopyToOutputDirectory>Always</CopyToOutputDirectory>
    </None>
    <None Include="Search\Filter\BoolFiltersInFacets\FacetFilterOr.json">
      <CopyToOutputDirectory>Always</CopyToOutputDirectory>
    </None>
    <None Include="Search\Filter\BoolFiltersInFacets\FacetGeoDistanceFilter.json">
      <CopyToOutputDirectory>Always</CopyToOutputDirectory>
    </None>
    <None Include="Search\Filter\BoolFiltersInFacets\FacetHistogramFilter.json">
      <CopyToOutputDirectory>Always</CopyToOutputDirectory>
    </None>
    <None Include="Search\Filter\BoolFiltersInFacets\FacetQueryFilter.json">
      <CopyToOutputDirectory>Always</CopyToOutputDirectory>
    </None>
    <None Include="Search\Filter\BoolFiltersInFacets\FacetRangeFilter.json">
      <CopyToOutputDirectory>Always</CopyToOutputDirectory>
    </None>
    <None Include="Search\Filter\BoolFiltersInFacets\FacetStatisticalFilter.json">
      <CopyToOutputDirectory>Always</CopyToOutputDirectory>
    </None>
    <None Include="Search\Filter\BoolFiltersInFacets\FacetTermFilter.json">
      <CopyToOutputDirectory>Always</CopyToOutputDirectory>
    </None>
    <None Include="Search\Filter\BoolFiltersInFacets\FacetTermsStatsFilter.json">
      <CopyToOutputDirectory>Always</CopyToOutputDirectory>
    </None>
    <None Include="Search\Filter\Bool\BranchLambdaTest.json">
      <CopyToOutputDirectory>Always</CopyToOutputDirectory>
    </None>
    <None Include="Search\Filter\Bool\SearchDescriptorPicksUpBaseFilterTest.json">
      <CopyToOutputDirectory>Always</CopyToOutputDirectory>
    </None>
    <None Include="Search\Filter\Bool\SearchDescriptorPicksUpBaseFilterWithinComplexLambdaTest.json">
      <CopyToOutputDirectory>Always</CopyToOutputDirectory>
    </None>
    <None Include="Search\Filter\Bool\SearchDescriptorPicksUpBaseFilterWithinLambdaTest.json">
      <CopyToOutputDirectory>Always</CopyToOutputDirectory>
    </None>
    <None Include="Search\Filter\Bool\StaticBoolAssignMultipleOrCombineWithAndTest.json">
      <CopyToOutputDirectory>Always</CopyToOutputDirectory>
    </None>
    <None Include="Search\Filter\Bool\StaticBoolAssignMultipleOrTest.json">
      <CopyToOutputDirectory>Always</CopyToOutputDirectory>
    </None>
    <None Include="Search\Filter\Bool\StaticBoolAssignMultipleTest.json">
      <CopyToOutputDirectory>Always</CopyToOutputDirectory>
    </None>
    <None Include="Search\Filter\Bool\StaticBoolAssignNotTest.json">
      <CopyToOutputDirectory>Always</CopyToOutputDirectory>
    </None>
    <None Include="Search\Filter\Bool\StaticBoolAssignTest.json">
      <CopyToOutputDirectory>Always</CopyToOutputDirectory>
    </None>
    <None Include="Search\Filter\Bool\StaticBoolTest.json">
      <CopyToOutputDirectory>Always</CopyToOutputDirectory>
    </None>
    <None Include="Search\Filter\ConditionlessBool\Combination1.json">
      <CopyToOutputDirectory>Always</CopyToOutputDirectory>
    </None>
    <None Include="Search\Filter\ConditionlessBool\Combination2.json">
      <CopyToOutputDirectory>Always</CopyToOutputDirectory>
    </None>
    <None Include="Search\Filter\ConditionlessBool\Combination3.json">
      <CopyToOutputDirectory>Always</CopyToOutputDirectory>
    </None>
    <None Include="Search\Filter\ConditionlessBool\MatchAll.json">
      <CopyToOutputDirectory>Always</CopyToOutputDirectory>
    </None>
    <None Include="Search\Filter\ConditionlessBool\MyTerm.json">
      <CopyToOutputDirectory>Always</CopyToOutputDirectory>
    </None>
    <None Include="Search\Filter\ConditionlessBool\MyTermNot.json">
      <CopyToOutputDirectory>Always</CopyToOutputDirectory>
    </None>
    <None Include="Search\Filter\ConditionlessBool\MyTermsAnd.json">
      <CopyToOutputDirectory>Always</CopyToOutputDirectory>
    </None>
    <None Include="Search\Filter\ConditionlessBool\MyTermsNot.json">
      <CopyToOutputDirectory>Always</CopyToOutputDirectory>
    </None>
    <None Include="Search\Filter\ConditionlessBool\MyTermsOr.json">
      <CopyToOutputDirectory>Always</CopyToOutputDirectory>
    </None>
    <None Include="Search\Filter\ConditionLess\MatchAll.json">
      <CopyToOutputDirectory>Always</CopyToOutputDirectory>
    </None>
    <None Include="Search\Filter\FilterCalls\AndFilterCombines.json">
      <CopyToOutputDirectory>Always</CopyToOutputDirectory>
    </None>
    <None Include="Search\Filter\FilterCalls\AndFilterMultipleCombines.json">
      <CopyToOutputDirectory>Always</CopyToOutputDirectory>
    </None>
    <None Include="Search\Filter\FilterCalls\NotFilterCombines.json">
      <CopyToOutputDirectory>Always</CopyToOutputDirectory>
    </None>
    <None Include="Search\Filter\FilterCalls\OrFilterCombines.json">
      <CopyToOutputDirectory>Always</CopyToOutputDirectory>
    </None>
    <None Include="Search\Filter\FilterCalls\OrFilterMultipleCombines.json">
      <CopyToOutputDirectory>Always</CopyToOutputDirectory>
    </None>
    <None Include="Search\Filter\FiltersInQueries\ConstantScoreQueryCombines.json">
      <CopyToOutputDirectory>Always</CopyToOutputDirectory>
    </None>
    <None Include="Search\Filter\FiltersInQueries\FilteredQueryCombines.json">
      <CopyToOutputDirectory>Always</CopyToOutputDirectory>
    </None>
    <None Include="Search\Filter\InsideBoolCalls\InsideMust.json">
      <CopyToOutputDirectory>Always</CopyToOutputDirectory>
    </None>
    <None Include="Search\Filter\InsideBoolCalls\InsideMustNot.json">
      <CopyToOutputDirectory>Always</CopyToOutputDirectory>
    </None>
    <None Include="Search\Filter\InsideBoolCalls\InsideShould.json">
      <CopyToOutputDirectory>Always</CopyToOutputDirectory>
    </None>
    <None Include="Search\Query\BoolCombinations\CombineNotAnd.json">
      <CopyToOutputDirectory>Always</CopyToOutputDirectory>
    </None>
    <None Include="Search\Query\BoolCombinations\CombineNotAndShould.json">
      <CopyToOutputDirectory>Always</CopyToOutputDirectory>
    </None>
    <None Include="Search\Query\BoolCombinations\OrWithQueryStringLambdaSimple.json">
      <CopyToOutputDirectory>Always</CopyToOutputDirectory>
    </None>
    <None Include="Search\Query\BoolCombinations\OrSimpleLambda.json">
      <CopyToOutputDirectory>Always</CopyToOutputDirectory>
    </None>
    <None Include="Search\Query\BoolCombinations\OrWithQueryStringLambda.json">
      <CopyToOutputDirectory>Always</CopyToOutputDirectory>
    </None>
    <None Include="Search\Query\BoolCombinations\OrWithQueryString.json">
      <CopyToOutputDirectory>Always</CopyToOutputDirectory>
    </None>
    <None Include="Search\Query\BoolCombinations\RandomOrderOr.json">
      <CopyToOutputDirectory>Always</CopyToOutputDirectory>
    </None>
    <None Include="Search\Query\BoolCombinations\RandomOrderAnd.json">
      <CopyToOutputDirectory>Always</CopyToOutputDirectory>
    </None>
    <None Include="Search\Query\BoolCombinations\ForceBranchAnd.json">
      <CopyToOutputDirectory>Always</CopyToOutputDirectory>
    </None>
    <None Include="Search\Query\BoolCombinations\ForceBranchOr.json">
      <CopyToOutputDirectory>Always</CopyToOutputDirectory>
    </None>
    <None Include="Search\Query\Bool\BranchLambdaTest.json">
      <CopyToOutputDirectory>Always</CopyToOutputDirectory>
    </None>
    <None Include="Search\Query\Bool\BranchLambdaTestConditional.json">
      <CopyToOutputDirectory>Always</CopyToOutputDirectory>
    </None>
    <None Include="Search\Query\Bool\StaticBoolAssignNotTest.json">
      <CopyToOutputDirectory>Always</CopyToOutputDirectory>
    </None>
    <None Include="Search\Query\Bool\SearchDescriptorPicksUpBaseQueryWithinComplexLambdaTest.json">
      <CopyToOutputDirectory>Always</CopyToOutputDirectory>
    </None>
    <None Include="Search\Query\Bool\SearchDescriptorPicksUpBaseQueryWithinLambdaTest.json">
      <CopyToOutputDirectory>Always</CopyToOutputDirectory>
    </None>
    <None Include="Search\Query\Bool\SearchDescriptorPicksUpBaseQueryTest.json">
      <CopyToOutputDirectory>Always</CopyToOutputDirectory>
    </None>
    <None Include="Search\Query\Bool\StaticBoolAssignMultipleOrCombineWithAndTest.json">
      <CopyToOutputDirectory>Always</CopyToOutputDirectory>
    </None>
    <None Include="Search\Query\Bool\StaticBoolAssignMultipleOrTest.json">
      <CopyToOutputDirectory>Always</CopyToOutputDirectory>
    </None>
    <None Include="Search\Query\Bool\StaticBoolAssignMultipleTest.json">
      <CopyToOutputDirectory>Always</CopyToOutputDirectory>
    </None>
    <None Include="Search\Query\Bool\StaticBoolAssignTest.json">
      <CopyToOutputDirectory>Always</CopyToOutputDirectory>
    </None>
    <None Include="Search\Query\Bool\StaticBoolTest.json">
      <CopyToOutputDirectory>Always</CopyToOutputDirectory>
    </None>
    <None Include="Search\Query\ConditionlessBool\Combination1.json">
      <CopyToOutputDirectory>Always</CopyToOutputDirectory>
    </None>
    <None Include="Search\Query\ConditionlessBool\Combination2.json">
      <CopyToOutputDirectory>Always</CopyToOutputDirectory>
    </None>
    <None Include="Search\Query\ConditionlessBool\Combination3.json">
      <CopyToOutputDirectory>Always</CopyToOutputDirectory>
    </None>
    <None Include="Search\Query\ConditionlessBool\MyTermsNot.json">
      <CopyToOutputDirectory>Always</CopyToOutputDirectory>
    </None>
    <None Include="Search\Query\ConditionlessBool\MyTermsOr.json">
      <CopyToOutputDirectory>Always</CopyToOutputDirectory>
    </None>
    <None Include="Search\Query\ConditionlessBool\MyTermsAnd.json">
      <CopyToOutputDirectory>Always</CopyToOutputDirectory>
    </None>
    <None Include="Search\Query\ConditionlessBool\MyTermNot.json">
      <CopyToOutputDirectory>Always</CopyToOutputDirectory>
    </None>
    <None Include="Search\Query\ConditionlessBool\MyTerm.json">
      <CopyToOutputDirectory>Always</CopyToOutputDirectory>
    </None>
    <None Include="Search\Query\ConditionlessBool\MatchAll.json">
      <CopyToOutputDirectory>Always</CopyToOutputDirectory>
    </None>
    <None Include="Search\Query\ConditionLess\MatchAll.json">
      <CopyToOutputDirectory>PreserveNewest</CopyToOutputDirectory>
    </None>
    <None Include="Search\Query\ConditionLessStrict\MatchAll.json">
      <CopyToOutputDirectory>Always</CopyToOutputDirectory>
    </None>
    <None Include="Search\Query\InsideBoolCalls\InsideMust.json">
      <CopyToOutputDirectory>Always</CopyToOutputDirectory>
    </None>
    <None Include="Search\Query\InsideBoolCalls\InsideMustNot.json">
      <CopyToOutputDirectory>Always</CopyToOutputDirectory>
    </None>
    <None Include="Search\Query\InsideBoolCalls\InsideShould.json">
      <CopyToOutputDirectory>Always</CopyToOutputDirectory>
    </None>
    <None Include="Search\Query\QueriesInQueries\CustomBoostFactorQuery.json">
      <CopyToOutputDirectory>Always</CopyToOutputDirectory>
    </None>
    <None Include="Search\Query\QueriesInQueries\IndicesNoMatchAlternateQuery.json">
      <CopyToOutputDirectory>Always</CopyToOutputDirectory>
    </None>
    <None Include="Search\Query\QueriesInQueries\IndicesAlternateChildQuery.json">
      <CopyToOutputDirectory>Always</CopyToOutputDirectory>
    </None>
    <None Include="Search\Query\QueriesInQueries\TopChildrenQuery.json">
      <CopyToOutputDirectory>Always</CopyToOutputDirectory>
    </None>
    <None Include="Search\Query\QueriesInQueries\NestedQuery.json">
      <CopyToOutputDirectory>Always</CopyToOutputDirectory>
    </None>
    <None Include="Search\Query\QueriesInQueries\IndicesQuery.json">
      <CopyToOutputDirectory>Always</CopyToOutputDirectory>
    </None>
    <None Include="Search\Query\QueriesInQueries\IndicesNoMatchQuery.json">
      <CopyToOutputDirectory>Always</CopyToOutputDirectory>
    </None>
    <None Include="Search\Query\QueriesInQueries\HasChildQuery.json">
      <CopyToOutputDirectory>Always</CopyToOutputDirectory>
    </None>
    <None Include="Search\Query\QueriesInQueries\FilteredQuery.json">
      <CopyToOutputDirectory>Always</CopyToOutputDirectory>
    </None>
    <None Include="Search\Query\QueriesInQueries\DismaxQuery.json">
      <CopyToOutputDirectory>Always</CopyToOutputDirectory>
    </None>
    <None Include="Search\Query\QueriesInQueries\CustomScoreQuery.json">
      <CopyToOutputDirectory>Always</CopyToOutputDirectory>
    </None>
    <None Include="Search\Query\QueriesInQueries\BoostingQuery.json">
      <CopyToOutputDirectory>Always</CopyToOutputDirectory>
    </None>
    <None Include="Search\Query\QueriesInQueries\ConstantScore.json">
      <CopyToOutputDirectory>Always</CopyToOutputDirectory>
    </None>
    <None Include="Search\Query\UpdateQuery\FilteredQueryCombines.json">
      <CopyToOutputDirectory>Always</CopyToOutputDirectory>
    </None>
    <None Include="Search\Query\UpdateQuery\FilteredQueryCombinesUsingStatic.json">
      <CopyToOutputDirectory>Always</CopyToOutputDirectory>
    </None>
    <None Include="Search\SearchTypeTests\SearchTypeDoesNotPolluteQueryObject.json">
      <CopyToOutputDirectory>Always</CopyToOutputDirectory>
    </None>
    <None Include="Internals\Serialize\SimpleClassUsesCamelCase.json">
      <CopyToOutputDirectory>Always</CopyToOutputDirectory>
    </None>
    <None Include="Search\Source\SourceSerializes.json">
      <CopyToOutputDirectory>Always</CopyToOutputDirectory>
    </None>
    <None Include="Search\Sorting\RandomScriptSort.json">
      <CopyToOutputDirectory>Always</CopyToOutputDirectory>
    </None>
    <None Include="Search\Query\Singles\Terms\TermsOfTypeInt.json">
      <CopyToOutputDirectory>Always</CopyToOutputDirectory>
    </None>
  </ItemGroup>
  <ItemGroup>
    <ProjectReference Include="..\..\Elasticsearch.Net\Elasticsearch.Net.csproj">
      <Project>{e97ccf40-0ba6-43fe-9f2d-58d454134088}</Project>
      <Name>Elasticsearch.Net</Name>
    </ProjectReference>
    <ProjectReference Include="..\Nest.Tests.MockData\Nest.Tests.MockData.csproj">
      <Project>{27143A05-5655-447C-ADAF-405E1CF43741}</Project>
      <Name>Nest.Tests.MockData</Name>
    </ProjectReference>
    <ProjectReference Include="..\..\Nest\Nest.csproj">
      <Project>{072BA7DA-7B60-407D-8B6E-95E3186BE70C}</Project>
      <Name>Nest</Name>
    </ProjectReference>
  </ItemGroup>
  <ItemGroup>
    <None Include="Search\ScriptFields\TestScriptFields.json">
      <CopyToOutputDirectory>Always</CopyToOutputDirectory>
    </None>
  </ItemGroup>
  <ItemGroup>
    <None Include="Core\Map\Properties\MultiFieldPropertyWithFullPath.json">
      <CopyToOutputDirectory>Always</CopyToOutputDirectory>
    </None>
  </ItemGroup>
  <ItemGroup>
    <None Include="Core\Indices\Analysis\Analyzers\KeywordAnalyzerTest.json">
      <CopyToOutputDirectory>Always</CopyToOutputDirectory>
    </None>
  </ItemGroup>
  <Import Project="$(MSBuildBinPath)\Microsoft.CSharp.targets" />
  <Import Project="$(SolutionDir)\.nuget\NuGet.targets" Condition="Exists('$(SolutionDir)\.nuget\NuGet.targets')" />
  <!-- To modify your build process, add your task inside one of the targets below and uncomment it. 
       Other similar extension points exist, see Microsoft.Common.targets.
  <Target Name="BeforeBuild">
  </Target>
  <Target Name="AfterBuild">
  </Target>
  -->
</Project><|MERGE_RESOLUTION|>--- conflicted
+++ resolved
@@ -181,11 +181,8 @@
     <None Include="Core\Map\Properties\MultiFieldPropertyWithJustNamePath.json">
       <CopyToOutputDirectory>Always</CopyToOutputDirectory>
     </None>
-<<<<<<< HEAD
     <Compile Include="Core\MultiPercolate\MultiPercolateTests.cs" />
-=======
     <Compile Include="Core\Map\Transform\MappingTansformTests.cs" />
->>>>>>> b79a28dd
     <Compile Include="Core\Scroll\ScrollRequestTests.cs" />
     <Compile Include="Core\Domain\Connection\ConnectionTests.cs" />
     <Compile Include="Core\MultiSearch\MultiSearchTests.cs" />
