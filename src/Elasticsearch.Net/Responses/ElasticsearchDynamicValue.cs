﻿using System;
using System.Collections;
using System.Collections.Generic;
using System.ComponentModel;
using System.Dynamic;
using System.Globalization;
using System.Linq.Expressions;
using System.Runtime.CompilerServices;
using Microsoft.CSharp.RuntimeBinder;

namespace Elasticsearch.Net
{
	public class ElasticsearchDynamicValue : DynamicObject, IEquatable<ElasticsearchDynamicValue>, IConvertible
	{
		private readonly object _value;

		public override bool TryGetMember(GetMemberBinder binder, out object result)
		{
			var name = binder.Name;

			return Dispatch(out result, name);
		}


		private bool Dispatch(out object result, string name)
		{
			if (!this.HasValue)
			{
				result = new ElasticsearchDynamicValue(null);
				return true;
			}

			var d = this.Value as IDictionary<string, object>;
			object r;
			if (d != null && d.TryGetValue(name, out r))
			{
				result = new ElasticsearchDynamicValue(r);
				return true;
			}
			var x = this.Value as IDynamicMetaObjectProvider;
			if (x != null)
			{
				var dm = GetDynamicMember(this.Value, name);
				result = new ElasticsearchDynamicValue(dm);
				return true;
			}
			var ds = this.Value as IDictionary;
			if (ds != null && ds.Contains(name))
			{
				result = new ElasticsearchDynamicValue(ds[name]);
				return true;
			}
			
			result = new ElasticsearchDynamicValue(this.Value);
			return true;
		}

		static object GetDynamicMember(object obj, string memberName)
		{
			var binder = Binder.GetMember(CSharpBinderFlags.None, memberName, null, new[] { CSharpArgumentInfo.Create(CSharpArgumentInfoFlags.None, null) });
			var callsite = CallSite<Func<CallSite, object, object>>.Create(binder);
			return callsite.Target(callsite, obj);
		}

		public ElasticsearchDynamicValue this[string name]
		{
			get
			{
				object r;
				Dispatch(out r, name);
				return (ElasticsearchDynamicValue) r;
			}
		}

		public ElasticsearchDynamicValue this[int i]
		{
			get
			{
				if (!this.HasValue)
					return new ElasticsearchDynamicValue(null);
				var l = this.Value as IList;
				if (l != null && l.Count -1 >= i)
				{
					return new ElasticsearchDynamicValue(l[i]);
				}
				return new ElasticsearchDynamicValue(null);
			}
		}

		/// <summary>
		/// Initializes a new instance of the <see cref="ElasticsearchDynamicValue"/> class.
		/// </summary>
		/// <param name="value">The value to store in the instance</param>
		public ElasticsearchDynamicValue(object value)
		{
			this._value = value;
		}

		/// <summary>
		/// Gets a value indicating whether this instance has value.
		/// </summary>
		/// <value><c>true</c> if this instance has value; otherwise, <c>false</c>.</value>
		/// <remarks><see langword="null"/> is considered as not being a value.</remarks>
		public bool HasValue => this._value != null;

		/// <summary>
		/// Gets the inner value
		/// </summary>
		public object Value => this._value;

		/// <summary>
		/// Returns a default value if Value is null
		/// </summary>
		/// <typeparam name="T">When no default value is supplied, required to supply the default type</typeparam>
		/// <param name="defaultValue">Optional parameter for default value, if not given it returns default of type T</param>
		/// <returns>If value is not null, value is returned, else default value is returned</returns>
		public T Default<T>(T defaultValue = default(T))
		{
			if (!this.HasValue) return defaultValue;
			try
			{
				return (T)_value;
			}
			catch
			{
				var typeName = _value.GetType().Name;
				var message = $"Cannot convert value of type '{typeName}' to type '{typeof (T).Name}'";

				throw new InvalidCastException(message);
			}
		}

		/// <summary>
		/// Attempts to convert the value to type of T, failing to do so will return the defaultValue. 
		/// </summary>
		/// <typeparam name="T">When no default value is supplied, required to supply the default type</typeparam>
		/// <param name="defaultValue">Optional parameter for default value, if not given it returns default of type T</param>
		/// <returns>If value is not null, value is returned, else default value is returned</returns>
		public T TryParse<T>(T defaultValue = default (T))
		{
			if (!this.HasValue) return defaultValue;
			try
			{
				if (_value.GetType().IsAssignableFrom(typeof(T)))
				{
					return (T)_value;
				}

				var type = typeof(T);

				var stringValue = _value as string;
				if (type == typeof(DateTime))
				{
					DateTime result;

					if (DateTime.TryParse(stringValue, CultureInfo.InvariantCulture, DateTimeStyles.None, out result))
					{
<<<<<<< HEAD
						var converter = TypeDescriptor.GetConverter(TType);

#if DOTNETCORE
						return (T)converter.ConvertFromInvariantString(stringValue);
#else
						if (converter.IsValid(stringValue))
						{
							return (T)converter.ConvertFromInvariantString(stringValue);
						}
#endif
=======
						return (T)((object)result);
>>>>>>> 1653341d
					}
				}
				else if (stringValue != null)
				{
					var converter = TypeDescriptor.GetConverter(type);

					if (converter.IsValid(stringValue))
					{
						return (T)converter.ConvertFromInvariantString(stringValue);
					}
				}
				else if (type == typeof(string))
				{
					return (T)Convert.ChangeType(_value, TypeCode.String, CultureInfo.InvariantCulture);
				}
			}
			catch
			{
				return defaultValue;
			}
			return defaultValue;
		}

		public static bool operator ==(ElasticsearchDynamicValue dynamicValue, object compareValue)
		{
			if (dynamicValue._value == null && compareValue == null)
			{
				return true;
			}

			return dynamicValue._value != null && dynamicValue._value.Equals(compareValue);
		}

		public static bool operator !=(ElasticsearchDynamicValue dynamicValue, object compareValue)
		{
			return !(dynamicValue == compareValue);
		}

		
		/// <summary>
		/// Indicates whether the current object is equal to another object of the same type.
		/// </summary>
		/// <returns><c>true</c> if the current object is equal to the <paramref name="compareValue"/> parameter; otherwise, <c>false</c>.
		/// </returns>
		/// <param name="compareValue">An <see cref="ElasticsearchDynamicValue"/> to compare with this instance.</param>
		public bool Equals(ElasticsearchDynamicValue compareValue)
		{
			if (ReferenceEquals(null, compareValue))
			{
				return false;
			}

			return ReferenceEquals(this, compareValue) || Equals(compareValue._value, this._value);
		}

		/// <summary>
		/// Determines whether the specified <see cref="object"/> is equal to the current <see cref="object"/>.
		/// </summary>
		/// <returns><c>true</c> if the specified <see cref="object"/> is equal to the current <see cref="ElasticsearchDynamicValue"/>; otherwise, <c>false</c>.</returns>
		/// <param name="compareValue">The <see cref="object"/> to compare with the current <see cref="ElasticsearchDynamicValue"/>.</param>
		public override bool Equals(object compareValue)
		{
			if (ReferenceEquals(null, compareValue))
			{
				return false;
			}

			if (ReferenceEquals(this, compareValue)
				|| ReferenceEquals(this._value, compareValue)
				|| Equals(this._value, compareValue)
				)
			{
				return true;
			}

			return compareValue.GetType() == typeof(ElasticsearchDynamicValue) && this.Equals((ElasticsearchDynamicValue)compareValue);
		}

		/// <summary>
		/// Serves as a hash function for a particular type. 
		/// </summary>
		/// <returns>A hash code for the current instance.</returns>
		public override int GetHashCode()
		{
			return (this._value != null ? this._value.GetHashCode() : 0);
		}

		/// <summary>
		/// Provides implementation for binary operations. Classes derived from the <see cref="T:System.Dynamic.DynamicObject"/> class can override this method to specify dynamic behavior for operations such as addition and multiplication.
		/// </summary>
		/// <returns><c>true</c> if the operation is successful; otherwise, <c>false</c>. If this method returns <c>false</c>, the run-time binder of the language determines the behavior. (In most cases, a language-specific run-time exception is thrown.)</returns>
		/// <param name="binder">Provides information about the binary operation. The binder.Operation property returns an <see cref="T:System.Linq.Expressions.ExpressionType"/> object. For example, for the sum = first + second statement, where first and second are derived from the DynamicObject class, binder.Operation returns ExpressionType.Add.</param><param name="arg">The right operand for the binary operation. For example, for the sum = first + second statement, where first and second are derived from the DynamicObject class, <paramref name="arg"/> is equal to second.</param><param name="result">The result of the binary operation.</param>
		public override bool TryBinaryOperation(BinaryOperationBinder binder, object arg, out object result)
		{
			object resultOfCast;
			result = null;

			if (binder.Operation != ExpressionType.Equal)
			{
				return false;
			}

			var convert =
				Binder.Convert(CSharpBinderFlags.None, arg.GetType(), typeof(ElasticsearchDynamicValue));

			if (!TryConvert((ConvertBinder)convert, out resultOfCast))
			{
				return false;
			}

			result = (resultOfCast == null) ?
				Equals(arg, resultOfCast) :
				resultOfCast.Equals(arg);

			return true;
		}

		/// <summary>
		/// Provides implementation for type conversion operations. Classes derived from the <see cref="T:System.Dynamic.DynamicObject"/> class can override this method to specify dynamic behavior for operations that convert an object from one type to another.
		/// </summary>
		/// <returns><c>true</c> if the operation is successful; otherwise, <c>false</c>. If this method returns <c>false</c>, the run-time binder of the language determines the behavior. (In most cases, a language-specific run-time exception is thrown.)</returns>
		/// <param name="binder">Provides information about the conversion operation. The binder.Type property provides the type to which the object must be converted. For example, for the statement (String)sampleObject in C# (CType(sampleObject, Type) in Visual Basic), where sampleObject is an instance of the class derived from the <see cref="T:System.Dynamic.DynamicObject"/> class, binder.Type returns the <see cref="T:System.String"/> type. The binder.Explicit property provides information about the kind of conversion that occurs. It returns true for explicit conversion and false for implicit conversion.</param><param name="result">The result of the type conversion operation.</param>
		public override bool TryConvert(ConvertBinder binder, out object result)
		{
			result = null;

			if (_value == null)
			{
				return true;
			}

			var binderType = binder.Type;
			if (binderType == typeof(String))
			{
				result = Convert.ToString(_value);
				return true;
			}

			if (binderType == typeof(Guid) || binderType == typeof(Guid?))
			{
				Guid guid;
				if (Guid.TryParse(Convert.ToString(_value), out guid))
				{
					result = guid;
					return true;
				}
			}
			else if (binderType == typeof(TimeSpan) || binderType == typeof(TimeSpan?))
			{
				TimeSpan timespan;
				if (TimeSpan.TryParse(Convert.ToString(_value), out timespan))
				{
					result = timespan;
					return true;
				}
			}
			else
			{
				if (binderType.IsGeneric() && binderType.GetGenericTypeDefinition() == typeof(Nullable<>))
				{
					binderType = binderType.GetGenericArguments()[0];
				}

				var typeCode = binderType.GetTypeCode();

				if (typeCode == TypeCode.Object)
				{
					if (binderType.IsAssignableFrom(_value.GetType()))
					{
						result = _value;
						return true;
					}
					else
					{
						return false;
					}
				}
<<<<<<< HEAD
#if DOTNETCORE
				result = Convert.ChangeType(value, binderType);
#else
				result = Convert.ChangeType(value, typeCode);
#endif
=======

				result = Convert.ChangeType(_value, typeCode);
>>>>>>> 1653341d

				return true;
			}
			return base.TryConvert(binder, out result);
		}

		public override string ToString()
		{
			return this._value == null ? base.ToString() : Convert.ToString(this._value);
		}

		public static implicit operator bool(ElasticsearchDynamicValue dynamicValue)
		{
			if (!dynamicValue.HasValue)
			{
				return false;
			}

<<<<<<< HEAD
			if (dynamicValue.value.GetType().IsValue())
=======
			if (dynamicValue._value.GetType().IsValueType)
>>>>>>> 1653341d
			{
				return (Convert.ToBoolean(dynamicValue._value));
			}

			bool result;
			if (bool.TryParse(dynamicValue.ToString(), out result))
			{
				return result;
			}

			return true;
		}

		public static implicit operator string(ElasticsearchDynamicValue dynamicValue)
		{
			return dynamicValue.HasValue
					   ? Convert.ToString(dynamicValue._value)
					   : null;
		}

		public static implicit operator int(ElasticsearchDynamicValue dynamicValue)
		{
<<<<<<< HEAD
			if (dynamicValue.value.GetType().IsValue())
=======
			if (dynamicValue._value.GetType().IsValueType)
>>>>>>> 1653341d
			{
				return Convert.ToInt32(dynamicValue._value);
			}

			return int.Parse(dynamicValue.ToString());
		}

		public static implicit operator Guid(ElasticsearchDynamicValue dynamicValue)
		{
			if (dynamicValue._value is Guid)
			{
				return (Guid)dynamicValue._value;
			}

			return Guid.Parse(dynamicValue.ToString());
		}

		public static implicit operator DateTime(ElasticsearchDynamicValue dynamicValue)
		{
			if (dynamicValue._value is DateTime)
			{
				return (DateTime)dynamicValue._value;
			}

			return DateTime.Parse(dynamicValue.ToString());
		}

		public static implicit operator TimeSpan(ElasticsearchDynamicValue dynamicValue)
		{
			if (dynamicValue._value is TimeSpan)
			{
				return (TimeSpan)dynamicValue._value;
			}

			return TimeSpan.Parse(dynamicValue.ToString());
		}

		public static implicit operator long(ElasticsearchDynamicValue dynamicValue)
		{
<<<<<<< HEAD
			if (dynamicValue.value.GetType().IsValue())
=======
			if (dynamicValue._value.GetType().IsValueType)
>>>>>>> 1653341d
			{
				return Convert.ToInt64(dynamicValue._value);
			}

			return long.Parse(dynamicValue.ToString());
		}

		public static implicit operator float(ElasticsearchDynamicValue dynamicValue)
		{
<<<<<<< HEAD
			if (dynamicValue.value.GetType().IsValue())
=======
			if (dynamicValue._value.GetType().IsValueType)
>>>>>>> 1653341d
			{
				return Convert.ToSingle(dynamicValue._value);
			}

			return float.Parse(dynamicValue.ToString());
		}

		public static implicit operator decimal(ElasticsearchDynamicValue dynamicValue)
		{
<<<<<<< HEAD
			if (dynamicValue.value.GetType().IsValue())
=======
			if (dynamicValue._value.GetType().IsValueType)
>>>>>>> 1653341d
			{
				return Convert.ToDecimal(dynamicValue._value);
			}

			return decimal.Parse(dynamicValue.ToString());
		}

		public static implicit operator double(ElasticsearchDynamicValue dynamicValue)
		{
<<<<<<< HEAD
			if (dynamicValue.value.GetType().IsValue())
=======
			if (dynamicValue._value.GetType().IsValueType)
>>>>>>> 1653341d
			{
				return Convert.ToDouble(dynamicValue._value);
			}

			return double.Parse(dynamicValue.ToString());
		}

#region Implementation of IConvertible

		/// <summary>
		/// Returns the <see cref="T:System.TypeCode"/> for this instance.
		/// </summary>
		/// <returns>
		/// The enumerated constant that is the <see cref="T:System.TypeCode"/> of the class or value type that implements this interface.
		/// </returns>
		/// <filterpriority>2</filterpriority>
		public TypeCode GetTypeCode()
		{
<<<<<<< HEAD
			if (value == null) return TypeCode.Empty;
			return value.GetType().GetTypeCode();
=======
			if (_value == null) return TypeCode.Empty;
			return Type.GetTypeCode(_value.GetType());
>>>>>>> 1653341d
		}

		/// <summary>
		/// Converts the value of this instance to an equivalent Boolean value using the specified culture-specific formatting information.
		/// </summary>
		/// <returns>
		/// A Boolean value equivalent to the value of this instance.
		/// </returns>
		/// <param name="provider">An <see cref="T:System.IFormatProvider"/> interface implementation that supplies culture-specific formatting information. </param><filterpriority>2</filterpriority>
		public bool ToBoolean(IFormatProvider provider)
		{
			return Convert.ToBoolean(_value, provider);
		}

		/// <summary>
		/// Converts the value of this instance to an equivalent Unicode character using the specified culture-specific formatting information.
		/// </summary>
		/// <returns>
		/// A Unicode character equivalent to the value of this instance.
		/// </returns>
		/// <param name="provider">An <see cref="T:System.IFormatProvider"/> interface implementation that supplies culture-specific formatting information. </param><filterpriority>2</filterpriority>
		public char ToChar(IFormatProvider provider)
		{
			return Convert.ToChar(_value, provider);
		}

		/// <summary>
		/// Converts the value of this instance to an equivalent 8-bit signed integer using the specified culture-specific formatting information.
		/// </summary>
		/// <returns>
		/// An 8-bit signed integer equivalent to the value of this instance.
		/// </returns>
		/// <param name="provider">An <see cref="T:System.IFormatProvider"/> interface implementation that supplies culture-specific formatting information. </param><filterpriority>2</filterpriority>
		[CLSCompliant(false)]
		public sbyte ToSByte(IFormatProvider provider)
		{
			return Convert.ToSByte(_value, provider);
		}

		/// <summary>
		/// Converts the value of this instance to an equivalent 8-bit unsigned integer using the specified culture-specific formatting information.
		/// </summary>
		/// <returns>
		/// An 8-bit unsigned integer equivalent to the value of this instance.
		/// </returns>
		/// <param name="provider">An <see cref="T:System.IFormatProvider"/> interface implementation that supplies culture-specific formatting information. </param><filterpriority>2</filterpriority>
		public byte ToByte(IFormatProvider provider)
		{
			return Convert.ToByte(_value, provider);
		}

		/// <summary>
		/// Converts the value of this instance to an equivalent 16-bit signed integer using the specified culture-specific formatting information.
		/// </summary>
		/// <returns>
		/// An 16-bit signed integer equivalent to the value of this instance.
		/// </returns>
		/// <param name="provider">An <see cref="T:System.IFormatProvider"/> interface implementation that supplies culture-specific formatting information. </param><filterpriority>2</filterpriority>
		public short ToInt16(IFormatProvider provider)
		{
			return Convert.ToInt16(_value, provider);
		}

		/// <summary>
		/// Converts the value of this instance to an equivalent 16-bit unsigned integer using the specified culture-specific formatting information.
		/// </summary>
		/// <returns>
		/// An 16-bit unsigned integer equivalent to the value of this instance.
		/// </returns>
		/// <param name="provider">An <see cref="T:System.IFormatProvider"/> interface implementation that supplies culture-specific formatting information. </param><filterpriority>2</filterpriority>
		[CLSCompliant(false)]
		public ushort ToUInt16(IFormatProvider provider)
		{
			return Convert.ToUInt16(_value, provider);
		}

		/// <summary>
		/// Converts the value of this instance to an equivalent 32-bit signed integer using the specified culture-specific formatting information.
		/// </summary>
		/// <returns>
		/// An 32-bit signed integer equivalent to the value of this instance.
		/// </returns>
		/// <param name="provider">An <see cref="T:System.IFormatProvider"/> interface implementation that supplies culture-specific formatting information. </param><filterpriority>2</filterpriority>
		public int ToInt32(IFormatProvider provider)
		{
			return Convert.ToInt32(_value, provider);
		}

		/// <summary>
		/// Converts the value of this instance to an equivalent 32-bit unsigned integer using the specified culture-specific formatting information.
		/// </summary>
		/// <returns>
		/// An 32-bit unsigned integer equivalent to the value of this instance.
		/// </returns>
		/// <param name="provider">An <see cref="T:System.IFormatProvider"/> interface implementation that supplies culture-specific formatting information. </param><filterpriority>2</filterpriority>
		[CLSCompliant(false)]
		public uint ToUInt32(IFormatProvider provider)
		{
			return Convert.ToUInt32(_value, provider);
		}

		/// <summary>
		/// Converts the value of this instance to an equivalent 64-bit signed integer using the specified culture-specific formatting information.
		/// </summary>
		/// <returns>
		/// An 64-bit signed integer equivalent to the value of this instance.
		/// </returns>
		/// <param name="provider">An <see cref="T:System.IFormatProvider"/> interface implementation that supplies culture-specific formatting information. </param><filterpriority>2</filterpriority>
		public long ToInt64(IFormatProvider provider)
		{
			return Convert.ToInt64(_value, provider);
		}

		/// <summary>
		/// Converts the value of this instance to an equivalent 64-bit unsigned integer using the specified culture-specific formatting information.
		/// </summary>
		/// <returns>
		/// An 64-bit unsigned integer equivalent to the value of this instance.
		/// </returns>
		/// <param name="provider">An <see cref="T:System.IFormatProvider"/> interface implementation that supplies culture-specific formatting information. </param><filterpriority>2</filterpriority>
		[CLSCompliant(false)]
		public ulong ToUInt64(IFormatProvider provider)
		{
			return Convert.ToUInt64(_value, provider);
		}

		/// <summary>
		/// Converts the value of this instance to an equivalent single-precision floating-point number using the specified culture-specific formatting information.
		/// </summary>
		/// <returns>
		/// A single-precision floating-point number equivalent to the value of this instance.
		/// </returns>
		/// <param name="provider">An <see cref="T:System.IFormatProvider"/> interface implementation that supplies culture-specific formatting information. </param><filterpriority>2</filterpriority>
		public float ToSingle(IFormatProvider provider)
		{
			return Convert.ToSingle(_value, provider);
		}

		/// <summary>
		/// Converts the value of this instance to an equivalent double-precision floating-point number using the specified culture-specific formatting information.
		/// </summary>
		/// <returns>
		/// A double-precision floating-point number equivalent to the value of this instance.
		/// </returns>
		/// <param name="provider">An <see cref="T:System.IFormatProvider"/> interface implementation that supplies culture-specific formatting information. </param><filterpriority>2</filterpriority>
		public double ToDouble(IFormatProvider provider)
		{
			return Convert.ToDouble(_value, provider);
		}

		/// <summary>
		/// Converts the value of this instance to an equivalent <see cref="T:System.Decimal"/> number using the specified culture-specific formatting information.
		/// </summary>
		/// <returns>
		/// A <see cref="T:System.Decimal"/> number equivalent to the value of this instance.
		/// </returns>
		/// <param name="provider">An <see cref="T:System.IFormatProvider"/> interface implementation that supplies culture-specific formatting information. </param><filterpriority>2</filterpriority>
		public decimal ToDecimal(IFormatProvider provider)
		{
			return Convert.ToDecimal(_value, provider);
		}

		/// <summary>
		/// Converts the value of this instance to an equivalent <see cref="T:System.DateTime"/> using the specified culture-specific formatting information.
		/// </summary>
		/// <returns>
		/// A <see cref="T:System.DateTime"/> instance equivalent to the value of this instance.
		/// </returns>
		/// <param name="provider">An <see cref="T:System.IFormatProvider"/> interface implementation that supplies culture-specific formatting information. </param><filterpriority>2</filterpriority>
		public DateTime ToDateTime(IFormatProvider provider)
		{
			return Convert.ToDateTime(_value, provider);
		}

		/// <summary>
		/// Converts the value of this instance to an equivalent <see cref="T:System.String"/> using the specified culture-specific formatting information.
		/// </summary>
		/// <returns>
		/// A <see cref="T:System.String"/> instance equivalent to the value of this instance.
		/// </returns>
		/// <param name="provider">An <see cref="T:System.IFormatProvider"/> interface implementation that supplies culture-specific formatting information. </param><filterpriority>2</filterpriority>
		public string ToString(IFormatProvider provider)
		{
			return Convert.ToString(_value, provider);
		}

		/// <summary>
		/// Converts the value of this instance to an <see cref="T:System.Object"/> of the specified <see cref="T:System.Type"/> that has an equivalent value, using the specified culture-specific formatting information.
		/// </summary>
		/// <returns>
		/// An <see cref="T:System.Object"/> instance of type <paramref name="conversionType"/> whose value is equivalent to the value of this instance.
		/// </returns>
		/// <param name="conversionType">The <see cref="T:System.Type"/> to which the value of this instance is converted. </param><param name="provider">An <see cref="T:System.IFormatProvider"/> interface implementation that supplies culture-specific formatting information. </param><filterpriority>2</filterpriority>
		public object ToType(Type conversionType, IFormatProvider provider)
		{
			return Convert.ChangeType(_value, conversionType, provider);
		}

#endregion

	}
}
<|MERGE_RESOLUTION|>--- conflicted
+++ resolved
@@ -155,20 +155,7 @@
 
 					if (DateTime.TryParse(stringValue, CultureInfo.InvariantCulture, DateTimeStyles.None, out result))
 					{
-<<<<<<< HEAD
-						var converter = TypeDescriptor.GetConverter(TType);
-
-#if DOTNETCORE
-						return (T)converter.ConvertFromInvariantString(stringValue);
-#else
-						if (converter.IsValid(stringValue))
-						{
-							return (T)converter.ConvertFromInvariantString(stringValue);
-						}
-#endif
-=======
 						return (T)((object)result);
->>>>>>> 1653341d
 					}
 				}
 				else if (stringValue != null)
@@ -327,12 +314,12 @@
 			}
 			else
 			{
-				if (binderType.IsGeneric() && binderType.GetGenericTypeDefinition() == typeof(Nullable<>))
+				if (binderType.IsGenericType && binderType.GetGenericTypeDefinition() == typeof(Nullable<>))
 				{
 					binderType = binderType.GetGenericArguments()[0];
 				}
 
-				var typeCode = binderType.GetTypeCode();
+				var typeCode = Type.GetTypeCode(binderType);
 
 				if (typeCode == TypeCode.Object)
 				{
@@ -346,16 +333,8 @@
 						return false;
 					}
 				}
-<<<<<<< HEAD
-#if DOTNETCORE
-				result = Convert.ChangeType(value, binderType);
-#else
-				result = Convert.ChangeType(value, typeCode);
-#endif
-=======
 
 				result = Convert.ChangeType(_value, typeCode);
->>>>>>> 1653341d
 
 				return true;
 			}
@@ -374,11 +353,7 @@
 				return false;
 			}
 
-<<<<<<< HEAD
-			if (dynamicValue.value.GetType().IsValue())
-=======
 			if (dynamicValue._value.GetType().IsValueType)
->>>>>>> 1653341d
 			{
 				return (Convert.ToBoolean(dynamicValue._value));
 			}
@@ -401,11 +376,7 @@
 
 		public static implicit operator int(ElasticsearchDynamicValue dynamicValue)
 		{
-<<<<<<< HEAD
-			if (dynamicValue.value.GetType().IsValue())
-=======
 			if (dynamicValue._value.GetType().IsValueType)
->>>>>>> 1653341d
 			{
 				return Convert.ToInt32(dynamicValue._value);
 			}
@@ -445,11 +416,7 @@
 
 		public static implicit operator long(ElasticsearchDynamicValue dynamicValue)
 		{
-<<<<<<< HEAD
-			if (dynamicValue.value.GetType().IsValue())
-=======
 			if (dynamicValue._value.GetType().IsValueType)
->>>>>>> 1653341d
 			{
 				return Convert.ToInt64(dynamicValue._value);
 			}
@@ -459,11 +426,7 @@
 
 		public static implicit operator float(ElasticsearchDynamicValue dynamicValue)
 		{
-<<<<<<< HEAD
-			if (dynamicValue.value.GetType().IsValue())
-=======
 			if (dynamicValue._value.GetType().IsValueType)
->>>>>>> 1653341d
 			{
 				return Convert.ToSingle(dynamicValue._value);
 			}
@@ -473,11 +436,7 @@
 
 		public static implicit operator decimal(ElasticsearchDynamicValue dynamicValue)
 		{
-<<<<<<< HEAD
-			if (dynamicValue.value.GetType().IsValue())
-=======
 			if (dynamicValue._value.GetType().IsValueType)
->>>>>>> 1653341d
 			{
 				return Convert.ToDecimal(dynamicValue._value);
 			}
@@ -487,11 +446,7 @@
 
 		public static implicit operator double(ElasticsearchDynamicValue dynamicValue)
 		{
-<<<<<<< HEAD
-			if (dynamicValue.value.GetType().IsValue())
-=======
 			if (dynamicValue._value.GetType().IsValueType)
->>>>>>> 1653341d
 			{
 				return Convert.ToDouble(dynamicValue._value);
 			}
@@ -499,7 +454,7 @@
 			return double.Parse(dynamicValue.ToString());
 		}
 
-#region Implementation of IConvertible
+		#region Implementation of IConvertible
 
 		/// <summary>
 		/// Returns the <see cref="T:System.TypeCode"/> for this instance.
@@ -510,13 +465,8 @@
 		/// <filterpriority>2</filterpriority>
 		public TypeCode GetTypeCode()
 		{
-<<<<<<< HEAD
-			if (value == null) return TypeCode.Empty;
-			return value.GetType().GetTypeCode();
-=======
 			if (_value == null) return TypeCode.Empty;
 			return Type.GetTypeCode(_value.GetType());
->>>>>>> 1653341d
 		}
 
 		/// <summary>
@@ -715,7 +665,7 @@
 			return Convert.ChangeType(_value, conversionType, provider);
 		}
 
-#endregion
+		#endregion
 
 	}
 }
