--- conflicted
+++ resolved
@@ -4,196 +4,6 @@
 
 namespace Purify
 {
-<<<<<<< HEAD
-#if DOTNETCORE
-	public static class Purifier
-	{
-		public static Uri Purify(this Uri uri) => uri;
-	}
-#else
-	    /// <summary>
-    /// The Uri classes in .NET prior to 4.5 and Mono scrub through your Uris and modify them in order to prevent vulnerabilities, for 
-    /// example escaped slashes are unescaped. This scrubbing however prevents Uris that are inline with RFC 3986. Beyond that it prevents 
-    /// using .NET's HTTP clients (HttpClient and WebClient) to talk to APIs that require accessing resources using escaped 
-    /// slashes unless you are using .NET 4.5.
-    /// <pre>
-    /// This static class allows you to purify a Uri instance so that it remains untouched across all .NET runtime versions
-    /// </pre>
-    /// </summary>
-    public static class Purifier
-    {
-
-        private static readonly bool hasBrokenDotNetUri;
-
-        private static readonly bool isMono;
-
-        static Purifier()
-        {
-            isMono = typeof(Uri).GetField("m_Flags", BindingFlags.Instance | BindingFlags.NonPublic) == null;
-            if (isMono)
-                return;
-
-            //ShouldUseLegacyV2Quirks was introduced in .net 4.5
-            //Eventhough 4.5 is an inplace update of 4.0 this call will return 
-            //a different value if an application specifically targets 4.0 or 4.5+
-            var legacyV2Quirks = typeof(UriParser).GetProperty("ShouldUseLegacyV2Quirks", BindingFlags.Static | BindingFlags.NonPublic);
-            if (legacyV2Quirks == null)
-            {
-                hasBrokenDotNetUri = true; //neither 4.0 or 4.5
-                return;
-            }
-            var isBrokenUri = (bool)legacyV2Quirks.GetValue(null, null);
-            if (!isBrokenUri)
-                return; //application targets 4.5
-
-            //4.0 uses legacyV2quirks on the UriParser but you can set
-            //  <uri>
-            //    <schemeSettings>
-            //      <add name="http" genericUriParserOptions="DontUnescapePathDotsAndSlashes" />
-            //          </schemeSettings>
-            //  </uri>
-            //
-            //  this will fix AbsoluteUri but not ToString()
-            //
-            //  i.e new Uri("http://google.com/%2F").AbsoluteUri
-            //       will return the url untouched but:
-            //  new Uri("http://google.com/%2F").ToString()
-            //      will still return http://google.com//
-            //
-            //  so instead of using reflection perform a one off functional test.
-
-            hasBrokenDotNetUri = !new Uri("http://google.com/%2F")
-                .ToString()
-                .EndsWith("%2F", StringComparison.InvariantCulture);
-        }
-
-        /// <summary>
-        /// Will purify the <param name="uri"></param> to the unscrubed version.
-        /// <pre>Calling this will be a NOOP on .NET 4.5 and up.</pre>
-        /// </summary>
-        /// <param name="uri">The uri to be purified</param>
-        /// <returns>The purified uri</returns>
-        public static Uri Purify(this Uri uri)
-        {
-            IPurifier purifier;
-            if (isMono)
-                purifier = new PurifierMono();
-            else if (hasBrokenDotNetUri)
-                purifier = new PurifierDotNet();
-            else return uri;
-
-            return purifier.Purify(uri);
-        }
-
-        private interface IPurifier
-        {
-            /// <summary>
-            /// purifies and returns the passed <param name="uri"></param>
-            /// </summary>
-            Uri Purify(Uri uri);
-        }
-
-        private class PurifierDotNet : IPurifier
-        {
-            private static FieldInfo flagsField;
-            private static FieldInfo infoField;
-            private static FieldInfo stringField;
-            private static FieldInfo infoStringField;
-            private static FieldInfo moreInfoField;
-            private static FieldInfo moreInfoAbsoluteUri;
-            private static FieldInfo moreInfoPath;
-            private static FieldInfo moreInfoQuery;
-
-            static PurifierDotNet()
-            {
-                var uriType = typeof(Uri);
-                flagsField = uriType.GetField("m_Flags", BindingFlags.NonPublic | BindingFlags.Instance);
-                stringField = uriType.GetField("m_String", BindingFlags.NonPublic | BindingFlags.Instance);
-                infoField = uriType.GetField("m_Info", BindingFlags.NonPublic | BindingFlags.Instance);
-                var infoFieldType = infoField.FieldType;
-                infoStringField = infoFieldType.GetField("String", BindingFlags.Public | BindingFlags.Instance);
-                moreInfoField = infoFieldType.GetField("MoreInfo", BindingFlags.Public | BindingFlags.Instance);
-                var moreInfoType = moreInfoField.FieldType;
-                moreInfoAbsoluteUri = moreInfoType.GetField("AbsoluteUri", BindingFlags.Public | BindingFlags.Instance);
-                moreInfoQuery = moreInfoType.GetField("Query", BindingFlags.Public | BindingFlags.Instance);
-                moreInfoPath = moreInfoType.GetField("Path", BindingFlags.Public | BindingFlags.Instance);
-            }
-
-            //Code inspired by Rasmus Faber's solution in this post: http://stackoverflow.com/questions/781205/getting-a-url-with-an-url-encoded-slash
-            public Uri Purify(Uri uri)
-            {
-                string paq = uri.PathAndQuery; // need to access PathAndQuery
-                var abs = uri.AbsoluteUri; //need to access this as well the MoreInfo prop is initialized.
-                ulong flags = (ulong)flagsField.GetValue(uri);
-                flags &= ~((ulong)0x30); // Flags.PathNotCanonical|Flags.QueryNotCanonical
-                flagsField.SetValue(uri, flags);
-                object info = infoField.GetValue(uri);
-                var source = (string)stringField.GetValue(uri);
-                infoStringField.SetValue(info, source);
-                object moreInfo = moreInfoField.GetValue(info);
-                moreInfoAbsoluteUri.SetValue(moreInfo, source);
-                var uriInfo = new UriInfo(uri, source);
-                moreInfoPath.SetValue(moreInfo, uriInfo.Path);
-                moreInfoQuery.SetValue(moreInfo, uriInfo.Query);
-                return uri;
-            }
-        }
-
-        private class PurifierMono : IPurifier
-        {
-            private static Type uriType = typeof(Uri);
-            private static FieldInfo mono_sourceField;
-            private static FieldInfo mono_queryField;
-            private static FieldInfo mono_pathField;
-            private static FieldInfo mono_cachedToStringField;
-            private static FieldInfo mono_cachedAbsoluteUriField;
-
-            static PurifierMono()
-            {
-                mono_sourceField = uriType.GetField("source", BindingFlags.NonPublic | BindingFlags.Instance);
-                mono_queryField = uriType.GetField("query", BindingFlags.NonPublic | BindingFlags.Instance);
-                mono_pathField = uriType.GetField("path", BindingFlags.NonPublic | BindingFlags.Instance);
-                mono_cachedToStringField = uriType.GetField("cachedToString", BindingFlags.NonPublic | BindingFlags.Instance);
-                mono_cachedAbsoluteUriField = uriType.GetField("cachedAbsoluteUri",
-                    BindingFlags.NonPublic | BindingFlags.Instance);
-            }
-
-            public Uri Purify(Uri uri)
-            {
-                var source = (string)mono_sourceField.GetValue(uri);
-                mono_cachedToStringField.SetValue(uri, source);
-                mono_cachedAbsoluteUriField.SetValue(uri, source);
-                var uriInfo = new UriInfo(uri, source);
-                mono_pathField.SetValue(uri, uriInfo.Path);
-                mono_queryField.SetValue(uri, uriInfo.Query);
-                return uri;
-            }
-        }
-
-        /// <summary>
-        /// Class that breaks a Uri into path and query components given its orignal source
-        /// </summary>
-        private class UriInfo
-        {
-            public string Path { get; private set; }
-            public string Query { get; private set; }
-
-            public UriInfo(Uri uri, string source)
-            {
-                var fragPos = source.IndexOf("#");
-                var queryPos = source.IndexOf("?");
-                var start = source.IndexOf(uri.Host) + uri.Host.Length;
-                var pathEnd = queryPos == -1 ? fragPos : queryPos;
-                if (pathEnd == -1)
-                    pathEnd = source.Length + 1;
-                Path = queryPos > -1 ? source.Substring(start, pathEnd - start) : source.Substring(start);
-                Query = fragPos > -1 ? source.Substring(queryPos, fragPos - queryPos) : source.Substring(queryPos);
-
-            }
-        }
-    }
-#endif
-=======
 
 	/// <summary>
 	/// The Uri classes in .NET prior to 4.5 and Mono scrub through your Uris and modify them in order to prevent vulnerabilities, for 
@@ -388,5 +198,4 @@
 			}
 		}
 	}
->>>>>>> 1653341d
 }