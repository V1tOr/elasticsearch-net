<<<<<<< HEAD
﻿using System;
using System.Collections.Generic;
using System.IO;
using System.Text;
using System.Threading.Tasks;

namespace Elasticsearch.Net
{
	public class InMemoryConnection : IConnection
	{
		private readonly byte[] _responseBody;
		private readonly int _statusCode;

		public List<Tuple<string, Uri, PostData<object>>> Requests = new List<Tuple<string, Uri, PostData<object>>>(); 
		
		public InMemoryConnection() 
		{
			_statusCode = 200;
		}

		public InMemoryConnection(byte[] responseBody, int statusCode = 200) 
		{
			_responseBody = responseBody;
			_statusCode = statusCode;
		}

		public virtual Task<ElasticsearchResponse<TReturn>> RequestAsync<TReturn>(RequestData requestData) where TReturn : class =>
			Task.FromResult(this.ReturnConnectionStatus<TReturn>(requestData));

		public virtual ElasticsearchResponse<TReturn> Request<TReturn>(RequestData requestData) where TReturn : class => 
			this.ReturnConnectionStatus<TReturn>(requestData);

		protected ElasticsearchResponse<TReturn> ReturnConnectionStatus<TReturn>(RequestData requestData, byte[] responseBody = null, int? statusCode = null)
			where TReturn : class
		{
			var body = responseBody ?? _responseBody;
			var builder = new ResponseBuilder<TReturn>(requestData)
			{
				StatusCode = statusCode ?? this._statusCode,
				Stream = (body != null) ? new MemoryStream(body) : null
			};
			var cs = builder.ToResponse();
			return cs;
		}

		void IDisposable.Dispose() => DisposeManagedResources();

		protected virtual void DisposeManagedResources() {}
	}
}
=======
﻿using System;
using System.Collections.Generic;
using System.IO;
using System.IO.Compression;
using System.Text;
using System.Threading.Tasks;

namespace Elasticsearch.Net
{
	public class InMemoryConnection : HttpConnection
	{
		private readonly byte[] _responseBody;
		private readonly int _statusCode;

		public InMemoryConnection() 
		{
			_statusCode = 200;
		}

		public InMemoryConnection(byte[] responseBody, int statusCode = 200) 
		{
			_responseBody = responseBody;
			_statusCode = statusCode;
		}

		public override Task<ElasticsearchResponse<TReturn>> RequestAsync<TReturn>(RequestData requestData) =>
			Task.FromResult(this.ReturnConnectionStatus<TReturn>(requestData));

		public override ElasticsearchResponse<TReturn> Request<TReturn>(RequestData requestData) => 
			this.ReturnConnectionStatus<TReturn>(requestData);

		protected ElasticsearchResponse<TReturn> ReturnConnectionStatus<TReturn>(RequestData requestData, byte[] responseBody = null, int? statusCode = null)
			where TReturn : class
		{
			var body = responseBody ?? _responseBody;
            var data = requestData.PostData;
            if (data != null)
            {
                using (var stream = new MemoryStream())
                {
                    if (requestData.HttpCompression)
                        using (var zipStream = new GZipStream(stream, CompressionMode.Compress))
                            data.Write(zipStream, requestData.ConnectionSettings);
                    else
                        data.Write(stream, requestData.ConnectionSettings);
                }
            }

            var builder = new ResponseBuilder<TReturn>(requestData)
			{
				StatusCode = statusCode ?? this._statusCode,
				Stream = (body != null) ? new MemoryStream(body) : null
			};
			var cs = builder.ToResponse();
			return cs;
		}
	}
}
>>>>>>> a291239a
<|MERGE_RESOLUTION|>--- conflicted
+++ resolved
@@ -1,111 +1,62 @@
-<<<<<<< HEAD
-﻿using System;
-using System.Collections.Generic;
-using System.IO;
-using System.Text;
-using System.Threading.Tasks;
-
-namespace Elasticsearch.Net
-{
-	public class InMemoryConnection : IConnection
-	{
-		private readonly byte[] _responseBody;
-		private readonly int _statusCode;
-
-		public List<Tuple<string, Uri, PostData<object>>> Requests = new List<Tuple<string, Uri, PostData<object>>>(); 
-		
-		public InMemoryConnection() 
-		{
-			_statusCode = 200;
-		}
-
-		public InMemoryConnection(byte[] responseBody, int statusCode = 200) 
-		{
-			_responseBody = responseBody;
-			_statusCode = statusCode;
-		}
-
-		public virtual Task<ElasticsearchResponse<TReturn>> RequestAsync<TReturn>(RequestData requestData) where TReturn : class =>
-			Task.FromResult(this.ReturnConnectionStatus<TReturn>(requestData));
-
-		public virtual ElasticsearchResponse<TReturn> Request<TReturn>(RequestData requestData) where TReturn : class => 
-			this.ReturnConnectionStatus<TReturn>(requestData);
-
-		protected ElasticsearchResponse<TReturn> ReturnConnectionStatus<TReturn>(RequestData requestData, byte[] responseBody = null, int? statusCode = null)
-			where TReturn : class
-		{
-			var body = responseBody ?? _responseBody;
-			var builder = new ResponseBuilder<TReturn>(requestData)
-			{
-				StatusCode = statusCode ?? this._statusCode,
-				Stream = (body != null) ? new MemoryStream(body) : null
-			};
-			var cs = builder.ToResponse();
-			return cs;
-		}
-
-		void IDisposable.Dispose() => DisposeManagedResources();
-
-		protected virtual void DisposeManagedResources() {}
-	}
-}
-=======
-﻿using System;
-using System.Collections.Generic;
-using System.IO;
-using System.IO.Compression;
-using System.Text;
-using System.Threading.Tasks;
-
-namespace Elasticsearch.Net
-{
-	public class InMemoryConnection : HttpConnection
-	{
-		private readonly byte[] _responseBody;
-		private readonly int _statusCode;
-
-		public InMemoryConnection() 
-		{
-			_statusCode = 200;
-		}
-
-		public InMemoryConnection(byte[] responseBody, int statusCode = 200) 
-		{
-			_responseBody = responseBody;
-			_statusCode = statusCode;
-		}
-
-		public override Task<ElasticsearchResponse<TReturn>> RequestAsync<TReturn>(RequestData requestData) =>
-			Task.FromResult(this.ReturnConnectionStatus<TReturn>(requestData));
-
-		public override ElasticsearchResponse<TReturn> Request<TReturn>(RequestData requestData) => 
-			this.ReturnConnectionStatus<TReturn>(requestData);
-
-		protected ElasticsearchResponse<TReturn> ReturnConnectionStatus<TReturn>(RequestData requestData, byte[] responseBody = null, int? statusCode = null)
-			where TReturn : class
-		{
-			var body = responseBody ?? _responseBody;
-            var data = requestData.PostData;
-            if (data != null)
-            {
-                using (var stream = new MemoryStream())
-                {
-                    if (requestData.HttpCompression)
-                        using (var zipStream = new GZipStream(stream, CompressionMode.Compress))
-                            data.Write(zipStream, requestData.ConnectionSettings);
-                    else
-                        data.Write(stream, requestData.ConnectionSettings);
-                }
-            }
-
-            var builder = new ResponseBuilder<TReturn>(requestData)
-			{
-				StatusCode = statusCode ?? this._statusCode,
-				Stream = (body != null) ? new MemoryStream(body) : null
-			};
-			var cs = builder.ToResponse();
-			return cs;
-		}
-	}
-}
->>>>>>> a291239a
+﻿using System;
+using System.Collections.Generic;
+using System.IO;
+using System.IO.Compression;
+using System.Text;
+using System.Threading.Tasks;
+
+namespace Elasticsearch.Net
+{
+	public class InMemoryConnection : IConnection
+	{
+		private readonly byte[] _responseBody;
+		private readonly int _statusCode;
+
+		public InMemoryConnection() 
+		{
+			_statusCode = 200;
+		}
+
+		public InMemoryConnection(byte[] responseBody, int statusCode = 200) 
+		{
+			_responseBody = responseBody;
+			_statusCode = statusCode;
+		}
+
+		public virtual Task<ElasticsearchResponse<TReturn>> RequestAsync<TReturn>(RequestData requestData) where TReturn : class =>
+			Task.FromResult(this.ReturnConnectionStatus<TReturn>(requestData));
+
+		public virtual ElasticsearchResponse<TReturn> Request<TReturn>(RequestData requestData) where TReturn : class => 
+			this.ReturnConnectionStatus<TReturn>(requestData);
+
+		protected ElasticsearchResponse<TReturn> ReturnConnectionStatus<TReturn>(RequestData requestData, byte[] responseBody = null, int? statusCode = null)
+			where TReturn : class
+		{
+			var body = responseBody ?? _responseBody;
+            var data = requestData.PostData;
+            if (data != null)
+            {
+                using (var stream = new MemoryStream())
+                {
+                    if (requestData.HttpCompression)
+                        using (var zipStream = new GZipStream(stream, CompressionMode.Compress))
+                            data.Write(zipStream, requestData.ConnectionSettings);
+                    else
+                        data.Write(stream, requestData.ConnectionSettings);
+                }
+            }
+
+            var builder = new ResponseBuilder<TReturn>(requestData)
+			{
+				StatusCode = statusCode ?? this._statusCode,
+				Stream = (body != null) ? new MemoryStream(body) : null
+			};
+			var cs = builder.ToResponse();
+			return cs;
+		}
+
+		void IDisposable.Dispose() => DisposeManagedResources();
+
+		protected virtual void DisposeManagedResources() {}
+	}
+}