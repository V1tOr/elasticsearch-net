﻿using System;
using System.Collections.Generic;
using System.Collections.Specialized;
using System.ComponentModel;
using System.Linq;
using Elasticsearch.Net.ConnectionPool;
using Elasticsearch.Net.Serialization;
using Elasticsearch.Net.Connection.Security;

namespace Elasticsearch.Net.Connection
{
	/// <summary>
	/// ConnectionConfiguration allows you to control how ElasticsearchClient behaves and where/how it connects 
	/// to elasticsearch
	/// </summary>
	public class ConnectionConfiguration : 
		ConnectionConfiguration<ConnectionConfiguration>, 
		IConnectionConfiguration<ConnectionConfiguration> 
	{
		/// <summary>
		/// ConnectionConfiguration allows you to control how ElasticsearchClient behaves and where/how it connects 
		/// to elasticsearch
		/// </summary>
		/// <param name="uri">The root of the elasticsearch node we want to connect to. Defaults to http://localhost:9200</param>
		public ConnectionConfiguration(Uri uri = null)
			: base(uri)
		{

		}

		/// <summary>
		/// ConnectionConfiguration allows you to control how ElasticsearchClient behaves and where/how it connects 
		/// to elasticsearch
		/// </summary>
		/// <param name="connectionPool">A connection pool implementation that'll tell the client what nodes are available</param>
		public ConnectionConfiguration(IConnectionPool connectionPool)
			: base(connectionPool)
		{

		}
	}


	[Browsable(false)]
	[EditorBrowsable(EditorBrowsableState.Never)]
	public class ConnectionConfiguration<T> : IConnectionConfigurationValues, IHideObjectMembers
		where T : ConnectionConfiguration<T>
	{
		private IConnectionPool _connectionPool;
		IConnectionPool IConnectionConfigurationValues.ConnectionPool { get { return _connectionPool; } }

		private int _timeout;
		int IConnectionConfigurationValues.Timeout { get { return _timeout; }}
		
		private int? _pingTimeout;
		int? IConnectionConfigurationValues.PingTimeout { get{ return _pingTimeout; } }

		private int? _deadTimeout;
		int? IConnectionConfigurationValues.DeadTimeout { get{ return _deadTimeout; } }
		
		private int? _maxDeadTimeout;
		int? IConnectionConfigurationValues.MaxDeadTimeout { get{ return _maxDeadTimeout; } }
	
		private string _proxyUsername;
		string IConnectionConfigurationValues.ProxyUsername { get{ return _proxyUsername; } }
		
		private string _proxyPassword;
		string IConnectionConfigurationValues.ProxyPassword { get{ return _proxyPassword; } }
		
		private bool _disablePings;
		bool IConnectionConfigurationValues.DisablePings { get{ return _disablePings; } }
		
		private string _proxyAddress;
		string IConnectionConfigurationValues.ProxyAddress { get{ return _proxyAddress; } }

		private bool _usePrettyResponses;
		bool IConnectionConfigurationValues.UsesPrettyResponses { get{ return _usePrettyResponses; } }
#if DEBUG
		private bool _keepRawResponse = true;
#else
		private bool _keepRawResponse = false;
#endif
		bool IConnectionConfigurationValues.KeepRawResponse { get{ return _keepRawResponse; } }

#if DEBUG
		private bool _enableMetrics = true;
#else
		private bool _enableMetrics = false;
#endif
		bool IConnectionConfigurationValues.MetricsEnabled { get{ return _enableMetrics; } }

        private bool _disableAutomaticProxyDetection = false;
        bool IConnectionConfigurationValues.DisableAutomaticProxyDetection { get { return _disableAutomaticProxyDetection; } }

		private int _maximumAsyncConnections;
		int IConnectionConfigurationValues.MaximumAsyncConnections { get{ return _maximumAsyncConnections; } }

		private int? _maxRetries;
		int? IConnectionConfigurationValues.MaxRetries { get{ return _maxRetries; } }

		private bool _sniffOnStartup;
		bool IConnectionConfigurationValues.SniffsOnStartup { get{ return _sniffOnStartup; } }

		private bool _sniffOnConectionFault;
		bool IConnectionConfigurationValues.SniffsOnConnectionFault { get{ return _sniffOnConectionFault; } }

		private TimeSpan? _sniffLifeSpan;
		TimeSpan? IConnectionConfigurationValues.SniffInformationLifeSpan { get{ return _sniffLifeSpan; } }

		private bool _compressionEnabled;
		bool IConnectionConfigurationValues.EnableCompressedResponses { get{ return _compressionEnabled; } }

		private bool _traceEnabled;
		bool IConnectionConfigurationValues.TraceEnabled { get{ return _traceEnabled; } }

		private bool _httpPipeliningEnabled;
		bool IConnectionConfigurationValues.HttpPipeliningEnabled { get { return _httpPipeliningEnabled; } }

		private bool _throwOnServerExceptions;
		bool IConnectionConfigurationValues.ThrowOnElasticsearchServerExceptions { get{ return _throwOnServerExceptions; } }

		private Action<IElasticsearchResponse> _connectionStatusHandler;
		Action<IElasticsearchResponse> IConnectionConfigurationValues.ConnectionStatusHandler { get{ return _connectionStatusHandler; } }
		
		private NameValueCollection _queryString;
		NameValueCollection IConnectionConfigurationValues.QueryStringParameters { get{ return _queryString; } }

		IElasticsearchSerializer IConnectionConfigurationValues.Serializer { get; set; }

		private BasicAuthorizationCredentials _basicAuthCredentials;
		BasicAuthorizationCredentials IConnectionConfigurationValues.BasicAuthorizationCredentials { get { return _basicAuthCredentials; } } 
		
		public ConnectionConfiguration(IConnectionPool connectionPool)
		{
			this._timeout = 60*1000;
			//this.UriSpecifiedBasicAuth = !uri.UserInfo.IsNullOrEmpty();
			//this.Uri = uri;
			this._connectionStatusHandler = this.ConnectionStatusDefaultHandler;
			this._maximumAsyncConnections = 0;
			this._connectionPool = connectionPool;
		}

		public ConnectionConfiguration(Uri uri = null) 
			: this(new SingleNodeConnectionPool(uri ?? new Uri("http://localhost:9200")))
		{
			//this.Host = uri.Host;
			//this.Port = uri.Port
		}

		public T MaximumRetries(int maxRetries)
		{
			this._maxRetries = maxRetries;
			return (T) this;
		}

		public T SniffOnConnectionFault(bool sniffsOnConnectionFault = true)
		{
			this._sniffOnConectionFault = sniffsOnConnectionFault;
			return (T)this;
		}
		public T SniffOnStartup(bool sniffsOnStartup = true)
		{
			this._sniffOnStartup = sniffsOnStartup;
			return (T)this;
		}
		public T SniffLifeSpan(TimeSpan sniffTimeSpan)
		{
			this._sniffLifeSpan = sniffTimeSpan;
			return (T)this;
		}

		/// <summary>
		/// Enable compressed responses from elasticsearch (NOTE that that nodes need to be configured to allow this)
		/// http://www.elasticsearch.org/guide/en/elasticsearch/reference/current/modules-http.html
		/// </summary>
		public T EnableCompressedResponses(bool enabled = true)
		{
			this._compressionEnabled = enabled;
			return (T) this;
		}

		/// <summary>
		/// Enable Trace signals to the IConnection that it should put debug information on the Trace.
		/// </summary>
		public T EnableTrace(bool enabled = true)
		{
			this._traceEnabled = enabled;
			return (T) this;
		}

		public T DisableAutomaticProxyDetection(bool disable = true)
		{
			this._disableAutomaticProxyDetection = disable;
			return (T)this;
		}
		
		/// <summary>
		/// By enabling metrics more metadata is returned per API call about requests (ping, sniff, failover) and general stats
		/// </summary>
		public T EnableMetrics(bool enabled = true)
		{
			this._enableMetrics = enabled;
			return (T) this;
		}

		/// <summary>
		/// Instead of following a c/go like error checking on response.IsValid always throw an ElasticsearchServerException
		/// on the client when a call resulted in an exception on the elasticsearch server. 
		/// <para>Reasons for such exceptions could be search parser errors, index missing exceptions</para>
		/// </summary>
		public T ThrowOnElasticsearchServerExceptions(bool alwaysThrow = true)
		{
			this._throwOnServerExceptions = alwaysThrow;
			return (T) this;
		}
		/// <summary>
		/// When a node is used for the very first time or when it's used for the first time after it has been marked dead
		/// a ping with a very low timeout is send to the node to make sure that when it's still dead it reports it as fast as possible.
		/// You can disable these pings globally here if you rather have it fail on the possible slower original request
		/// </summary>
		public T DisablePing(bool disable = true)
		{
			this._disablePings = disable;
			return (T) this;
		}
		/// <summary>
		/// This NameValueCollection will be appended to every url NEST calls, great if you need to pass i.e an API key.
		/// </summary>
		public T SetGlobalQueryStringParameters(NameValueCollection queryStringParameters)
		{
			if (this._queryString != null)
			{
				this._queryString.Add(queryStringParameters);
			}
			this._queryString = queryStringParameters;
			return (T) this;
		}

		/// <summary>
		/// Timeout in milliseconds when the .NET webrequest should abort the request, note that you can set this to a high value here,
		/// and specify the timeout in various calls on Elasticsearch's side.
		/// </summary>
		/// <param name="timeout">time out in milliseconds</param>
		public T SetTimeout(int timeout)
		{
			this._timeout = timeout;
			return (T) this;
		}

		/// <summary>
		/// This is a separate timeout for Ping() requests. A ping should fail as fast as possible.
		/// </summary>
		/// <param name="timeout">The ping timeout in milliseconds defaults to 50</param>
		public T SetPingTimeout(int timeout)
		{
			this._pingTimeout = timeout;
			return (T) this;
		}

		/// <summary>
		/// Sets the default dead timeout factor when a node has been marked dead.
		/// </summary>
		/// <remarks>Some connection pools may use a flat timeout whilst others take this factor and increase it exponentially</remarks>
		/// <param name="timeout"></param>
		public T SetDeadTimeout(int timeout)
		{
			this._deadTimeout = timeout;
			return (T) this;
		}

		/// <summary>
		/// Sets the maximum time a node can be marked dead. 
		/// Different implementations of IConnectionPool may choose a different default.
		/// </summary>
		/// <param name="timeout">The timeout in milliseconds</param>
		public T SetMaxDeadTimeout(int timeout)
		{
			this._maxDeadTimeout = timeout;
			return (T) this;
		}
		/// <summary>
		/// Semaphore asynchronous connections automatically by giving
		/// it a maximum concurrent connections. 
		/// </summary>
		/// <param name="maximum">defaults to 0 (unbounded)</param>
		public T SetMaximumAsyncConnections(int maximum)
		{
			this._maximumAsyncConnections = maximum;
			return (T) this;
		}

		/// <summary>
		/// If your connection has to go through proxy use this method to specify the proxy url
		/// </summary>
		public T SetProxy(Uri proxyAdress, string username, string password)
		{
			proxyAdress.ThrowIfNull("proxyAdress");
			this._proxyAddress = proxyAdress.ToString();
			this._proxyUsername = username;
			this._proxyPassword = password;
			return (T) this;
		}

		/// <summary>
		/// Append ?pretty=true to requests, this helps to debug send and received json.
		/// </summary>
		public T UsePrettyResponses(bool b = true)
		{
			this._usePrettyResponses = b;
			this.SetGlobalQueryStringParameters(new NameValueCollection {{"pretty", b.ToString().ToLowerInvariant()}});
			return (T) this;
		}

		/// <summary>
		/// Make sure the reponse bytes are always available on the ElasticsearchResponse object
		/// <para>Note: that depending on the registered serializer this may cause the respond to be read in memory first</para>
		/// </summary>
		public T ExposeRawResponse(bool b = true)
		{
			this._keepRawResponse = b;
			return (T) this;
		}
		protected void ConnectionStatusDefaultHandler(IElasticsearchResponse status)
		{
			return;
		}

		/// <summary>
		/// Global callback for every response that NEST receives, useful for custom logging.
		/// </summary>
        public T SetConnectionStatusHandler(Action<IElasticsearchResponse> handler)
        {
            handler.ThrowIfNull("handler");
            this._connectionStatusHandler = handler;
			return (T)this;
        }

		/// <summary>
<<<<<<< HEAD
		/// Basic access authorization credentials to specify with all requests.
		/// </summary>
		public T SetBasicAuthorization(string userName, string password)
		{
			if (this._basicAuthCredentials == null)
				this._basicAuthCredentials = new BasicAuthorizationCredentials();
			this._basicAuthCredentials.UserName = userName;
			this._basicAuthCredentials.Password = password;
=======
		/// Allows for requests to be pipelined. http://en.wikipedia.org/wiki/HTTP_pipelining
		/// <para>Note: HTTP pipelining must also be enabled in Elasticsearch for this to work properly.</para>
		/// </summary>
		public T HttpPipeliningEnabled(bool enabled = true)
		{
			this._httpPipeliningEnabled = enabled;
>>>>>>> d2f60752
			return (T)this;
		}
	}
}
<|MERGE_RESOLUTION|>--- conflicted
+++ resolved
@@ -336,7 +336,6 @@
         }
 
 		/// <summary>
-<<<<<<< HEAD
 		/// Basic access authorization credentials to specify with all requests.
 		/// </summary>
 		public T SetBasicAuthorization(string userName, string password)
@@ -345,14 +344,16 @@
 				this._basicAuthCredentials = new BasicAuthorizationCredentials();
 			this._basicAuthCredentials.UserName = userName;
 			this._basicAuthCredentials.Password = password;
-=======
+			return (T)this;
+		}
+
+		/// <summary>
 		/// Allows for requests to be pipelined. http://en.wikipedia.org/wiki/HTTP_pipelining
 		/// <para>Note: HTTP pipelining must also be enabled in Elasticsearch for this to work properly.</para>
 		/// </summary>
 		public T HttpPipeliningEnabled(bool enabled = true)
 		{
 			this._httpPipeliningEnabled = enabled;
->>>>>>> d2f60752
 			return (T)this;
 		}
 	}
