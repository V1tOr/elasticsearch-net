--- conflicted
+++ resolved
@@ -41,8 +41,11 @@
 </text>
     }
 	</text>foreach (KeyValuePair<string, ApiQueryParameters> kv in method.Url.Params)
-<<<<<<< HEAD
 	{
+            if (method.Url.Parts != null && method.Url.Parts.ContainsKey(kv.Key))
+            {
+				continue;
+            }
 		var t = @kv.Value.CsharpType(kv.Key);
 		var tSuffix = (t == "bool") ? " = true" : "";
 		var m = kv.Key.ToPascalCase();
@@ -51,20 +54,6 @@
 		var g = typed ? method.DescriptorTypeGeneric.Replace("<", "").Replace(">", "") : "T";
 		var mml = mm.ToLowerInvariant();
 		var fieldMethod = (mml.Contains("fields") || mml.Contains("sourceinclude") || mml.Contains("sourceexclude") ) && t.Contains("string");
-=======
-        {
-            if (method.Url.Parts != null && method.Url.Parts.ContainsKey(kv.Key))
-            {
-				continue;
-            }
-            var t = @kv.Value.CsharpType(kv.Key);
-            var tSuffix = (t == "bool") ? " = true" : "";
-            var m = kv.Key.ToPascalCase();
-            var mm = (m != "Type" && m != "Index" && m != "Script") ? m : m + "QueryString";
-            var typed = !method.DescriptorTypeGeneric.IsNullOrEmpty();
-            var mml = mm.ToLowerInvariant();
-            var fieldMethod = (mml.Contains("fields") || mml.Contains("sourceinclude") || mml.Contains("sourceexclude") ) && t.Contains("string");
->>>>>>> 424db477
 		<text>
 		///<summary>@kv.Value.Description</summary>
 		@if (!string.IsNullOrWhiteSpace(kv.Value.DeprecatedInFavorOf))
