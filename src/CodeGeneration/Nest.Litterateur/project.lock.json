--- conflicted
+++ resolved
@@ -1,4924 +1,4899 @@
-{
-  "locked": false,
-  "version": 2,
-  "targets": {
-    "DNX,Version=v4.5.1": {
-      "Microsoft.CodeAnalysis/1.1.1": {
-        "type": "package",
-        "dependencies": {
-          "Microsoft.CodeAnalysis.CSharp.Workspaces": "[1.1.1]",
-          "Microsoft.CodeAnalysis.VisualBasic.Workspaces": "[1.1.1]"
-        }
-      },
-      "Microsoft.CodeAnalysis.Analyzers/1.1.0": {
-        "type": "package",
-        "frameworkAssemblies": [
-          "System"
-        ]
-      },
-      "Microsoft.CodeAnalysis.Common/1.1.1": {
-        "type": "package",
-        "dependencies": {
-          "Microsoft.CodeAnalysis.Analyzers": "1.1.0",
-          "System.Collections.Immutable": "1.1.37",
-          "System.Reflection.Metadata": "1.1.0"
-        },
-        "compile": {
-          "lib/net45/Microsoft.CodeAnalysis.dll": {}
-        },
-        "runtime": {
-          "lib/net45/Microsoft.CodeAnalysis.dll": {}
-        }
-      },
-      "Microsoft.CodeAnalysis.CSharp/1.1.1": {
-        "type": "package",
-        "dependencies": {
-          "Microsoft.CodeAnalysis.Common": "[1.1.1]"
-        },
-        "compile": {
-          "lib/net45/Microsoft.CodeAnalysis.CSharp.dll": {}
-        },
-        "runtime": {
-          "lib/net45/Microsoft.CodeAnalysis.CSharp.dll": {}
-        }
-      },
-      "Microsoft.CodeAnalysis.CSharp.Workspaces/1.1.1": {
-        "type": "package",
-        "dependencies": {
-          "Microsoft.CodeAnalysis.CSharp": "[1.1.1]",
-          "Microsoft.CodeAnalysis.Workspaces.Common": "[1.1.1]"
-        },
-        "compile": {
-          "lib/net45/Microsoft.CodeAnalysis.CSharp.Workspaces.dll": {}
-        },
-        "runtime": {
-          "lib/net45/Microsoft.CodeAnalysis.CSharp.Workspaces.dll": {}
-        }
-      },
-      "Microsoft.CodeAnalysis.VisualBasic/1.1.1": {
-        "type": "package",
-        "dependencies": {
-          "Microsoft.CodeAnalysis.Common": "1.1.1"
-        },
-        "compile": {
-          "lib/net45/Microsoft.CodeAnalysis.VisualBasic.dll": {}
-        },
-        "runtime": {
-          "lib/net45/Microsoft.CodeAnalysis.VisualBasic.dll": {}
-        }
-      },
-      "Microsoft.CodeAnalysis.VisualBasic.Workspaces/1.1.1": {
-        "type": "package",
-        "dependencies": {
-          "Microsoft.CodeAnalysis.VisualBasic": "[1.1.1]",
-          "Microsoft.CodeAnalysis.Workspaces.Common": "[1.1.1]"
-        },
-        "compile": {
-          "lib/net45/Microsoft.CodeAnalysis.VisualBasic.Workspaces.dll": {}
-        },
-        "runtime": {
-          "lib/net45/Microsoft.CodeAnalysis.VisualBasic.Workspaces.dll": {}
-        }
-      },
-      "Microsoft.CodeAnalysis.Workspaces.Common/1.1.1": {
-        "type": "package",
-        "dependencies": {
-          "Microsoft.CodeAnalysis.Common": "[1.1.1]",
-          "Microsoft.Composition": "1.0.27"
-        },
-        "compile": {
-          "lib/net45/Microsoft.CodeAnalysis.Workspaces.Desktop.dll": {},
-          "lib/net45/Microsoft.CodeAnalysis.Workspaces.dll": {}
-        },
-        "runtime": {
-          "lib/net45/Microsoft.CodeAnalysis.Workspaces.Desktop.dll": {},
-          "lib/net45/Microsoft.CodeAnalysis.Workspaces.dll": {}
-        }
-      },
-      "Microsoft.Composition/1.0.27": {
-        "type": "package",
-        "compile": {
-          "lib/portable-net45+win8+wp8+wpa81/System.Composition.AttributedModel.dll": {},
-          "lib/portable-net45+win8+wp8+wpa81/System.Composition.Convention.dll": {},
-          "lib/portable-net45+win8+wp8+wpa81/System.Composition.Hosting.dll": {},
-          "lib/portable-net45+win8+wp8+wpa81/System.Composition.Runtime.dll": {},
-          "lib/portable-net45+win8+wp8+wpa81/System.Composition.TypedParts.dll": {}
-        },
-        "runtime": {
-          "lib/portable-net45+win8+wp8+wpa81/System.Composition.AttributedModel.dll": {},
-          "lib/portable-net45+win8+wp8+wpa81/System.Composition.Convention.dll": {},
-          "lib/portable-net45+win8+wp8+wpa81/System.Composition.Hosting.dll": {},
-          "lib/portable-net45+win8+wp8+wpa81/System.Composition.Runtime.dll": {},
-          "lib/portable-net45+win8+wp8+wpa81/System.Composition.TypedParts.dll": {}
-        }
-      },
-      "Microsoft.CSharp/4.0.1-beta-23409": {
-        "type": "package",
-        "frameworkAssemblies": [
-          "Microsoft.CSharp"
-        ],
-        "compile": {
-          "ref/net45/_._": {}
-        },
-        "runtime": {
-          "lib/net45/_._": {}
-        }
-      },
-      "System.Collections/4.0.0": {
-        "type": "package",
-        "compile": {
-          "ref/net45/_._": {}
-        },
-        "runtime": {
-          "lib/net45/_._": {}
-        }
-      },
-      "System.Collections.Immutable/1.1.37": {
-        "type": "package",
-        "dependencies": {
-          "System.Collections": "4.0.0",
-          "System.Diagnostics.Debug": "4.0.0",
-          "System.Globalization": "4.0.0",
-          "System.Linq": "4.0.0",
-          "System.Resources.ResourceManager": "4.0.0",
-          "System.Runtime": "4.0.0",
-          "System.Runtime.Extensions": "4.0.0",
-          "System.Threading": "4.0.0"
-        },
-        "compile": {
-          "lib/dotnet/System.Collections.Immutable.dll": {}
-        },
-        "runtime": {
-          "lib/dotnet/System.Collections.Immutable.dll": {}
-        }
-      },
-      "System.Diagnostics.Debug/4.0.0": {
-        "type": "package",
-        "compile": {
-          "ref/net45/_._": {}
-        },
-        "runtime": {
-          "lib/net45/_._": {}
-        }
-      },
-      "System.Globalization/4.0.0": {
-        "type": "package",
-        "compile": {
-          "ref/net45/_._": {}
-        },
-        "runtime": {
-          "lib/net45/_._": {}
-        }
-      },
-      "System.IO/4.0.0": {
-        "type": "package",
-        "compile": {
-          "ref/net45/_._": {}
-        },
-        "runtime": {
-          "lib/net45/_._": {}
-        }
-      },
-      "System.Linq/4.0.0": {
-        "type": "package",
-        "compile": {
-          "ref/net45/_._": {}
-        },
-        "runtime": {
-          "lib/net45/_._": {}
-        }
-      },
-      "System.Reflection/4.0.0": {
-        "type": "package",
-        "compile": {
-          "ref/net45/_._": {}
-        },
-        "runtime": {
-          "lib/net45/_._": {}
-        }
-      },
-      "System.Reflection.Extensions/4.0.0": {
-        "type": "package",
-        "compile": {
-          "ref/net45/_._": {}
-        },
-        "runtime": {
-          "lib/net45/_._": {}
-        }
-      },
-      "System.Reflection.Metadata/1.1.0": {
-        "type": "package",
-        "dependencies": {
-          "System.Collections": "4.0.0",
-          "System.Collections.Immutable": "1.1.37",
-          "System.Diagnostics.Debug": "4.0.0",
-          "System.IO": "4.0.0",
-          "System.Reflection": "4.0.0",
-          "System.Reflection.Extensions": "4.0.0",
-          "System.Reflection.Primitives": "4.0.0",
-          "System.Resources.ResourceManager": "4.0.0",
-          "System.Runtime": "4.0.0",
-          "System.Runtime.Extensions": "4.0.0",
-          "System.Runtime.InteropServices": "4.0.0",
-          "System.Text.Encoding": "4.0.0",
-          "System.Text.Encoding.Extensions": "4.0.0",
-          "System.Threading": "4.0.0"
-        },
-        "compile": {
-          "lib/dotnet5.2/System.Reflection.Metadata.dll": {}
-        },
-        "runtime": {
-          "lib/dotnet5.2/System.Reflection.Metadata.dll": {}
-        }
-      },
-      "System.Reflection.Primitives/4.0.0": {
-        "type": "package",
-        "compile": {
-          "ref/net45/_._": {}
-        },
-        "runtime": {
-          "lib/net45/_._": {}
-        }
-      },
-      "System.Resources.ResourceManager/4.0.0": {
-        "type": "package",
-        "compile": {
-          "ref/net45/_._": {}
-        },
-        "runtime": {
-          "lib/net45/_._": {}
-        }
-      },
-      "System.Runtime/4.0.0": {
-        "type": "package",
-        "compile": {
-          "ref/net45/_._": {}
-        },
-        "runtime": {
-          "lib/net45/_._": {}
-        }
-      },
-      "System.Runtime.Extensions/4.0.0": {
-        "type": "package",
-        "compile": {
-          "ref/net45/_._": {}
-        },
-        "runtime": {
-          "lib/net45/_._": {}
-        }
-      },
-      "System.Runtime.InteropServices/4.0.0": {
-        "type": "package",
-        "compile": {
-          "ref/net45/_._": {}
-        },
-        "runtime": {
-          "lib/net45/_._": {}
-        }
-      },
-      "System.Text.Encoding/4.0.0": {
-        "type": "package",
-        "compile": {
-          "ref/net45/_._": {}
-        },
-        "runtime": {
-          "lib/net45/_._": {}
-        }
-      },
-      "System.Text.Encoding.Extensions/4.0.0": {
-        "type": "package",
-        "compile": {
-          "ref/net45/_._": {}
-        },
-        "runtime": {
-          "lib/net45/_._": {}
-        }
-      },
-      "System.Threading/4.0.0": {
-        "type": "package",
-        "compile": {
-          "ref/net45/_._": {}
-        },
-        "runtime": {
-          "lib/net45/_._": {}
-        }
-      }
-    },
-    ".NETPlatform,Version=v5.1": {
-      "Microsoft.CodeAnalysis/1.1.1": {
-        "type": "package",
-        "dependencies": {
-          "Microsoft.CodeAnalysis.CSharp.Workspaces": "[1.1.1]",
-          "Microsoft.CodeAnalysis.VisualBasic.Workspaces": "[1.1.1]"
-        }
-      },
-      "Microsoft.CodeAnalysis.Analyzers/1.1.0": {
-        "type": "package"
-      },
-      "Microsoft.CodeAnalysis.Common/1.1.1": {
-        "type": "package",
-        "dependencies": {
-          "Microsoft.CodeAnalysis.Analyzers": "1.1.0",
-          "System.Collections.Immutable": "1.1.37",
-          "System.Reflection.Metadata": "1.1.0"
-        },
-        "compile": {
-          "lib/portable-net45+win8/Microsoft.CodeAnalysis.dll": {}
-        },
-        "runtime": {
-          "lib/portable-net45+win8/Microsoft.CodeAnalysis.dll": {}
-        }
-      },
-      "Microsoft.CodeAnalysis.CSharp/1.1.1": {
-        "type": "package",
-        "dependencies": {
-          "Microsoft.CodeAnalysis.Common": "[1.1.1]"
-        },
-        "compile": {
-          "lib/portable-net45+win8/Microsoft.CodeAnalysis.CSharp.dll": {}
-        },
-        "runtime": {
-          "lib/portable-net45+win8/Microsoft.CodeAnalysis.CSharp.dll": {}
-        }
-      },
-      "Microsoft.CodeAnalysis.CSharp.Workspaces/1.1.1": {
-        "type": "package",
-        "dependencies": {
-          "Microsoft.CodeAnalysis.CSharp": "[1.1.1]",
-          "Microsoft.CodeAnalysis.Workspaces.Common": "[1.1.1]"
-        },
-        "compile": {
-          "lib/portable-net45+win8/Microsoft.CodeAnalysis.CSharp.Workspaces.dll": {}
-        },
-        "runtime": {
-          "lib/portable-net45+win8/Microsoft.CodeAnalysis.CSharp.Workspaces.dll": {}
-        }
-      },
-      "Microsoft.CodeAnalysis.VisualBasic/1.1.1": {
-        "type": "package",
-        "dependencies": {
-          "Microsoft.CodeAnalysis.Common": "1.1.1"
-        },
-        "compile": {
-          "lib/portable-net45+win8/Microsoft.CodeAnalysis.VisualBasic.dll": {}
-        },
-        "runtime": {
-          "lib/portable-net45+win8/Microsoft.CodeAnalysis.VisualBasic.dll": {}
-        }
-      },
-      "Microsoft.CodeAnalysis.VisualBasic.Workspaces/1.1.1": {
-        "type": "package",
-        "dependencies": {
-          "Microsoft.CodeAnalysis.VisualBasic": "[1.1.1]",
-          "Microsoft.CodeAnalysis.Workspaces.Common": "[1.1.1]"
-        },
-        "compile": {
-          "lib/portable-net45+win8/Microsoft.CodeAnalysis.VisualBasic.Workspaces.dll": {}
-        },
-        "runtime": {
-          "lib/portable-net45+win8/Microsoft.CodeAnalysis.VisualBasic.Workspaces.dll": {}
-        }
-      },
-      "Microsoft.CodeAnalysis.Workspaces.Common/1.1.1": {
-        "type": "package",
-        "dependencies": {
-          "Microsoft.CodeAnalysis.Common": "[1.1.1]",
-          "Microsoft.Composition": "1.0.27"
-        },
-        "compile": {
-          "lib/portable-net45+win8/Microsoft.CodeAnalysis.Workspaces.dll": {}
-        },
-        "runtime": {
-          "lib/portable-net45+win8/Microsoft.CodeAnalysis.Workspaces.dll": {}
-        }
-      },
-      "Microsoft.Composition/1.0.27": {
-        "type": "package",
-        "compile": {
-          "lib/portable-net45+win8+wp8+wpa81/System.Composition.AttributedModel.dll": {},
-          "lib/portable-net45+win8+wp8+wpa81/System.Composition.Convention.dll": {},
-          "lib/portable-net45+win8+wp8+wpa81/System.Composition.Hosting.dll": {},
-          "lib/portable-net45+win8+wp8+wpa81/System.Composition.Runtime.dll": {},
-          "lib/portable-net45+win8+wp8+wpa81/System.Composition.TypedParts.dll": {}
-        },
-        "runtime": {
-          "lib/portable-net45+win8+wp8+wpa81/System.Composition.AttributedModel.dll": {},
-          "lib/portable-net45+win8+wp8+wpa81/System.Composition.Convention.dll": {},
-          "lib/portable-net45+win8+wp8+wpa81/System.Composition.Hosting.dll": {},
-          "lib/portable-net45+win8+wp8+wpa81/System.Composition.Runtime.dll": {},
-          "lib/portable-net45+win8+wp8+wpa81/System.Composition.TypedParts.dll": {}
-        }
-      },
-      "Microsoft.CSharp/4.0.1-beta-23409": {
-        "type": "package",
-        "dependencies": {
-          "System.Collections": "4.0.10",
-          "System.Diagnostics.Debug": "4.0.10",
-          "System.Dynamic.Runtime": "4.0.0",
-          "System.Globalization": "4.0.10",
-          "System.Linq": "4.0.0",
-          "System.Linq.Expressions": "4.0.0",
-          "System.ObjectModel": "4.0.10",
-          "System.Reflection": "4.0.10",
-          "System.Reflection.Extensions": "4.0.0",
-          "System.Reflection.Primitives": "4.0.0",
-          "System.Reflection.TypeExtensions": "4.0.0",
-          "System.Resources.ResourceManager": "4.0.0",
-          "System.Runtime": "4.0.20",
-          "System.Runtime.Extensions": "4.0.10",
-          "System.Runtime.InteropServices": "4.0.20",
-          "System.Threading": "4.0.10"
-        },
-        "compile": {
-          "ref/dotnet/Microsoft.CSharp.dll": {}
-        },
-        "runtime": {
-          "lib/dotnet/Microsoft.CSharp.dll": {}
-        }
-      },
-      "System.Collections/4.0.11-beta-23225": {
-        "type": "package",
-        "dependencies": {
-          "System.Runtime": "4.0.0"
-        },
-        "compile": {
-          "ref/dotnet/System.Collections.dll": {}
-        }
-      },
-      "System.Collections.Concurrent/4.0.10-beta-23109": {
-        "type": "package",
-        "dependencies": {
-          "System.Collections": "4.0.10-beta-23109",
-          "System.Diagnostics.Debug": "4.0.10-beta-23109",
-          "System.Diagnostics.Tracing": "4.0.20-beta-23109",
-          "System.Globalization": "4.0.10-beta-23109",
-          "System.Resources.ResourceManager": "4.0.0-beta-23109",
-          "System.Runtime": "4.0.20-beta-23109",
-          "System.Runtime.Extensions": "4.0.10-beta-23109",
-          "System.Threading": "4.0.10-beta-23109",
-          "System.Threading.Tasks": "4.0.10-beta-23109"
-        },
-        "compile": {
-          "ref/dotnet/System.Collections.Concurrent.dll": {}
-        },
-        "runtime": {
-          "lib/dotnet/System.Collections.Concurrent.dll": {}
-        }
-      },
-      "System.Collections.Immutable/1.1.37": {
-        "type": "package",
-        "dependencies": {
-          "System.Collections": "4.0.0",
-          "System.Diagnostics.Debug": "4.0.0",
-          "System.Globalization": "4.0.0",
-          "System.Linq": "4.0.0",
-          "System.Resources.ResourceManager": "4.0.0",
-          "System.Runtime": "4.0.0",
-          "System.Runtime.Extensions": "4.0.0",
-          "System.Threading": "4.0.0"
-        },
-        "compile": {
-          "lib/dotnet/System.Collections.Immutable.dll": {}
-        },
-        "runtime": {
-          "lib/dotnet/System.Collections.Immutable.dll": {}
-        }
-      },
-      "System.Collections.NonGeneric/4.0.0-beta-23109": {
-        "type": "package",
-        "dependencies": {
-          "System.Diagnostics.Debug": "4.0.10-beta-23109",
-          "System.Globalization": "4.0.10-beta-23109",
-          "System.Resources.ResourceManager": "4.0.0-beta-23109",
-          "System.Runtime": "4.0.20-beta-23109",
-          "System.Runtime.Extensions": "4.0.10-beta-23109",
-          "System.Threading": "4.0.10-beta-23109"
-        },
-        "compile": {
-          "ref/dotnet/System.Collections.NonGeneric.dll": {}
-        },
-        "runtime": {
-          "lib/dotnet/System.Collections.NonGeneric.dll": {}
-        }
-      },
-      "System.Collections.Specialized/4.0.0-beta-23109": {
-        "type": "package",
-        "dependencies": {
-          "System.Collections.NonGeneric": "4.0.0-beta-23109",
-          "System.Globalization": "4.0.10-beta-23109",
-          "System.Globalization.Extensions": "4.0.0-beta-23109",
-          "System.Resources.ResourceManager": "4.0.0-beta-23109",
-          "System.Runtime": "4.0.20-beta-23109",
-          "System.Runtime.Extensions": "4.0.10-beta-23109",
-          "System.Threading": "4.0.10-beta-23109"
-        },
-        "compile": {
-          "ref/dotnet/System.Collections.Specialized.dll": {}
-        },
-        "runtime": {
-          "lib/dotnet/System.Collections.Specialized.dll": {}
-        }
-      },
-      "System.ComponentModel/4.0.0-beta-23109": {
-        "type": "package",
-        "dependencies": {
-          "System.Runtime": "4.0.20-beta-23109"
-        },
-        "compile": {
-          "ref/dotnet/System.ComponentModel.dll": {}
-        },
-        "runtime": {
-          "lib/dotnet/System.ComponentModel.dll": {}
-        }
-      },
-      "System.ComponentModel.Primitives/4.0.0-beta-23109": {
-        "type": "package",
-        "dependencies": {
-          "System.ComponentModel": "4.0.0-beta-23109",
-          "System.Runtime": "4.0.20-beta-23109"
-        },
-        "compile": {
-          "ref/dotnet/System.ComponentModel.Primitives.dll": {}
-        },
-        "runtime": {
-          "lib/dotnet/System.ComponentModel.Primitives.dll": {}
-        }
-      },
-      "System.ComponentModel.TypeConverter/4.0.0-beta-23109": {
-        "type": "package",
-        "dependencies": {
-          "System.Collections": "4.0.10-beta-23109",
-          "System.ComponentModel": "4.0.0-beta-23109",
-          "System.ComponentModel.Primitives": "4.0.0-beta-23109",
-          "System.Globalization": "4.0.10-beta-23109",
-          "System.Reflection": "4.0.10-beta-23109",
-          "System.Reflection.Extensions": "4.0.0-beta-23109",
-          "System.Reflection.Primitives": "4.0.0-beta-23109",
-          "System.Resources.ResourceManager": "4.0.0-beta-23109",
-          "System.Runtime": "4.0.20-beta-23109",
-          "System.Runtime.Extensions": "4.0.10-beta-23109",
-          "System.Threading": "4.0.10-beta-23109"
-        },
-        "compile": {
-          "ref/dotnet/System.ComponentModel.TypeConverter.dll": {}
-        },
-        "runtime": {
-          "lib/dotnet/System.ComponentModel.TypeConverter.dll": {}
-        }
-      },
-      "System.Diagnostics.Debug/4.0.10": {
-        "type": "package",
-        "dependencies": {
-          "System.Runtime": "4.0.0"
-        },
-        "compile": {
-          "ref/dotnet/System.Diagnostics.Debug.dll": {}
-        }
-      },
-      "System.Diagnostics.Tracing/4.0.20-beta-23109": {
-        "type": "package",
-        "dependencies": {
-          "System.Runtime": "4.0.0-beta-23109"
-        },
-        "compile": {
-          "ref/dotnet/System.Diagnostics.Tracing.dll": {}
-        }
-      },
-      "System.Dynamic.Runtime/4.0.11-beta-23225": {
-        "type": "package",
-        "dependencies": {
-          "System.Linq.Expressions": "4.0.10",
-          "System.ObjectModel": "4.0.0",
-          "System.Reflection": "4.0.0",
-          "System.Runtime": "4.0.20"
-        },
-        "compile": {
-          "ref/dotnet/System.Dynamic.Runtime.dll": {}
-        }
-      },
-      "System.Globalization/4.0.10": {
-        "type": "package",
-        "dependencies": {
-          "System.Runtime": "4.0.0"
-        },
-        "compile": {
-          "ref/dotnet/System.Globalization.dll": {}
-        }
-      },
-      "System.Globalization.Extensions/4.0.0-beta-23109": {
-        "type": "package",
-        "dependencies": {
-          "System.Globalization": "4.0.10-beta-23109",
-          "System.Resources.ResourceManager": "4.0.0-beta-23109",
-          "System.Runtime": "4.0.20-beta-23109",
-          "System.Runtime.Extensions": "4.0.10-beta-23109",
-          "System.Runtime.InteropServices": "4.0.20-beta-23109"
-        },
-        "compile": {
-          "ref/dotnet/System.Globalization.Extensions.dll": {}
-        },
-        "runtime": {
-          "lib/dotnet/System.Globalization.Extensions.dll": {}
-        }
-      },
-      "System.IO/4.0.0": {
-        "type": "package",
-        "dependencies": {
-          "System.Runtime": "4.0.0",
-          "System.Text.Encoding": "4.0.0",
-          "System.Threading.Tasks": "4.0.0"
-        },
-        "compile": {
-          "ref/dotnet/System.IO.dll": {}
-        }
-      },
-      "System.IO.Compression/4.0.0-beta-23109": {
-        "type": "package",
-        "dependencies": {
-          "System.Collections": "4.0.0-beta-23109",
-          "System.IO": "4.0.0-beta-23109",
-          "System.Resources.ResourceManager": "4.0.0-beta-23109",
-          "System.Runtime": "4.0.0-beta-23109",
-          "System.Runtime.Extensions": "4.0.0-beta-23109",
-          "System.Runtime.InteropServices": "4.0.0-beta-23109",
-          "System.Text.Encoding": "4.0.0-beta-23109",
-          "System.Threading": "4.0.0-beta-23109",
-          "System.Threading.Tasks": "4.0.0-beta-23109"
-        },
-        "compile": {
-          "ref/dotnet/System.IO.Compression.dll": {}
-        },
-        "runtime": {
-          "lib/dotnet/System.IO.Compression.dll": {}
-        }
-      },
-      "System.IO.FileSystem/4.0.0-beta-23109": {
-        "type": "package",
-        "dependencies": {
-          "System.IO": "4.0.0-beta-23109",
-          "System.IO.FileSystem.Primitives": "4.0.0-beta-23109",
-          "System.Runtime": "4.0.0-beta-23109",
-          "System.Runtime.Handles": "4.0.0-beta-23109",
-          "System.Text.Encoding": "4.0.0-beta-23109",
-          "System.Threading.Tasks": "4.0.0-beta-23109"
-        },
-        "compile": {
-          "ref/dotnet/System.IO.FileSystem.dll": {}
-        }
-      },
-      "System.IO.FileSystem.Primitives/4.0.0-beta-23109": {
-        "type": "package",
-        "dependencies": {
-          "System.Runtime": "4.0.20-beta-23109"
-        },
-        "compile": {
-          "ref/dotnet/System.IO.FileSystem.Primitives.dll": {}
-        },
-        "runtime": {
-          "lib/dotnet/System.IO.FileSystem.Primitives.dll": {}
-        }
-      },
-      "System.Linq/4.0.0-beta-23109": {
-        "type": "package",
-        "dependencies": {
-          "System.Collections": "4.0.10-beta-23109",
-          "System.Diagnostics.Debug": "4.0.10-beta-23109",
-          "System.Resources.ResourceManager": "4.0.0-beta-23109",
-          "System.Runtime": "4.0.20-beta-23109",
-          "System.Runtime.Extensions": "4.0.10-beta-23109"
-        },
-        "compile": {
-          "ref/dotnet/System.Linq.dll": {}
-        },
-        "runtime": {
-          "lib/dotnet/System.Linq.dll": {}
-        }
-      },
-      "System.Linq.Expressions/4.0.10-beta-23109": {
-        "type": "package",
-        "dependencies": {
-          "System.Reflection": "4.0.0-beta-23109",
-          "System.Runtime": "4.0.0-beta-23109"
-        },
-        "compile": {
-          "ref/dotnet/System.Linq.Expressions.dll": {}
-        }
-      },
-      "System.Net.Http/4.0.1-beta-23225": {
-        "type": "package",
-        "dependencies": {
-          "System.IO": "4.0.0",
-          "System.Net.Primitives": "4.0.0",
-          "System.Runtime": "4.0.0",
-          "System.Text.Encoding": "4.0.0",
-          "System.Threading.Tasks": "4.0.0"
-        },
-        "compile": {
-          "ref/dotnet/System.Net.Http.dll": {}
-        }
-      },
-      "System.Net.Primitives/4.0.0": {
-        "type": "package",
-        "dependencies": {
-          "System.Runtime": "4.0.0"
-        },
-        "compile": {
-          "ref/dotnet/System.Net.Primitives.dll": {}
-        }
-      },
-      "System.ObjectModel/4.0.10": {
-        "type": "package",
-        "dependencies": {
-          "System.Collections": "4.0.10",
-          "System.Diagnostics.Debug": "4.0.10",
-          "System.Resources.ResourceManager": "4.0.0",
-          "System.Runtime": "4.0.20",
-          "System.Threading": "4.0.10"
-        },
-        "compile": {
-          "ref/dotnet/System.ObjectModel.dll": {}
-        },
-        "runtime": {
-          "lib/dotnet/System.ObjectModel.dll": {}
-        }
-      },
-      "System.Reflection/4.1.0-beta-23225": {
-        "type": "package",
-        "dependencies": {
-          "System.IO": "4.0.0",
-          "System.Reflection.Primitives": "4.0.0",
-          "System.Runtime": "4.0.20"
-        },
-        "compile": {
-          "ref/dotnet/System.Reflection.dll": {}
-        }
-      },
-      "System.Reflection.Extensions/4.0.0-beta-23109": {
-        "type": "package",
-        "dependencies": {
-          "System.Reflection": "4.0.0-beta-23109",
-          "System.Runtime": "4.0.0-beta-23109"
-        },
-        "compile": {
-          "ref/dotnet/System.Reflection.Extensions.dll": {}
-        }
-      },
-      "System.Reflection.Metadata/1.1.0-alpha-00009": {
-        "type": "package",
-        "dependencies": {
-          "System.Collections": "4.0.0",
-          "System.Collections.Immutable": "1.1.36",
-          "System.Diagnostics.Debug": "4.0.0",
-          "System.IO": "4.0.0",
-          "System.Reflection": "4.0.0",
-          "System.Reflection.Extensions": "4.0.0",
-          "System.Reflection.Primitives": "4.0.0",
-          "System.Resources.ResourceManager": "4.0.0",
-          "System.Runtime": "4.0.0",
-          "System.Runtime.Extensions": "4.0.0",
-          "System.Runtime.InteropServices": "4.0.0",
-          "System.Text.Encoding": "4.0.0",
-          "System.Text.Encoding.Extensions": "4.0.0",
-          "System.Threading": "4.0.0"
-        },
-        "compile": {
-          "lib/dotnet/System.Reflection.Metadata.dll": {}
-        },
-        "runtime": {
-          "lib/dotnet/System.Reflection.Metadata.dll": {}
-        }
-      },
-      "System.Reflection.Primitives/4.0.0-beta-23109": {
-        "type": "package",
-        "dependencies": {
-          "System.Runtime": "4.0.0-beta-23109"
-        },
-        "compile": {
-          "ref/dotnet/System.Reflection.Primitives.dll": {}
-        }
-      },
-      "System.Reflection.TypeExtensions/4.0.0-beta-23109": {
-        "type": "package",
-        "dependencies": {
-          "System.Reflection": "4.0.0-beta-23109",
-          "System.Runtime": "4.0.0-beta-23109"
-        },
-        "compile": {
-          "ref/dotnet/System.Reflection.TypeExtensions.dll": {}
-        }
-      },
-      "System.Resources.ResourceManager/4.0.0": {
-        "type": "package",
-        "dependencies": {
-          "System.Globalization": "4.0.0",
-          "System.Reflection": "4.0.0",
-          "System.Runtime": "4.0.0"
-        },
-        "compile": {
-          "ref/dotnet/System.Resources.ResourceManager.dll": {}
-        }
-      },
-      "System.Runtime/4.0.21-beta-23225": {
-        "type": "package",
-        "compile": {
-          "ref/dotnet/System.Runtime.dll": {}
-        }
-      },
-      "System.Runtime.Extensions/4.0.10": {
-        "type": "package",
-        "dependencies": {
-          "System.Runtime": "4.0.20"
-        },
-        "compile": {
-          "ref/dotnet/System.Runtime.Extensions.dll": {}
-        }
-      },
-      "System.Runtime.Handles/4.0.0": {
-        "type": "package",
-        "dependencies": {
-          "System.Runtime": "4.0.0"
-        },
-        "compile": {
-          "ref/dotnet/System.Runtime.Handles.dll": {}
-        }
-      },
-      "System.Runtime.InteropServices/4.0.20": {
-        "type": "package",
-        "dependencies": {
-          "System.Reflection": "4.0.0",
-          "System.Reflection.Primitives": "4.0.0",
-          "System.Runtime": "4.0.0",
-          "System.Runtime.Handles": "4.0.0"
-        },
-        "compile": {
-          "ref/dotnet/System.Runtime.InteropServices.dll": {}
-        }
-      },
-      "System.Runtime.Serialization.Primitives/4.0.10-beta-23109": {
-        "type": "package",
-        "dependencies": {
-          "System.Resources.ResourceManager": "4.0.0-beta-23109",
-          "System.Runtime": "4.0.20-beta-23109"
-        },
-        "compile": {
-          "ref/dotnet/System.Runtime.Serialization.Primitives.dll": {}
-        },
-        "runtime": {
-          "lib/dotnet/System.Runtime.Serialization.Primitives.dll": {}
-        }
-      },
-      "System.Security.Cryptography.Algorithms/4.0.0-beta-23225": {
-        "type": "package",
-        "dependencies": {
-          "System.IO": "4.0.0",
-          "System.Runtime": "4.0.0",
-          "System.Security.Cryptography.Primitives": "4.0.0-beta-23225"
-        },
-        "compile": {
-          "ref/dotnet/System.Security.Cryptography.Algorithms.dll": {}
-        }
-      },
-      "System.Security.Cryptography.Encoding/4.0.0-beta-23225": {
-        "type": "package",
-        "dependencies": {
-          "System.Runtime": "4.0.0"
-        },
-        "compile": {
-          "ref/dotnet/System.Security.Cryptography.Encoding.dll": {}
-        }
-      },
-      "System.Security.Cryptography.Primitives/4.0.0-beta-23225": {
-        "type": "package",
-        "dependencies": {
-          "System.IO": "4.0.0",
-          "System.Runtime": "4.0.0",
-          "System.Threading.Tasks": "4.0.0"
-        },
-        "compile": {
-          "ref/dotnet/System.Security.Cryptography.Primitives.dll": {}
-        }
-      },
-      "System.Security.Cryptography.X509Certificates/4.0.0-beta-23225": {
-        "type": "package",
-        "dependencies": {
-          "System.Runtime": "4.0.0",
-          "System.Runtime.Handles": "4.0.0",
-          "System.Security.Cryptography.Algorithms": "4.0.0-beta-23225",
-          "System.Security.Cryptography.Encoding": "4.0.0-beta-23225"
-        },
-        "compile": {
-          "ref/dotnet/System.Security.Cryptography.X509Certificates.dll": {}
-        }
-      },
-      "System.Text.Encoding/4.0.0": {
-        "type": "package",
-        "dependencies": {
-          "System.Runtime": "4.0.0"
-        },
-        "compile": {
-          "ref/dotnet/System.Text.Encoding.dll": {}
-        }
-      },
-      "System.Text.Encoding.Extensions/4.0.0": {
-        "type": "package",
-        "dependencies": {
-          "System.Runtime": "4.0.0",
-          "System.Text.Encoding": "4.0.0"
-        },
-        "compile": {
-          "ref/dotnet/System.Text.Encoding.Extensions.dll": {}
-        }
-      },
-      "System.Text.RegularExpressions/4.0.10-beta-23109": {
-        "type": "package",
-        "dependencies": {
-          "System.Collections": "4.0.10-beta-23109",
-          "System.Globalization": "4.0.10-beta-23109",
-          "System.Resources.ResourceManager": "4.0.0-beta-23109",
-          "System.Runtime": "4.0.20-beta-23109",
-          "System.Runtime.Extensions": "4.0.10-beta-23109",
-          "System.Threading": "4.0.10-beta-23109"
-        },
-        "compile": {
-          "ref/dotnet/System.Text.RegularExpressions.dll": {}
-        },
-        "runtime": {
-          "lib/dotnet/System.Text.RegularExpressions.dll": {}
-        }
-      },
-      "System.Threading/4.0.10": {
-        "type": "package",
-        "dependencies": {
-          "System.Runtime": "4.0.0",
-          "System.Threading.Tasks": "4.0.0"
-        },
-        "compile": {
-          "ref/dotnet/System.Threading.dll": {}
-        }
-      },
-      "System.Threading.Tasks/4.0.10-beta-23109": {
-        "type": "package",
-        "dependencies": {
-          "System.Runtime": "4.0.0-beta-23109"
-        },
-        "compile": {
-          "ref/dotnet/System.Threading.Tasks.dll": {}
-        }
-      }
-    },
-    "DNX,Version=v4.5.1/win7-x86": {
-      "Microsoft.CodeAnalysis/1.1.1": {
-        "type": "package",
-        "dependencies": {
-          "Microsoft.CodeAnalysis.CSharp.Workspaces": "[1.1.1]",
-          "Microsoft.CodeAnalysis.VisualBasic.Workspaces": "[1.1.1]"
-        }
-      },
-      "Microsoft.CodeAnalysis.Analyzers/1.1.0": {
-        "type": "package",
-        "frameworkAssemblies": [
-          "System"
-        ]
-      },
-      "Microsoft.CodeAnalysis.Common/1.1.1": {
-        "type": "package",
-        "dependencies": {
-          "Microsoft.CodeAnalysis.Analyzers": "1.1.0",
-          "System.Collections.Immutable": "1.1.37",
-          "System.Reflection.Metadata": "1.1.0"
-        },
-        "compile": {
-          "lib/net45/Microsoft.CodeAnalysis.dll": {}
-        },
-        "runtime": {
-          "lib/net45/Microsoft.CodeAnalysis.dll": {}
-        }
-      },
-      "Microsoft.CodeAnalysis.CSharp/1.1.1": {
-        "type": "package",
-        "dependencies": {
-          "Microsoft.CodeAnalysis.Common": "[1.1.1]"
-        },
-        "compile": {
-          "lib/net45/Microsoft.CodeAnalysis.CSharp.dll": {}
-        },
-        "runtime": {
-          "lib/net45/Microsoft.CodeAnalysis.CSharp.dll": {}
-        }
-      },
-      "Microsoft.CodeAnalysis.CSharp.Workspaces/1.1.1": {
-        "type": "package",
-        "dependencies": {
-          "Microsoft.CodeAnalysis.CSharp": "[1.1.1]",
-          "Microsoft.CodeAnalysis.Workspaces.Common": "[1.1.1]"
-        },
-        "compile": {
-          "lib/net45/Microsoft.CodeAnalysis.CSharp.Workspaces.dll": {}
-        },
-        "runtime": {
-          "lib/net45/Microsoft.CodeAnalysis.CSharp.Workspaces.dll": {}
-        }
-      },
-      "Microsoft.CodeAnalysis.VisualBasic/1.1.1": {
-        "type": "package",
-        "dependencies": {
-          "Microsoft.CodeAnalysis.Common": "1.1.1"
-        },
-        "compile": {
-          "lib/net45/Microsoft.CodeAnalysis.VisualBasic.dll": {}
-        },
-        "runtime": {
-          "lib/net45/Microsoft.CodeAnalysis.VisualBasic.dll": {}
-        }
-      },
-      "Microsoft.CodeAnalysis.VisualBasic.Workspaces/1.1.1": {
-        "type": "package",
-        "dependencies": {
-          "Microsoft.CodeAnalysis.VisualBasic": "[1.1.1]",
-          "Microsoft.CodeAnalysis.Workspaces.Common": "[1.1.1]"
-        },
-        "compile": {
-          "lib/net45/Microsoft.CodeAnalysis.VisualBasic.Workspaces.dll": {}
-        },
-        "runtime": {
-          "lib/net45/Microsoft.CodeAnalysis.VisualBasic.Workspaces.dll": {}
-        }
-      },
-      "Microsoft.CodeAnalysis.Workspaces.Common/1.1.1": {
-        "type": "package",
-        "dependencies": {
-          "Microsoft.CodeAnalysis.Common": "[1.1.1]",
-          "Microsoft.Composition": "1.0.27"
-        },
-        "compile": {
-          "lib/net45/Microsoft.CodeAnalysis.Workspaces.Desktop.dll": {},
-          "lib/net45/Microsoft.CodeAnalysis.Workspaces.dll": {}
-        },
-        "runtime": {
-          "lib/net45/Microsoft.CodeAnalysis.Workspaces.Desktop.dll": {},
-          "lib/net45/Microsoft.CodeAnalysis.Workspaces.dll": {}
-        }
-      },
-      "Microsoft.Composition/1.0.27": {
-        "type": "package",
-        "compile": {
-          "lib/portable-net45+win8+wp8+wpa81/System.Composition.AttributedModel.dll": {},
-          "lib/portable-net45+win8+wp8+wpa81/System.Composition.Convention.dll": {},
-          "lib/portable-net45+win8+wp8+wpa81/System.Composition.Hosting.dll": {},
-          "lib/portable-net45+win8+wp8+wpa81/System.Composition.Runtime.dll": {},
-          "lib/portable-net45+win8+wp8+wpa81/System.Composition.TypedParts.dll": {}
-        },
-        "runtime": {
-          "lib/portable-net45+win8+wp8+wpa81/System.Composition.AttributedModel.dll": {},
-          "lib/portable-net45+win8+wp8+wpa81/System.Composition.Convention.dll": {},
-          "lib/portable-net45+win8+wp8+wpa81/System.Composition.Hosting.dll": {},
-          "lib/portable-net45+win8+wp8+wpa81/System.Composition.Runtime.dll": {},
-          "lib/portable-net45+win8+wp8+wpa81/System.Composition.TypedParts.dll": {}
-        }
-      },
-      "Microsoft.CSharp/4.0.1-beta-23409": {
-        "type": "package",
-        "frameworkAssemblies": [
-          "Microsoft.CSharp"
-        ],
-        "compile": {
-          "ref/net45/_._": {}
-        },
-        "runtime": {
-          "lib/net45/_._": {}
-        }
-      },
-      "System.Collections/4.0.0": {
-        "type": "package",
-        "compile": {
-          "ref/net45/_._": {}
-        },
-        "runtime": {
-          "lib/net45/_._": {}
-        }
-      },
-      "System.Collections.Immutable/1.1.37": {
-        "type": "package",
-        "dependencies": {
-          "System.Collections": "4.0.0",
-          "System.Diagnostics.Debug": "4.0.0",
-          "System.Globalization": "4.0.0",
-          "System.Linq": "4.0.0",
-          "System.Resources.ResourceManager": "4.0.0",
-          "System.Runtime": "4.0.0",
-          "System.Runtime.Extensions": "4.0.0",
-          "System.Threading": "4.0.0"
-        },
-        "compile": {
-          "lib/dotnet/System.Collections.Immutable.dll": {}
-        },
-        "runtime": {
-          "lib/dotnet/System.Collections.Immutable.dll": {}
-        }
-      },
-      "System.Diagnostics.Debug/4.0.0": {
-        "type": "package",
-        "compile": {
-          "ref/net45/_._": {}
-        },
-        "runtime": {
-          "lib/net45/_._": {}
-        }
-      },
-      "System.Globalization/4.0.0": {
-        "type": "package",
-        "compile": {
-          "ref/net45/_._": {}
-        },
-        "runtime": {
-          "lib/net45/_._": {}
-        }
-      },
-      "System.IO/4.0.0": {
-        "type": "package",
-        "compile": {
-          "ref/net45/_._": {}
-        },
-        "runtime": {
-          "lib/net45/_._": {}
-        }
-      },
-      "System.Linq/4.0.0": {
-        "type": "package",
-        "compile": {
-          "ref/net45/_._": {}
-        },
-        "runtime": {
-          "lib/net45/_._": {}
-        }
-      },
-      "System.Reflection/4.0.0": {
-        "type": "package",
-        "compile": {
-          "ref/net45/_._": {}
-        },
-        "runtime": {
-          "lib/net45/_._": {}
-        }
-      },
-      "System.Reflection.Extensions/4.0.0": {
-        "type": "package",
-        "compile": {
-          "ref/net45/_._": {}
-        },
-        "runtime": {
-          "lib/net45/_._": {}
-        }
-      },
-      "System.Reflection.Metadata/1.1.0": {
-        "type": "package",
-        "dependencies": {
-          "System.Collections": "4.0.0",
-          "System.Collections.Immutable": "1.1.37",
-          "System.Diagnostics.Debug": "4.0.0",
-          "System.IO": "4.0.0",
-          "System.Reflection": "4.0.0",
-          "System.Reflection.Extensions": "4.0.0",
-          "System.Reflection.Primitives": "4.0.0",
-          "System.Resources.ResourceManager": "4.0.0",
-          "System.Runtime": "4.0.0",
-          "System.Runtime.Extensions": "4.0.0",
-          "System.Runtime.InteropServices": "4.0.0",
-          "System.Text.Encoding": "4.0.0",
-          "System.Text.Encoding.Extensions": "4.0.0",
-          "System.Threading": "4.0.0"
-        },
-        "compile": {
-          "lib/dotnet5.2/System.Reflection.Metadata.dll": {}
-        },
-        "runtime": {
-          "lib/dotnet5.2/System.Reflection.Metadata.dll": {}
-        }
-      },
-      "System.Reflection.Primitives/4.0.0": {
-        "type": "package",
-        "compile": {
-          "ref/net45/_._": {}
-        },
-        "runtime": {
-          "lib/net45/_._": {}
-        }
-      },
-      "System.Resources.ResourceManager/4.0.0": {
-        "type": "package",
-        "compile": {
-          "ref/net45/_._": {}
-        },
-        "runtime": {
-          "lib/net45/_._": {}
-        }
-      },
-      "System.Runtime/4.0.0": {
-        "type": "package",
-        "compile": {
-          "ref/net45/_._": {}
-        },
-        "runtime": {
-          "lib/net45/_._": {}
-        }
-      },
-      "System.Runtime.Extensions/4.0.0": {
-        "type": "package",
-        "compile": {
-          "ref/net45/_._": {}
-        },
-        "runtime": {
-          "lib/net45/_._": {}
-        }
-      },
-      "System.Runtime.InteropServices/4.0.0": {
-        "type": "package",
-        "compile": {
-          "ref/net45/_._": {}
-        },
-        "runtime": {
-          "lib/net45/_._": {}
-        }
-      },
-      "System.Text.Encoding/4.0.0": {
-        "type": "package",
-        "compile": {
-          "ref/net45/_._": {}
-        },
-        "runtime": {
-          "lib/net45/_._": {}
-        }
-      },
-      "System.Text.Encoding.Extensions/4.0.0": {
-        "type": "package",
-        "compile": {
-          "ref/net45/_._": {}
-        },
-        "runtime": {
-          "lib/net45/_._": {}
-        }
-      },
-      "System.Threading/4.0.0": {
-        "type": "package",
-        "compile": {
-          "ref/net45/_._": {}
-        },
-        "runtime": {
-          "lib/net45/_._": {}
-        }
-      }
-    },
-    "DNX,Version=v4.5.1/win7-x64": {
-      "Microsoft.CodeAnalysis/1.1.1": {
-        "type": "package",
-        "dependencies": {
-          "Microsoft.CodeAnalysis.CSharp.Workspaces": "[1.1.1]",
-          "Microsoft.CodeAnalysis.VisualBasic.Workspaces": "[1.1.1]"
-        }
-      },
-      "Microsoft.CodeAnalysis.Analyzers/1.1.0": {
-        "type": "package",
-        "frameworkAssemblies": [
-          "System"
-        ]
-      },
-      "Microsoft.CodeAnalysis.Common/1.1.1": {
-        "type": "package",
-        "dependencies": {
-          "Microsoft.CodeAnalysis.Analyzers": "1.1.0",
-          "System.Collections.Immutable": "1.1.37",
-          "System.Reflection.Metadata": "1.1.0"
-        },
-        "compile": {
-          "lib/net45/Microsoft.CodeAnalysis.dll": {}
-        },
-        "runtime": {
-          "lib/net45/Microsoft.CodeAnalysis.dll": {}
-        }
-      },
-      "Microsoft.CodeAnalysis.CSharp/1.1.1": {
-        "type": "package",
-        "dependencies": {
-          "Microsoft.CodeAnalysis.Common": "[1.1.1]"
-        },
-        "compile": {
-          "lib/net45/Microsoft.CodeAnalysis.CSharp.dll": {}
-        },
-        "runtime": {
-          "lib/net45/Microsoft.CodeAnalysis.CSharp.dll": {}
-        }
-      },
-      "Microsoft.CodeAnalysis.CSharp.Workspaces/1.1.1": {
-        "type": "package",
-        "dependencies": {
-          "Microsoft.CodeAnalysis.CSharp": "[1.1.1]",
-          "Microsoft.CodeAnalysis.Workspaces.Common": "[1.1.1]"
-        },
-        "compile": {
-          "lib/net45/Microsoft.CodeAnalysis.CSharp.Workspaces.dll": {}
-        },
-        "runtime": {
-          "lib/net45/Microsoft.CodeAnalysis.CSharp.Workspaces.dll": {}
-        }
-      },
-      "Microsoft.CodeAnalysis.VisualBasic/1.1.1": {
-        "type": "package",
-        "dependencies": {
-          "Microsoft.CodeAnalysis.Common": "1.1.1"
-        },
-        "compile": {
-          "lib/net45/Microsoft.CodeAnalysis.VisualBasic.dll": {}
-        },
-        "runtime": {
-          "lib/net45/Microsoft.CodeAnalysis.VisualBasic.dll": {}
-        }
-      },
-      "Microsoft.CodeAnalysis.VisualBasic.Workspaces/1.1.1": {
-        "type": "package",
-        "dependencies": {
-          "Microsoft.CodeAnalysis.VisualBasic": "[1.1.1]",
-          "Microsoft.CodeAnalysis.Workspaces.Common": "[1.1.1]"
-        },
-        "compile": {
-          "lib/net45/Microsoft.CodeAnalysis.VisualBasic.Workspaces.dll": {}
-        },
-        "runtime": {
-          "lib/net45/Microsoft.CodeAnalysis.VisualBasic.Workspaces.dll": {}
-        }
-      },
-      "Microsoft.CodeAnalysis.Workspaces.Common/1.1.1": {
-        "type": "package",
-        "dependencies": {
-          "Microsoft.CodeAnalysis.Common": "[1.1.1]",
-          "Microsoft.Composition": "1.0.27"
-        },
-        "compile": {
-          "lib/net45/Microsoft.CodeAnalysis.Workspaces.Desktop.dll": {},
-          "lib/net45/Microsoft.CodeAnalysis.Workspaces.dll": {}
-        },
-        "runtime": {
-          "lib/net45/Microsoft.CodeAnalysis.Workspaces.Desktop.dll": {},
-          "lib/net45/Microsoft.CodeAnalysis.Workspaces.dll": {}
-        }
-      },
-      "Microsoft.Composition/1.0.27": {
-        "type": "package",
-        "compile": {
-          "lib/portable-net45+win8+wp8+wpa81/System.Composition.AttributedModel.dll": {},
-          "lib/portable-net45+win8+wp8+wpa81/System.Composition.Convention.dll": {},
-          "lib/portable-net45+win8+wp8+wpa81/System.Composition.Hosting.dll": {},
-          "lib/portable-net45+win8+wp8+wpa81/System.Composition.Runtime.dll": {},
-          "lib/portable-net45+win8+wp8+wpa81/System.Composition.TypedParts.dll": {}
-        },
-        "runtime": {
-          "lib/portable-net45+win8+wp8+wpa81/System.Composition.AttributedModel.dll": {},
-          "lib/portable-net45+win8+wp8+wpa81/System.Composition.Convention.dll": {},
-          "lib/portable-net45+win8+wp8+wpa81/System.Composition.Hosting.dll": {},
-          "lib/portable-net45+win8+wp8+wpa81/System.Composition.Runtime.dll": {},
-          "lib/portable-net45+win8+wp8+wpa81/System.Composition.TypedParts.dll": {}
-        }
-      },
-      "Microsoft.CSharp/4.0.1-beta-23409": {
-        "type": "package",
-        "frameworkAssemblies": [
-          "Microsoft.CSharp"
-        ],
-        "compile": {
-          "ref/net45/_._": {}
-        },
-        "runtime": {
-          "lib/net45/_._": {}
-        }
-      },
-      "System.Collections/4.0.0": {
-        "type": "package",
-        "compile": {
-          "ref/net45/_._": {}
-        },
-        "runtime": {
-          "lib/net45/_._": {}
-        }
-      },
-      "System.Collections.Immutable/1.1.37": {
-        "type": "package",
-        "dependencies": {
-          "System.Collections": "4.0.0",
-          "System.Diagnostics.Debug": "4.0.0",
-          "System.Globalization": "4.0.0",
-          "System.Linq": "4.0.0",
-          "System.Resources.ResourceManager": "4.0.0",
-          "System.Runtime": "4.0.0",
-          "System.Runtime.Extensions": "4.0.0",
-          "System.Threading": "4.0.0"
-        },
-        "compile": {
-          "lib/dotnet/System.Collections.Immutable.dll": {}
-        },
-        "runtime": {
-          "lib/dotnet/System.Collections.Immutable.dll": {}
-        }
-      },
-      "System.Diagnostics.Debug/4.0.0": {
-        "type": "package",
-        "compile": {
-          "ref/net45/_._": {}
-        },
-        "runtime": {
-          "lib/net45/_._": {}
-        }
-      },
-      "System.Globalization/4.0.0": {
-        "type": "package",
-        "compile": {
-          "ref/net45/_._": {}
-        },
-        "runtime": {
-          "lib/net45/_._": {}
-        }
-      },
-      "System.IO/4.0.0": {
-        "type": "package",
-        "compile": {
-          "ref/net45/_._": {}
-        },
-        "runtime": {
-          "lib/net45/_._": {}
-        }
-      },
-      "System.Linq/4.0.0": {
-        "type": "package",
-        "compile": {
-          "ref/net45/_._": {}
-        },
-        "runtime": {
-          "lib/net45/_._": {}
-        }
-      },
-      "System.Reflection/4.0.0": {
-        "type": "package",
-        "compile": {
-          "ref/net45/_._": {}
-        },
-        "runtime": {
-          "lib/net45/_._": {}
-        }
-      },
-      "System.Reflection.Extensions/4.0.0": {
-        "type": "package",
-        "compile": {
-          "ref/net45/_._": {}
-        },
-        "runtime": {
-          "lib/net45/_._": {}
-        }
-      },
-      "System.Reflection.Metadata/1.1.0": {
-        "type": "package",
-        "dependencies": {
-          "System.Collections": "4.0.0",
-          "System.Collections.Immutable": "1.1.37",
-          "System.Diagnostics.Debug": "4.0.0",
-          "System.IO": "4.0.0",
-          "System.Reflection": "4.0.0",
-          "System.Reflection.Extensions": "4.0.0",
-          "System.Reflection.Primitives": "4.0.0",
-          "System.Resources.ResourceManager": "4.0.0",
-          "System.Runtime": "4.0.0",
-          "System.Runtime.Extensions": "4.0.0",
-          "System.Runtime.InteropServices": "4.0.0",
-          "System.Text.Encoding": "4.0.0",
-          "System.Text.Encoding.Extensions": "4.0.0",
-          "System.Threading": "4.0.0"
-        },
-        "compile": {
-          "lib/dotnet5.2/System.Reflection.Metadata.dll": {}
-        },
-        "runtime": {
-          "lib/dotnet5.2/System.Reflection.Metadata.dll": {}
-        }
-      },
-      "System.Reflection.Primitives/4.0.0": {
-        "type": "package",
-        "compile": {
-          "ref/net45/_._": {}
-        },
-        "runtime": {
-          "lib/net45/_._": {}
-        }
-      },
-      "System.Resources.ResourceManager/4.0.0": {
-        "type": "package",
-        "compile": {
-          "ref/net45/_._": {}
-        },
-        "runtime": {
-          "lib/net45/_._": {}
-        }
-      },
-      "System.Runtime/4.0.0": {
-        "type": "package",
-        "compile": {
-          "ref/net45/_._": {}
-        },
-        "runtime": {
-          "lib/net45/_._": {}
-        }
-      },
-      "System.Runtime.Extensions/4.0.0": {
-        "type": "package",
-        "compile": {
-          "ref/net45/_._": {}
-        },
-        "runtime": {
-          "lib/net45/_._": {}
-        }
-      },
-      "System.Runtime.InteropServices/4.0.0": {
-        "type": "package",
-        "compile": {
-          "ref/net45/_._": {}
-        },
-        "runtime": {
-          "lib/net45/_._": {}
-        }
-      },
-      "System.Text.Encoding/4.0.0": {
-        "type": "package",
-        "compile": {
-          "ref/net45/_._": {}
-        },
-        "runtime": {
-          "lib/net45/_._": {}
-        }
-      },
-      "System.Text.Encoding.Extensions/4.0.0": {
-        "type": "package",
-        "compile": {
-          "ref/net45/_._": {}
-        },
-        "runtime": {
-          "lib/net45/_._": {}
-        }
-      },
-      "System.Threading/4.0.0": {
-        "type": "package",
-        "compile": {
-          "ref/net45/_._": {}
-        },
-        "runtime": {
-          "lib/net45/_._": {}
-        }
-      }
-    },
-    ".NETPlatform,Version=v5.1/win7-x86": {
-      "Microsoft.CodeAnalysis/1.1.1": {
-        "type": "package",
-        "dependencies": {
-          "Microsoft.CodeAnalysis.CSharp.Workspaces": "[1.1.1]",
-          "Microsoft.CodeAnalysis.VisualBasic.Workspaces": "[1.1.1]"
-        }
-      },
-      "Microsoft.CodeAnalysis.Analyzers/1.1.0": {
-        "type": "package"
-      },
-      "Microsoft.CodeAnalysis.Common/1.1.1": {
-        "type": "package",
-        "dependencies": {
-          "Microsoft.CodeAnalysis.Analyzers": "1.1.0",
-          "System.Collections.Immutable": "1.1.37",
-          "System.Reflection.Metadata": "1.1.0"
-        },
-        "compile": {
-          "lib/portable-net45+win8/Microsoft.CodeAnalysis.dll": {}
-        },
-        "runtime": {
-          "lib/portable-net45+win8/Microsoft.CodeAnalysis.dll": {}
-        }
-      },
-      "Microsoft.CodeAnalysis.CSharp/1.1.1": {
-        "type": "package",
-        "dependencies": {
-          "Microsoft.CodeAnalysis.Common": "[1.1.1]"
-        },
-        "compile": {
-          "lib/portable-net45+win8/Microsoft.CodeAnalysis.CSharp.dll": {}
-        },
-        "runtime": {
-          "lib/portable-net45+win8/Microsoft.CodeAnalysis.CSharp.dll": {}
-        }
-      },
-      "Microsoft.CodeAnalysis.CSharp.Workspaces/1.1.1": {
-        "type": "package",
-        "dependencies": {
-          "Microsoft.CodeAnalysis.CSharp": "[1.1.1]",
-          "Microsoft.CodeAnalysis.Workspaces.Common": "[1.1.1]"
-        },
-        "compile": {
-          "lib/portable-net45+win8/Microsoft.CodeAnalysis.CSharp.Workspaces.dll": {}
-        },
-        "runtime": {
-          "lib/portable-net45+win8/Microsoft.CodeAnalysis.CSharp.Workspaces.dll": {}
-        }
-      },
-      "Microsoft.CodeAnalysis.VisualBasic/1.1.1": {
-        "type": "package",
-        "dependencies": {
-          "Microsoft.CodeAnalysis.Common": "1.1.1"
-        },
-        "compile": {
-          "lib/portable-net45+win8/Microsoft.CodeAnalysis.VisualBasic.dll": {}
-        },
-        "runtime": {
-          "lib/portable-net45+win8/Microsoft.CodeAnalysis.VisualBasic.dll": {}
-        }
-      },
-      "Microsoft.CodeAnalysis.VisualBasic.Workspaces/1.1.1": {
-        "type": "package",
-        "dependencies": {
-          "Microsoft.CodeAnalysis.VisualBasic": "[1.1.1]",
-          "Microsoft.CodeAnalysis.Workspaces.Common": "[1.1.1]"
-        },
-        "compile": {
-          "lib/portable-net45+win8/Microsoft.CodeAnalysis.VisualBasic.Workspaces.dll": {}
-        },
-        "runtime": {
-          "lib/portable-net45+win8/Microsoft.CodeAnalysis.VisualBasic.Workspaces.dll": {}
-        }
-      },
-      "Microsoft.CodeAnalysis.Workspaces.Common/1.1.1": {
-        "type": "package",
-        "dependencies": {
-          "Microsoft.CodeAnalysis.Common": "[1.1.1]",
-          "Microsoft.Composition": "1.0.27"
-        },
-        "compile": {
-          "lib/portable-net45+win8/Microsoft.CodeAnalysis.Workspaces.dll": {}
-        },
-        "runtime": {
-          "lib/portable-net45+win8/Microsoft.CodeAnalysis.Workspaces.dll": {}
-        }
-      },
-      "Microsoft.Composition/1.0.27": {
-        "type": "package",
-        "compile": {
-          "lib/portable-net45+win8+wp8+wpa81/System.Composition.AttributedModel.dll": {},
-          "lib/portable-net45+win8+wp8+wpa81/System.Composition.Convention.dll": {},
-          "lib/portable-net45+win8+wp8+wpa81/System.Composition.Hosting.dll": {},
-          "lib/portable-net45+win8+wp8+wpa81/System.Composition.Runtime.dll": {},
-          "lib/portable-net45+win8+wp8+wpa81/System.Composition.TypedParts.dll": {}
-        },
-        "runtime": {
-          "lib/portable-net45+win8+wp8+wpa81/System.Composition.AttributedModel.dll": {},
-          "lib/portable-net45+win8+wp8+wpa81/System.Composition.Convention.dll": {},
-          "lib/portable-net45+win8+wp8+wpa81/System.Composition.Hosting.dll": {},
-          "lib/portable-net45+win8+wp8+wpa81/System.Composition.Runtime.dll": {},
-          "lib/portable-net45+win8+wp8+wpa81/System.Composition.TypedParts.dll": {}
-        }
-      },
-      "Microsoft.CSharp/4.0.1-beta-23409": {
-        "type": "package",
-        "dependencies": {
-          "System.Collections": "4.0.10",
-          "System.Diagnostics.Debug": "4.0.10",
-          "System.Dynamic.Runtime": "4.0.0",
-          "System.Globalization": "4.0.10",
-          "System.Linq": "4.0.0",
-          "System.Linq.Expressions": "4.0.0",
-          "System.ObjectModel": "4.0.10",
-          "System.Reflection": "4.0.10",
-          "System.Reflection.Extensions": "4.0.0",
-          "System.Reflection.Primitives": "4.0.0",
-          "System.Reflection.TypeExtensions": "4.0.0",
-          "System.Resources.ResourceManager": "4.0.0",
-          "System.Runtime": "4.0.20",
-          "System.Runtime.Extensions": "4.0.10",
-          "System.Runtime.InteropServices": "4.0.20",
-          "System.Threading": "4.0.10"
-        },
-        "compile": {
-          "ref/dotnet/Microsoft.CSharp.dll": {}
-        },
-        "runtime": {
-          "lib/dotnet/Microsoft.CSharp.dll": {}
-        }
-      },
-      "System.Collections/4.0.11-beta-23225": {
-        "type": "package",
-        "dependencies": {
-          "System.Runtime": "4.0.0"
-        },
-        "compile": {
-          "ref/dotnet/System.Collections.dll": {}
-        }
-      },
-      "System.Collections.Concurrent/4.0.10-beta-23109": {
-        "type": "package",
-        "dependencies": {
-          "System.Collections": "4.0.10-beta-23109",
-          "System.Diagnostics.Debug": "4.0.10-beta-23109",
-          "System.Diagnostics.Tracing": "4.0.20-beta-23109",
-          "System.Globalization": "4.0.10-beta-23109",
-          "System.Resources.ResourceManager": "4.0.0-beta-23109",
-          "System.Runtime": "4.0.20-beta-23109",
-          "System.Runtime.Extensions": "4.0.10-beta-23109",
-          "System.Threading": "4.0.10-beta-23109",
-          "System.Threading.Tasks": "4.0.10-beta-23109"
-        },
-        "compile": {
-          "ref/dotnet/System.Collections.Concurrent.dll": {}
-        },
-        "runtime": {
-          "lib/dotnet/System.Collections.Concurrent.dll": {}
-        }
-      },
-      "System.Collections.Immutable/1.1.37": {
-        "type": "package",
-        "dependencies": {
-          "System.Collections": "4.0.0",
-          "System.Diagnostics.Debug": "4.0.0",
-          "System.Globalization": "4.0.0",
-          "System.Linq": "4.0.0",
-          "System.Resources.ResourceManager": "4.0.0",
-          "System.Runtime": "4.0.0",
-          "System.Runtime.Extensions": "4.0.0",
-          "System.Threading": "4.0.0"
-        },
-        "compile": {
-          "lib/dotnet/System.Collections.Immutable.dll": {}
-        },
-        "runtime": {
-          "lib/dotnet/System.Collections.Immutable.dll": {}
-        }
-      },
-      "System.Collections.NonGeneric/4.0.0-beta-23109": {
-        "type": "package",
-        "dependencies": {
-          "System.Diagnostics.Debug": "4.0.10-beta-23109",
-          "System.Globalization": "4.0.10-beta-23109",
-          "System.Resources.ResourceManager": "4.0.0-beta-23109",
-          "System.Runtime": "4.0.20-beta-23109",
-          "System.Runtime.Extensions": "4.0.10-beta-23109",
-          "System.Threading": "4.0.10-beta-23109"
-        },
-        "compile": {
-          "ref/dotnet/System.Collections.NonGeneric.dll": {}
-        },
-        "runtime": {
-          "lib/dotnet/System.Collections.NonGeneric.dll": {}
-        }
-      },
-      "System.Collections.Specialized/4.0.0-beta-23109": {
-        "type": "package",
-        "dependencies": {
-          "System.Collections.NonGeneric": "4.0.0-beta-23109",
-          "System.Globalization": "4.0.10-beta-23109",
-          "System.Globalization.Extensions": "4.0.0-beta-23109",
-          "System.Resources.ResourceManager": "4.0.0-beta-23109",
-          "System.Runtime": "4.0.20-beta-23109",
-          "System.Runtime.Extensions": "4.0.10-beta-23109",
-          "System.Threading": "4.0.10-beta-23109"
-        },
-        "compile": {
-          "ref/dotnet/System.Collections.Specialized.dll": {}
-        },
-        "runtime": {
-          "lib/dotnet/System.Collections.Specialized.dll": {}
-        }
-      },
-      "System.ComponentModel/4.0.0-beta-23109": {
-        "type": "package",
-        "dependencies": {
-          "System.Runtime": "4.0.20-beta-23109"
-        },
-        "compile": {
-          "ref/dotnet/System.ComponentModel.dll": {}
-        },
-        "runtime": {
-          "lib/dotnet/System.ComponentModel.dll": {}
-        }
-      },
-      "System.ComponentModel.Primitives/4.0.0-beta-23109": {
-        "type": "package",
-        "dependencies": {
-          "System.ComponentModel": "4.0.0-beta-23109",
-          "System.Runtime": "4.0.20-beta-23109"
-        },
-        "compile": {
-          "ref/dotnet/System.ComponentModel.Primitives.dll": {}
-        },
-        "runtime": {
-          "lib/dotnet/System.ComponentModel.Primitives.dll": {}
-        }
-      },
-      "System.ComponentModel.TypeConverter/4.0.0-beta-23109": {
-        "type": "package",
-        "dependencies": {
-          "System.Collections": "4.0.10-beta-23109",
-          "System.ComponentModel": "4.0.0-beta-23109",
-          "System.ComponentModel.Primitives": "4.0.0-beta-23109",
-          "System.Globalization": "4.0.10-beta-23109",
-          "System.Reflection": "4.0.10-beta-23109",
-          "System.Reflection.Extensions": "4.0.0-beta-23109",
-          "System.Reflection.Primitives": "4.0.0-beta-23109",
-          "System.Resources.ResourceManager": "4.0.0-beta-23109",
-          "System.Runtime": "4.0.20-beta-23109",
-          "System.Runtime.Extensions": "4.0.10-beta-23109",
-          "System.Threading": "4.0.10-beta-23109"
-        },
-        "compile": {
-          "ref/dotnet/System.ComponentModel.TypeConverter.dll": {}
-        },
-        "runtime": {
-          "lib/dotnet/System.ComponentModel.TypeConverter.dll": {}
-        }
-      },
-      "System.Diagnostics.Debug/4.0.10": {
-        "type": "package",
-        "dependencies": {
-          "System.Runtime": "4.0.0"
-        },
-        "compile": {
-          "ref/dotnet/System.Diagnostics.Debug.dll": {}
-        }
-      },
-      "System.Diagnostics.Tracing/4.0.20-beta-23109": {
-        "type": "package",
-        "dependencies": {
-          "System.Runtime": "4.0.0-beta-23109"
-        },
-        "compile": {
-          "ref/dotnet/System.Diagnostics.Tracing.dll": {}
-        }
-      },
-      "System.Dynamic.Runtime/4.0.11-beta-23225": {
-        "type": "package",
-        "dependencies": {
-          "System.Linq.Expressions": "4.0.10",
-          "System.ObjectModel": "4.0.0",
-          "System.Reflection": "4.0.0",
-          "System.Runtime": "4.0.20"
-        },
-        "compile": {
-          "ref/dotnet/System.Dynamic.Runtime.dll": {}
-        }
-      },
-      "System.Globalization/4.0.10": {
-        "type": "package",
-        "dependencies": {
-          "System.Runtime": "4.0.0"
-        },
-        "compile": {
-          "ref/dotnet/System.Globalization.dll": {}
-        }
-      },
-      "System.Globalization.Extensions/4.0.0-beta-23109": {
-        "type": "package",
-        "dependencies": {
-          "System.Globalization": "4.0.10-beta-23109",
-          "System.Resources.ResourceManager": "4.0.0-beta-23109",
-          "System.Runtime": "4.0.20-beta-23109",
-          "System.Runtime.Extensions": "4.0.10-beta-23109",
-          "System.Runtime.InteropServices": "4.0.20-beta-23109"
-        },
-        "compile": {
-          "ref/dotnet/System.Globalization.Extensions.dll": {}
-        },
-        "runtime": {
-          "lib/dotnet/System.Globalization.Extensions.dll": {}
-        }
-      },
-      "System.IO/4.0.0": {
-        "type": "package",
-        "dependencies": {
-          "System.Runtime": "4.0.0",
-          "System.Text.Encoding": "4.0.0",
-          "System.Threading.Tasks": "4.0.0"
-        },
-        "compile": {
-          "ref/dotnet/System.IO.dll": {}
-        }
-      },
-      "System.IO.Compression/4.0.0-beta-23109": {
-        "type": "package",
-        "dependencies": {
-          "System.Collections": "4.0.0-beta-23109",
-          "System.IO": "4.0.0-beta-23109",
-          "System.Resources.ResourceManager": "4.0.0-beta-23109",
-          "System.Runtime": "4.0.0-beta-23109",
-          "System.Runtime.Extensions": "4.0.0-beta-23109",
-          "System.Runtime.InteropServices": "4.0.0-beta-23109",
-          "System.Text.Encoding": "4.0.0-beta-23109",
-          "System.Threading": "4.0.0-beta-23109",
-          "System.Threading.Tasks": "4.0.0-beta-23109"
-        },
-        "compile": {
-          "ref/dotnet/System.IO.Compression.dll": {}
-        },
-        "runtime": {
-          "lib/dotnet/System.IO.Compression.dll": {}
-        }
-      },
-      "System.IO.Compression.clrcompression-x86/4.0.0-beta-23109": {
-        "type": "package",
-        "native": {
-          "runtimes/win7-x86/native/clrcompression.dll": {}
-        }
-      },
-      "System.IO.FileSystem/4.0.0-beta-23109": {
-        "type": "package",
-        "dependencies": {
-          "System.IO": "4.0.0-beta-23109",
-          "System.IO.FileSystem.Primitives": "4.0.0-beta-23109",
-          "System.Runtime": "4.0.0-beta-23109",
-          "System.Runtime.Handles": "4.0.0-beta-23109",
-          "System.Text.Encoding": "4.0.0-beta-23109",
-          "System.Threading.Tasks": "4.0.0-beta-23109"
-        },
-        "compile": {
-          "ref/dotnet/System.IO.FileSystem.dll": {}
-        }
-      },
-      "System.IO.FileSystem.Primitives/4.0.0-beta-23109": {
-        "type": "package",
-        "dependencies": {
-          "System.Runtime": "4.0.20-beta-23109"
-        },
-        "compile": {
-          "ref/dotnet/System.IO.FileSystem.Primitives.dll": {}
-        },
-        "runtime": {
-          "lib/dotnet/System.IO.FileSystem.Primitives.dll": {}
-        }
-      },
-      "System.Linq/4.0.0-beta-23109": {
-        "type": "package",
-        "dependencies": {
-          "System.Collections": "4.0.10-beta-23109",
-          "System.Diagnostics.Debug": "4.0.10-beta-23109",
-          "System.Resources.ResourceManager": "4.0.0-beta-23109",
-          "System.Runtime": "4.0.20-beta-23109",
-          "System.Runtime.Extensions": "4.0.10-beta-23109"
-        },
-        "compile": {
-          "ref/dotnet/System.Linq.dll": {}
-        },
-        "runtime": {
-          "lib/dotnet/System.Linq.dll": {}
-        }
-      },
-      "System.Linq.Expressions/4.0.10-beta-23109": {
-        "type": "package",
-        "dependencies": {
-          "System.Reflection": "4.0.0-beta-23109",
-          "System.Runtime": "4.0.0-beta-23109"
-        },
-        "compile": {
-          "ref/dotnet/System.Linq.Expressions.dll": {}
-        }
-      },
-      "System.Net.Http/4.0.1-beta-23225": {
-        "type": "package",
-        "dependencies": {
-          "System.IO": "4.0.0",
-          "System.Net.Primitives": "4.0.0",
-          "System.Runtime": "4.0.0",
-          "System.Text.Encoding": "4.0.0",
-          "System.Threading.Tasks": "4.0.0"
-        },
-        "compile": {
-          "ref/dotnet/System.Net.Http.dll": {}
-        }
-      },
-      "System.Net.Primitives/4.0.0": {
-        "type": "package",
-        "dependencies": {
-          "System.Runtime": "4.0.0"
-        },
-        "compile": {
-          "ref/dotnet/System.Net.Primitives.dll": {}
-        }
-      },
-      "System.ObjectModel/4.0.10": {
-        "type": "package",
-        "dependencies": {
-          "System.Collections": "4.0.10",
-          "System.Diagnostics.Debug": "4.0.10",
-          "System.Resources.ResourceManager": "4.0.0",
-          "System.Runtime": "4.0.20",
-          "System.Threading": "4.0.10"
-        },
-        "compile": {
-          "ref/dotnet/System.ObjectModel.dll": {}
-        },
-        "runtime": {
-          "lib/dotnet/System.ObjectModel.dll": {}
-        }
-      },
-      "System.Reflection/4.1.0-beta-23225": {
-        "type": "package",
-        "dependencies": {
-          "System.IO": "4.0.0",
-          "System.Reflection.Primitives": "4.0.0",
-          "System.Runtime": "4.0.20"
-        },
-        "compile": {
-          "ref/dotnet/System.Reflection.dll": {}
-        }
-      },
-      "System.Reflection.Emit.ILGeneration/4.0.0-beta-23109": {
-        "type": "package",
-        "dependencies": {
-          "System.Reflection": "4.0.0-beta-23109",
-          "System.Reflection.Primitives": "4.0.0-beta-23109",
-          "System.Runtime": "4.0.0-beta-23109"
-        },
-        "compile": {
-          "ref/dotnet/System.Reflection.Emit.ILGeneration.dll": {}
-        }
-      },
-      "System.Reflection.Emit.Lightweight/4.0.0-beta-23109": {
-        "type": "package",
-        "dependencies": {
-          "System.Reflection": "4.0.0-beta-23109",
-          "System.Reflection.Emit.ILGeneration": "4.0.0-beta-23109",
-          "System.Reflection.Primitives": "4.0.0-beta-23109",
-          "System.Runtime": "4.0.0-beta-23109"
-        },
-        "compile": {
-          "ref/dotnet/System.Reflection.Emit.Lightweight.dll": {}
-        }
-      },
-      "System.Reflection.Extensions/4.0.0-beta-23109": {
-        "type": "package",
-        "dependencies": {
-          "System.Reflection": "4.0.0-beta-23109",
-          "System.Runtime": "4.0.0-beta-23109"
-        },
-        "compile": {
-          "ref/dotnet/System.Reflection.Extensions.dll": {}
-        }
-      },
-      "System.Reflection.Metadata/1.1.0-alpha-00009": {
-        "type": "package",
-        "dependencies": {
-          "System.Collections": "4.0.0",
-          "System.Collections.Immutable": "1.1.36",
-          "System.Diagnostics.Debug": "4.0.0",
-          "System.IO": "4.0.0",
-          "System.Reflection": "4.0.0",
-          "System.Reflection.Extensions": "4.0.0",
-          "System.Reflection.Primitives": "4.0.0",
-          "System.Resources.ResourceManager": "4.0.0",
-          "System.Runtime": "4.0.0",
-          "System.Runtime.Extensions": "4.0.0",
-          "System.Runtime.InteropServices": "4.0.0",
-          "System.Text.Encoding": "4.0.0",
-          "System.Text.Encoding.Extensions": "4.0.0",
-          "System.Threading": "4.0.0"
-        },
-        "compile": {
-          "lib/dotnet/System.Reflection.Metadata.dll": {}
-        },
-        "runtime": {
-          "lib/dotnet/System.Reflection.Metadata.dll": {}
-        }
-      },
-      "System.Reflection.Primitives/4.0.0-beta-23109": {
-        "type": "package",
-        "dependencies": {
-          "System.Runtime": "4.0.0-beta-23109"
-        },
-        "compile": {
-          "ref/dotnet/System.Reflection.Primitives.dll": {}
-        }
-      },
-      "System.Reflection.TypeExtensions/4.0.0-beta-23109": {
-        "type": "package",
-        "dependencies": {
-          "System.Reflection": "4.0.0-beta-23109",
-          "System.Runtime": "4.0.0-beta-23109"
-        },
-        "compile": {
-          "ref/dotnet/System.Reflection.TypeExtensions.dll": {}
-        }
-      },
-      "System.Resources.ResourceManager/4.0.0": {
-        "type": "package",
-        "dependencies": {
-          "System.Globalization": "4.0.0",
-          "System.Reflection": "4.0.0",
-          "System.Runtime": "4.0.0"
-        },
-        "compile": {
-          "ref/dotnet/System.Resources.ResourceManager.dll": {}
-        }
-      },
-      "System.Runtime/4.0.21-beta-23225": {
-        "type": "package",
-        "compile": {
-          "ref/dotnet/System.Runtime.dll": {}
-        }
-      },
-      "System.Runtime.Extensions/4.0.10": {
-        "type": "package",
-        "dependencies": {
-          "System.Runtime": "4.0.20"
-        },
-        "compile": {
-          "ref/dotnet/System.Runtime.Extensions.dll": {}
-        }
-      },
-      "System.Runtime.Handles/4.0.0": {
-        "type": "package",
-        "dependencies": {
-          "System.Runtime": "4.0.0"
-        },
-        "compile": {
-          "ref/dotnet/System.Runtime.Handles.dll": {}
-        }
-      },
-      "System.Runtime.InteropServices/4.0.20": {
-        "type": "package",
-        "dependencies": {
-          "System.Reflection": "4.0.0",
-          "System.Reflection.Primitives": "4.0.0",
-          "System.Runtime": "4.0.0",
-          "System.Runtime.Handles": "4.0.0"
-        },
-        "compile": {
-          "ref/dotnet/System.Runtime.InteropServices.dll": {}
-        }
-      },
-      "System.Runtime.Serialization.Primitives/4.0.10-beta-23109": {
-        "type": "package",
-        "dependencies": {
-          "System.Resources.ResourceManager": "4.0.0-beta-23109",
-          "System.Runtime": "4.0.20-beta-23109"
-        },
-        "compile": {
-          "ref/dotnet/System.Runtime.Serialization.Primitives.dll": {}
-        },
-        "runtime": {
-          "lib/dotnet/System.Runtime.Serialization.Primitives.dll": {}
-        }
-      },
-      "System.Security.Cryptography.Algorithms/4.0.0-beta-23225": {
-        "type": "package",
-        "dependencies": {
-          "System.IO": "4.0.0",
-          "System.Runtime": "4.0.0",
-          "System.Security.Cryptography.Primitives": "4.0.0-beta-23225"
-        },
-        "compile": {
-          "ref/dotnet/System.Security.Cryptography.Algorithms.dll": {}
-        }
-      },
-      "System.Security.Cryptography.Encoding/4.0.0-beta-23225": {
-        "type": "package",
-        "dependencies": {
-          "System.Runtime": "4.0.0"
-        },
-        "compile": {
-          "ref/dotnet/System.Security.Cryptography.Encoding.dll": {}
-        }
-      },
-      "System.Security.Cryptography.Primitives/4.0.0-beta-23225": {
-        "type": "package",
-        "dependencies": {
-          "System.IO": "4.0.0",
-          "System.Runtime": "4.0.0",
-          "System.Threading.Tasks": "4.0.0"
-        },
-        "compile": {
-          "ref/dotnet/System.Security.Cryptography.Primitives.dll": {}
-        }
-      },
-      "System.Security.Cryptography.X509Certificates/4.0.0-beta-23225": {
-        "type": "package",
-        "dependencies": {
-          "System.Runtime": "4.0.0",
-          "System.Runtime.Handles": "4.0.0",
-          "System.Security.Cryptography.Algorithms": "4.0.0-beta-23225",
-          "System.Security.Cryptography.Encoding": "4.0.0-beta-23225"
-        },
-        "compile": {
-          "ref/dotnet/System.Security.Cryptography.X509Certificates.dll": {}
-        }
-      },
-      "System.Text.Encoding/4.0.0": {
-        "type": "package",
-        "dependencies": {
-          "System.Runtime": "4.0.0"
-        },
-        "compile": {
-          "ref/dotnet/System.Text.Encoding.dll": {}
-        }
-      },
-      "System.Text.Encoding.Extensions/4.0.0": {
-        "type": "package",
-        "dependencies": {
-          "System.Runtime": "4.0.0",
-          "System.Text.Encoding": "4.0.0"
-        },
-        "compile": {
-          "ref/dotnet/System.Text.Encoding.Extensions.dll": {}
-        }
-      },
-      "System.Text.RegularExpressions/4.0.10-beta-23109": {
-        "type": "package",
-        "dependencies": {
-          "System.Collections": "4.0.10-beta-23109",
-          "System.Globalization": "4.0.10-beta-23109",
-          "System.Resources.ResourceManager": "4.0.0-beta-23109",
-          "System.Runtime": "4.0.20-beta-23109",
-          "System.Runtime.Extensions": "4.0.10-beta-23109",
-          "System.Threading": "4.0.10-beta-23109"
-        },
-        "compile": {
-          "ref/dotnet/System.Text.RegularExpressions.dll": {}
-        },
-        "runtime": {
-          "lib/dotnet/System.Text.RegularExpressions.dll": {}
-        }
-      },
-      "System.Threading/4.0.10": {
-        "type": "package",
-        "dependencies": {
-          "System.Runtime": "4.0.0",
-          "System.Threading.Tasks": "4.0.0"
-        },
-        "compile": {
-          "ref/dotnet/System.Threading.dll": {}
-        }
-      },
-      "System.Threading.Tasks/4.0.10-beta-23109": {
-        "type": "package",
-        "dependencies": {
-          "System.Runtime": "4.0.0-beta-23109"
-        },
-        "compile": {
-          "ref/dotnet/System.Threading.Tasks.dll": {}
-        }
-      }
-    },
-    ".NETPlatform,Version=v5.1/win7-x64": {
-      "Microsoft.CodeAnalysis/1.1.1": {
-        "type": "package",
-        "dependencies": {
-          "Microsoft.CodeAnalysis.CSharp.Workspaces": "[1.1.1]",
-          "Microsoft.CodeAnalysis.VisualBasic.Workspaces": "[1.1.1]"
-        }
-      },
-      "Microsoft.CodeAnalysis.Analyzers/1.1.0": {
-        "type": "package"
-      },
-      "Microsoft.CodeAnalysis.Common/1.1.1": {
-        "type": "package",
-        "dependencies": {
-          "Microsoft.CodeAnalysis.Analyzers": "1.1.0",
-          "System.Collections.Immutable": "1.1.37",
-          "System.Reflection.Metadata": "1.1.0"
-        },
-        "compile": {
-          "lib/portable-net45+win8/Microsoft.CodeAnalysis.dll": {}
-        },
-        "runtime": {
-          "lib/portable-net45+win8/Microsoft.CodeAnalysis.dll": {}
-        }
-      },
-      "Microsoft.CodeAnalysis.CSharp/1.1.1": {
-        "type": "package",
-        "dependencies": {
-          "Microsoft.CodeAnalysis.Common": "[1.1.1]"
-        },
-        "compile": {
-          "lib/portable-net45+win8/Microsoft.CodeAnalysis.CSharp.dll": {}
-        },
-        "runtime": {
-          "lib/portable-net45+win8/Microsoft.CodeAnalysis.CSharp.dll": {}
-        }
-      },
-      "Microsoft.CodeAnalysis.CSharp.Workspaces/1.1.1": {
-        "type": "package",
-        "dependencies": {
-          "Microsoft.CodeAnalysis.CSharp": "[1.1.1]",
-          "Microsoft.CodeAnalysis.Workspaces.Common": "[1.1.1]"
-        },
-        "compile": {
-          "lib/portable-net45+win8/Microsoft.CodeAnalysis.CSharp.Workspaces.dll": {}
-        },
-        "runtime": {
-          "lib/portable-net45+win8/Microsoft.CodeAnalysis.CSharp.Workspaces.dll": {}
-        }
-      },
-      "Microsoft.CodeAnalysis.VisualBasic/1.1.1": {
-        "type": "package",
-        "dependencies": {
-          "Microsoft.CodeAnalysis.Common": "1.1.1"
-        },
-        "compile": {
-          "lib/portable-net45+win8/Microsoft.CodeAnalysis.VisualBasic.dll": {}
-        },
-        "runtime": {
-          "lib/portable-net45+win8/Microsoft.CodeAnalysis.VisualBasic.dll": {}
-        }
-      },
-      "Microsoft.CodeAnalysis.VisualBasic.Workspaces/1.1.1": {
-        "type": "package",
-        "dependencies": {
-          "Microsoft.CodeAnalysis.VisualBasic": "[1.1.1]",
-          "Microsoft.CodeAnalysis.Workspaces.Common": "[1.1.1]"
-        },
-        "compile": {
-          "lib/portable-net45+win8/Microsoft.CodeAnalysis.VisualBasic.Workspaces.dll": {}
-        },
-        "runtime": {
-          "lib/portable-net45+win8/Microsoft.CodeAnalysis.VisualBasic.Workspaces.dll": {}
-        }
-      },
-      "Microsoft.CodeAnalysis.Workspaces.Common/1.1.1": {
-        "type": "package",
-        "dependencies": {
-          "Microsoft.CodeAnalysis.Common": "[1.1.1]",
-          "Microsoft.Composition": "1.0.27"
-        },
-        "compile": {
-          "lib/portable-net45+win8/Microsoft.CodeAnalysis.Workspaces.dll": {}
-        },
-        "runtime": {
-          "lib/portable-net45+win8/Microsoft.CodeAnalysis.Workspaces.dll": {}
-        }
-      },
-      "Microsoft.Composition/1.0.27": {
-        "type": "package",
-        "compile": {
-          "lib/portable-net45+win8+wp8+wpa81/System.Composition.AttributedModel.dll": {},
-          "lib/portable-net45+win8+wp8+wpa81/System.Composition.Convention.dll": {},
-          "lib/portable-net45+win8+wp8+wpa81/System.Composition.Hosting.dll": {},
-          "lib/portable-net45+win8+wp8+wpa81/System.Composition.Runtime.dll": {},
-          "lib/portable-net45+win8+wp8+wpa81/System.Composition.TypedParts.dll": {}
-        },
-        "runtime": {
-          "lib/portable-net45+win8+wp8+wpa81/System.Composition.AttributedModel.dll": {},
-          "lib/portable-net45+win8+wp8+wpa81/System.Composition.Convention.dll": {},
-          "lib/portable-net45+win8+wp8+wpa81/System.Composition.Hosting.dll": {},
-          "lib/portable-net45+win8+wp8+wpa81/System.Composition.Runtime.dll": {},
-          "lib/portable-net45+win8+wp8+wpa81/System.Composition.TypedParts.dll": {}
-        }
-      },
-      "Microsoft.CSharp/4.0.1-beta-23409": {
-        "type": "package",
-        "dependencies": {
-          "System.Collections": "4.0.10",
-          "System.Diagnostics.Debug": "4.0.10",
-          "System.Dynamic.Runtime": "4.0.0",
-          "System.Globalization": "4.0.10",
-          "System.Linq": "4.0.0",
-          "System.Linq.Expressions": "4.0.0",
-          "System.ObjectModel": "4.0.10",
-          "System.Reflection": "4.0.10",
-          "System.Reflection.Extensions": "4.0.0",
-          "System.Reflection.Primitives": "4.0.0",
-          "System.Reflection.TypeExtensions": "4.0.0",
-          "System.Resources.ResourceManager": "4.0.0",
-          "System.Runtime": "4.0.20",
-          "System.Runtime.Extensions": "4.0.10",
-          "System.Runtime.InteropServices": "4.0.20",
-          "System.Threading": "4.0.10"
-        },
-        "compile": {
-          "ref/dotnet/Microsoft.CSharp.dll": {}
-        },
-        "runtime": {
-          "lib/dotnet/Microsoft.CSharp.dll": {}
-        }
-      },
-      "System.Collections/4.0.11-beta-23225": {
-        "type": "package",
-        "dependencies": {
-          "System.Runtime": "4.0.0"
-        },
-        "compile": {
-          "ref/dotnet/System.Collections.dll": {}
-        }
-      },
-      "System.Collections.Concurrent/4.0.10-beta-23109": {
-        "type": "package",
-        "dependencies": {
-          "System.Collections": "4.0.10-beta-23109",
-          "System.Diagnostics.Debug": "4.0.10-beta-23109",
-          "System.Diagnostics.Tracing": "4.0.20-beta-23109",
-          "System.Globalization": "4.0.10-beta-23109",
-          "System.Resources.ResourceManager": "4.0.0-beta-23109",
-          "System.Runtime": "4.0.20-beta-23109",
-          "System.Runtime.Extensions": "4.0.10-beta-23109",
-          "System.Threading": "4.0.10-beta-23109",
-          "System.Threading.Tasks": "4.0.10-beta-23109"
-        },
-        "compile": {
-          "ref/dotnet/System.Collections.Concurrent.dll": {}
-        },
-        "runtime": {
-          "lib/dotnet/System.Collections.Concurrent.dll": {}
-        }
-      },
-      "System.Collections.Immutable/1.1.37": {
-        "type": "package",
-        "dependencies": {
-          "System.Collections": "4.0.0",
-          "System.Diagnostics.Debug": "4.0.0",
-          "System.Globalization": "4.0.0",
-          "System.Linq": "4.0.0",
-          "System.Resources.ResourceManager": "4.0.0",
-          "System.Runtime": "4.0.0",
-          "System.Runtime.Extensions": "4.0.0",
-          "System.Threading": "4.0.0"
-        },
-        "compile": {
-          "lib/dotnet/System.Collections.Immutable.dll": {}
-        },
-        "runtime": {
-          "lib/dotnet/System.Collections.Immutable.dll": {}
-        }
-      },
-      "System.Collections.NonGeneric/4.0.0-beta-23109": {
-        "type": "package",
-        "dependencies": {
-          "System.Diagnostics.Debug": "4.0.10-beta-23109",
-          "System.Globalization": "4.0.10-beta-23109",
-          "System.Resources.ResourceManager": "4.0.0-beta-23109",
-          "System.Runtime": "4.0.20-beta-23109",
-          "System.Runtime.Extensions": "4.0.10-beta-23109",
-          "System.Threading": "4.0.10-beta-23109"
-        },
-        "compile": {
-          "ref/dotnet/System.Collections.NonGeneric.dll": {}
-        },
-        "runtime": {
-          "lib/dotnet/System.Collections.NonGeneric.dll": {}
-        }
-      },
-      "System.Collections.Specialized/4.0.0-beta-23109": {
-        "type": "package",
-        "dependencies": {
-          "System.Collections.NonGeneric": "4.0.0-beta-23109",
-          "System.Globalization": "4.0.10-beta-23109",
-          "System.Globalization.Extensions": "4.0.0-beta-23109",
-          "System.Resources.ResourceManager": "4.0.0-beta-23109",
-          "System.Runtime": "4.0.20-beta-23109",
-          "System.Runtime.Extensions": "4.0.10-beta-23109",
-          "System.Threading": "4.0.10-beta-23109"
-        },
-        "compile": {
-          "ref/dotnet/System.Collections.Specialized.dll": {}
-        },
-        "runtime": {
-          "lib/dotnet/System.Collections.Specialized.dll": {}
-        }
-      },
-      "System.ComponentModel/4.0.0-beta-23109": {
-        "type": "package",
-        "dependencies": {
-          "System.Runtime": "4.0.20-beta-23109"
-        },
-        "compile": {
-          "ref/dotnet/System.ComponentModel.dll": {}
-        },
-        "runtime": {
-          "lib/dotnet/System.ComponentModel.dll": {}
-        }
-      },
-      "System.ComponentModel.Primitives/4.0.0-beta-23109": {
-        "type": "package",
-        "dependencies": {
-          "System.ComponentModel": "4.0.0-beta-23109",
-          "System.Runtime": "4.0.20-beta-23109"
-        },
-        "compile": {
-          "ref/dotnet/System.ComponentModel.Primitives.dll": {}
-        },
-        "runtime": {
-          "lib/dotnet/System.ComponentModel.Primitives.dll": {}
-        }
-      },
-      "System.ComponentModel.TypeConverter/4.0.0-beta-23109": {
-        "type": "package",
-        "dependencies": {
-          "System.Collections": "4.0.10-beta-23109",
-          "System.ComponentModel": "4.0.0-beta-23109",
-          "System.ComponentModel.Primitives": "4.0.0-beta-23109",
-          "System.Globalization": "4.0.10-beta-23109",
-          "System.Reflection": "4.0.10-beta-23109",
-          "System.Reflection.Extensions": "4.0.0-beta-23109",
-          "System.Reflection.Primitives": "4.0.0-beta-23109",
-          "System.Resources.ResourceManager": "4.0.0-beta-23109",
-          "System.Runtime": "4.0.20-beta-23109",
-          "System.Runtime.Extensions": "4.0.10-beta-23109",
-          "System.Threading": "4.0.10-beta-23109"
-        },
-        "compile": {
-          "ref/dotnet/System.ComponentModel.TypeConverter.dll": {}
-        },
-        "runtime": {
-          "lib/dotnet/System.ComponentModel.TypeConverter.dll": {}
-        }
-      },
-      "System.Diagnostics.Debug/4.0.10": {
-        "type": "package",
-        "dependencies": {
-          "System.Runtime": "4.0.0"
-        },
-        "compile": {
-          "ref/dotnet/System.Diagnostics.Debug.dll": {}
-        }
-      },
-      "System.Diagnostics.Tracing/4.0.20-beta-23109": {
-        "type": "package",
-        "dependencies": {
-          "System.Runtime": "4.0.0-beta-23109"
-        },
-        "compile": {
-          "ref/dotnet/System.Diagnostics.Tracing.dll": {}
-        }
-      },
-      "System.Dynamic.Runtime/4.0.11-beta-23225": {
-        "type": "package",
-        "dependencies": {
-          "System.Linq.Expressions": "4.0.10",
-          "System.ObjectModel": "4.0.0",
-          "System.Reflection": "4.0.0",
-          "System.Runtime": "4.0.20"
-        },
-        "compile": {
-          "ref/dotnet/System.Dynamic.Runtime.dll": {}
-        }
-      },
-      "System.Globalization/4.0.10": {
-        "type": "package",
-        "dependencies": {
-          "System.Runtime": "4.0.0"
-        },
-        "compile": {
-          "ref/dotnet/System.Globalization.dll": {}
-        }
-      },
-      "System.Globalization.Extensions/4.0.0-beta-23109": {
-        "type": "package",
-        "dependencies": {
-          "System.Globalization": "4.0.10-beta-23109",
-          "System.Resources.ResourceManager": "4.0.0-beta-23109",
-          "System.Runtime": "4.0.20-beta-23109",
-          "System.Runtime.Extensions": "4.0.10-beta-23109",
-          "System.Runtime.InteropServices": "4.0.20-beta-23109"
-        },
-        "compile": {
-          "ref/dotnet/System.Globalization.Extensions.dll": {}
-        },
-        "runtime": {
-          "lib/dotnet/System.Globalization.Extensions.dll": {}
-        }
-      },
-      "System.IO/4.0.0": {
-        "type": "package",
-        "dependencies": {
-          "System.Runtime": "4.0.0",
-          "System.Text.Encoding": "4.0.0",
-          "System.Threading.Tasks": "4.0.0"
-        },
-        "compile": {
-          "ref/dotnet/System.IO.dll": {}
-        }
-      },
-      "System.IO.Compression/4.0.0-beta-23109": {
-        "type": "package",
-        "dependencies": {
-          "System.Collections": "4.0.0-beta-23109",
-          "System.IO": "4.0.0-beta-23109",
-          "System.Resources.ResourceManager": "4.0.0-beta-23109",
-          "System.Runtime": "4.0.0-beta-23109",
-          "System.Runtime.Extensions": "4.0.0-beta-23109",
-          "System.Runtime.InteropServices": "4.0.0-beta-23109",
-          "System.Text.Encoding": "4.0.0-beta-23109",
-          "System.Threading": "4.0.0-beta-23109",
-          "System.Threading.Tasks": "4.0.0-beta-23109"
-        },
-        "compile": {
-          "ref/dotnet/System.IO.Compression.dll": {}
-        },
-        "runtime": {
-          "lib/dotnet/System.IO.Compression.dll": {}
-        }
-      },
-      "System.IO.Compression.clrcompression-x64/4.0.0-beta-23109": {
-        "type": "package",
-        "native": {
-          "runtimes/win7-x64/native/clrcompression.dll": {}
-        }
-      },
-      "System.IO.FileSystem/4.0.0-beta-23109": {
-        "type": "package",
-        "dependencies": {
-          "System.IO": "4.0.0-beta-23109",
-          "System.IO.FileSystem.Primitives": "4.0.0-beta-23109",
-          "System.Runtime": "4.0.0-beta-23109",
-          "System.Runtime.Handles": "4.0.0-beta-23109",
-          "System.Text.Encoding": "4.0.0-beta-23109",
-          "System.Threading.Tasks": "4.0.0-beta-23109"
-        },
-        "compile": {
-          "ref/dotnet/System.IO.FileSystem.dll": {}
-        }
-      },
-      "System.IO.FileSystem.Primitives/4.0.0-beta-23109": {
-        "type": "package",
-        "dependencies": {
-          "System.Runtime": "4.0.20-beta-23109"
-        },
-        "compile": {
-          "ref/dotnet/System.IO.FileSystem.Primitives.dll": {}
-        },
-        "runtime": {
-          "lib/dotnet/System.IO.FileSystem.Primitives.dll": {}
-        }
-      },
-      "System.Linq/4.0.0-beta-23109": {
-        "type": "package",
-        "dependencies": {
-          "System.Collections": "4.0.10-beta-23109",
-          "System.Diagnostics.Debug": "4.0.10-beta-23109",
-          "System.Resources.ResourceManager": "4.0.0-beta-23109",
-          "System.Runtime": "4.0.20-beta-23109",
-          "System.Runtime.Extensions": "4.0.10-beta-23109"
-        },
-        "compile": {
-          "ref/dotnet/System.Linq.dll": {}
-        },
-        "runtime": {
-          "lib/dotnet/System.Linq.dll": {}
-        }
-      },
-      "System.Linq.Expressions/4.0.10-beta-23109": {
-        "type": "package",
-        "dependencies": {
-          "System.Reflection": "4.0.0-beta-23109",
-          "System.Runtime": "4.0.0-beta-23109"
-        },
-        "compile": {
-          "ref/dotnet/System.Linq.Expressions.dll": {}
-        }
-      },
-      "System.Net.Http/4.0.1-beta-23225": {
-        "type": "package",
-        "dependencies": {
-          "System.IO": "4.0.0",
-          "System.Net.Primitives": "4.0.0",
-          "System.Runtime": "4.0.0",
-          "System.Text.Encoding": "4.0.0",
-          "System.Threading.Tasks": "4.0.0"
-        },
-        "compile": {
-          "ref/dotnet/System.Net.Http.dll": {}
-        }
-      },
-      "System.Net.Primitives/4.0.0": {
-        "type": "package",
-        "dependencies": {
-          "System.Runtime": "4.0.0"
-        },
-        "compile": {
-          "ref/dotnet/System.Net.Primitives.dll": {}
-        }
-      },
-      "System.ObjectModel/4.0.10": {
-        "type": "package",
-        "dependencies": {
-          "System.Collections": "4.0.10",
-          "System.Diagnostics.Debug": "4.0.10",
-          "System.Resources.ResourceManager": "4.0.0",
-          "System.Runtime": "4.0.20",
-          "System.Threading": "4.0.10"
-        },
-        "compile": {
-          "ref/dotnet/System.ObjectModel.dll": {}
-        },
-        "runtime": {
-          "lib/dotnet/System.ObjectModel.dll": {}
-        }
-      },
-      "System.Reflection/4.1.0-beta-23225": {
-        "type": "package",
-        "dependencies": {
-          "System.IO": "4.0.0",
-          "System.Reflection.Primitives": "4.0.0",
-          "System.Runtime": "4.0.20"
-        },
-        "compile": {
-          "ref/dotnet/System.Reflection.dll": {}
-        }
-      },
-      "System.Reflection.Emit.ILGeneration/4.0.0-beta-23109": {
-        "type": "package",
-        "dependencies": {
-          "System.Reflection": "4.0.0-beta-23109",
-          "System.Reflection.Primitives": "4.0.0-beta-23109",
-          "System.Runtime": "4.0.0-beta-23109"
-        },
-        "compile": {
-          "ref/dotnet/System.Reflection.Emit.ILGeneration.dll": {}
-        }
-      },
-      "System.Reflection.Emit.Lightweight/4.0.0-beta-23109": {
-        "type": "package",
-        "dependencies": {
-          "System.Reflection": "4.0.0-beta-23109",
-          "System.Reflection.Emit.ILGeneration": "4.0.0-beta-23109",
-          "System.Reflection.Primitives": "4.0.0-beta-23109",
-          "System.Runtime": "4.0.0-beta-23109"
-        },
-        "compile": {
-          "ref/dotnet/System.Reflection.Emit.Lightweight.dll": {}
-        }
-      },
-      "System.Reflection.Extensions/4.0.0-beta-23109": {
-        "type": "package",
-        "dependencies": {
-          "System.Reflection": "4.0.0-beta-23109",
-          "System.Runtime": "4.0.0-beta-23109"
-        },
-        "compile": {
-          "ref/dotnet/System.Reflection.Extensions.dll": {}
-        }
-      },
-      "System.Reflection.Metadata/1.1.0-alpha-00009": {
-        "type": "package",
-        "dependencies": {
-          "System.Collections": "4.0.0",
-          "System.Collections.Immutable": "1.1.36",
-          "System.Diagnostics.Debug": "4.0.0",
-          "System.IO": "4.0.0",
-          "System.Reflection": "4.0.0",
-          "System.Reflection.Extensions": "4.0.0",
-          "System.Reflection.Primitives": "4.0.0",
-          "System.Resources.ResourceManager": "4.0.0",
-          "System.Runtime": "4.0.0",
-          "System.Runtime.Extensions": "4.0.0",
-          "System.Runtime.InteropServices": "4.0.0",
-          "System.Text.Encoding": "4.0.0",
-          "System.Text.Encoding.Extensions": "4.0.0",
-          "System.Threading": "4.0.0"
-        },
-        "compile": {
-          "lib/dotnet/System.Reflection.Metadata.dll": {}
-        },
-        "runtime": {
-          "lib/dotnet/System.Reflection.Metadata.dll": {}
-        }
-      },
-      "System.Reflection.Primitives/4.0.0-beta-23109": {
-        "type": "package",
-        "dependencies": {
-          "System.Runtime": "4.0.0-beta-23109"
-        },
-        "compile": {
-          "ref/dotnet/System.Reflection.Primitives.dll": {}
-        }
-      },
-      "System.Reflection.TypeExtensions/4.0.0-beta-23109": {
-        "type": "package",
-        "dependencies": {
-          "System.Reflection": "4.0.0-beta-23109",
-          "System.Runtime": "4.0.0-beta-23109"
-        },
-        "compile": {
-          "ref/dotnet/System.Reflection.TypeExtensions.dll": {}
-        }
-      },
-      "System.Resources.ResourceManager/4.0.0": {
-        "type": "package",
-        "dependencies": {
-          "System.Globalization": "4.0.0",
-          "System.Reflection": "4.0.0",
-          "System.Runtime": "4.0.0"
-        },
-        "compile": {
-          "ref/dotnet/System.Resources.ResourceManager.dll": {}
-        }
-      },
-      "System.Runtime/4.0.21-beta-23225": {
-        "type": "package",
-        "compile": {
-          "ref/dotnet/System.Runtime.dll": {}
-        }
-      },
-      "System.Runtime.Extensions/4.0.10": {
-        "type": "package",
-        "dependencies": {
-          "System.Runtime": "4.0.20"
-        },
-        "compile": {
-          "ref/dotnet/System.Runtime.Extensions.dll": {}
-        }
-      },
-      "System.Runtime.Handles/4.0.0": {
-        "type": "package",
-        "dependencies": {
-          "System.Runtime": "4.0.0"
-        },
-        "compile": {
-          "ref/dotnet/System.Runtime.Handles.dll": {}
-        }
-      },
-      "System.Runtime.InteropServices/4.0.20": {
-        "type": "package",
-        "dependencies": {
-          "System.Reflection": "4.0.0",
-          "System.Reflection.Primitives": "4.0.0",
-          "System.Runtime": "4.0.0",
-          "System.Runtime.Handles": "4.0.0"
-        },
-        "compile": {
-          "ref/dotnet/System.Runtime.InteropServices.dll": {}
-        }
-      },
-      "System.Runtime.Serialization.Primitives/4.0.10-beta-23109": {
-        "type": "package",
-        "dependencies": {
-          "System.Resources.ResourceManager": "4.0.0-beta-23109",
-          "System.Runtime": "4.0.20-beta-23109"
-        },
-        "compile": {
-          "ref/dotnet/System.Runtime.Serialization.Primitives.dll": {}
-        },
-        "runtime": {
-          "lib/dotnet/System.Runtime.Serialization.Primitives.dll": {}
-        }
-      },
-      "System.Security.Cryptography.Algorithms/4.0.0-beta-23225": {
-        "type": "package",
-        "dependencies": {
-          "System.IO": "4.0.0",
-          "System.Runtime": "4.0.0",
-          "System.Security.Cryptography.Primitives": "4.0.0-beta-23225"
-        },
-        "compile": {
-          "ref/dotnet/System.Security.Cryptography.Algorithms.dll": {}
-        }
-      },
-      "System.Security.Cryptography.Encoding/4.0.0-beta-23225": {
-        "type": "package",
-        "dependencies": {
-          "System.Runtime": "4.0.0"
-        },
-        "compile": {
-          "ref/dotnet/System.Security.Cryptography.Encoding.dll": {}
-        }
-      },
-      "System.Security.Cryptography.Primitives/4.0.0-beta-23225": {
-        "type": "package",
-        "dependencies": {
-          "System.IO": "4.0.0",
-          "System.Runtime": "4.0.0",
-          "System.Threading.Tasks": "4.0.0"
-        },
-        "compile": {
-          "ref/dotnet/System.Security.Cryptography.Primitives.dll": {}
-        }
-      },
-      "System.Security.Cryptography.X509Certificates/4.0.0-beta-23225": {
-        "type": "package",
-        "dependencies": {
-          "System.Runtime": "4.0.0",
-          "System.Runtime.Handles": "4.0.0",
-          "System.Security.Cryptography.Algorithms": "4.0.0-beta-23225",
-          "System.Security.Cryptography.Encoding": "4.0.0-beta-23225"
-        },
-        "compile": {
-          "ref/dotnet/System.Security.Cryptography.X509Certificates.dll": {}
-        }
-      },
-      "System.Text.Encoding/4.0.0": {
-        "type": "package",
-        "dependencies": {
-          "System.Runtime": "4.0.0"
-        },
-        "compile": {
-          "ref/dotnet/System.Text.Encoding.dll": {}
-        }
-      },
-      "System.Text.Encoding.Extensions/4.0.0": {
-        "type": "package",
-        "dependencies": {
-          "System.Runtime": "4.0.0",
-          "System.Text.Encoding": "4.0.0"
-        },
-        "compile": {
-          "ref/dotnet/System.Text.Encoding.Extensions.dll": {}
-        }
-      },
-      "System.Text.RegularExpressions/4.0.10-beta-23109": {
-        "type": "package",
-        "dependencies": {
-          "System.Collections": "4.0.10-beta-23109",
-          "System.Globalization": "4.0.10-beta-23109",
-          "System.Resources.ResourceManager": "4.0.0-beta-23109",
-          "System.Runtime": "4.0.20-beta-23109",
-          "System.Runtime.Extensions": "4.0.10-beta-23109",
-          "System.Threading": "4.0.10-beta-23109"
-        },
-        "compile": {
-          "ref/dotnet/System.Text.RegularExpressions.dll": {}
-        },
-        "runtime": {
-          "lib/dotnet/System.Text.RegularExpressions.dll": {}
-        }
-      },
-      "System.Threading/4.0.10": {
-        "type": "package",
-        "dependencies": {
-          "System.Runtime": "4.0.0",
-          "System.Threading.Tasks": "4.0.0"
-        },
-        "compile": {
-          "ref/dotnet/System.Threading.dll": {}
-        }
-      },
-      "System.Threading.Tasks/4.0.10-beta-23109": {
-        "type": "package",
-        "dependencies": {
-          "System.Runtime": "4.0.0-beta-23109"
-        },
-        "compile": {
-          "ref/dotnet/System.Threading.Tasks.dll": {}
-        }
-      }
-    }
-  },
-  "libraries": {
-    "Microsoft.CodeAnalysis/1.1.1": {
-      "type": "package",
-      "sha512": "X+UK+Ev5rQOCkb1HgMdUz47VK/qUvCe8FyObh3McgfIi+j2VXDsQq0YSPxqcKyQd72UmY0ttYDGLsA/ee0oC6w==",
-      "files": [
-        "Microsoft.CodeAnalysis.1.1.1.nupkg",
-        "Microsoft.CodeAnalysis.1.1.1.nupkg.sha512",
-        "Microsoft.CodeAnalysis.nuspec",
-        "ThirdPartyNotices.rtf"
-      ]
-    },
-    "Microsoft.CodeAnalysis.Analyzers/1.1.0": {
-      "type": "package",
-      "sha512": "HS3iRWZKcUw/8eZ/08GXKY2Bn7xNzQPzf8gRPHGSowX7u7XXu9i9YEaBeBNKUXWfI7qjvT2zXtLUvbN0hds8vg==",
-      "files": [
-        "analyzers/dotnet/cs/Microsoft.CodeAnalysis.Analyzers.dll",
-        "analyzers/dotnet/cs/Microsoft.CodeAnalysis.CSharp.Analyzers.dll",
-        "analyzers/dotnet/vb/Microsoft.CodeAnalysis.Analyzers.dll",
-        "analyzers/dotnet/vb/Microsoft.CodeAnalysis.VisualBasic.Analyzers.dll",
-        "Microsoft.CodeAnalysis.Analyzers.1.1.0.nupkg",
-        "Microsoft.CodeAnalysis.Analyzers.1.1.0.nupkg.sha512",
-        "Microsoft.CodeAnalysis.Analyzers.nuspec",
-        "ThirdPartyNotices.rtf",
-        "tools/install.ps1",
-        "tools/uninstall.ps1"
-      ]
-    },
-    "Microsoft.CodeAnalysis.Common/1.1.1": {
-      "type": "package",
-      "sha512": "r958nYjnl//vgjLljJLu52N2FJKlKYF5pqzyXM/C6K0w8uMcKIkJS4RXygqRBhW7ZjlsJXfiEX/JxLeDxMQUWQ==",
-      "files": [
-        "lib/net45/Microsoft.CodeAnalysis.dll",
-        "lib/net45/Microsoft.CodeAnalysis.xml",
-        "lib/portable-net45+win8/Microsoft.CodeAnalysis.dll",
-        "lib/portable-net45+win8/Microsoft.CodeAnalysis.xml",
-        "Microsoft.CodeAnalysis.Common.1.1.1.nupkg",
-        "Microsoft.CodeAnalysis.Common.1.1.1.nupkg.sha512",
-        "Microsoft.CodeAnalysis.Common.nuspec",
-        "ThirdPartyNotices.rtf"
-      ]
-    },
-    "Microsoft.CodeAnalysis.CSharp/1.1.1": {
-      "type": "package",
-      "sha512": "HH8f/KK4fjTWNaKhHPgjF1Hm7lGMEB6A3DK+CUzW9ZbudZTFdNwb3Oa4qDZ25HWF+ifImSdu+1bLgqKCWRbsNQ==",
-      "files": [
-        "lib/net45/Microsoft.CodeAnalysis.CSharp.dll",
-        "lib/net45/Microsoft.CodeAnalysis.CSharp.xml",
-        "lib/portable-net45+win8/Microsoft.CodeAnalysis.CSharp.dll",
-        "lib/portable-net45+win8/Microsoft.CodeAnalysis.CSharp.xml",
-        "Microsoft.CodeAnalysis.CSharp.1.1.1.nupkg",
-        "Microsoft.CodeAnalysis.CSharp.1.1.1.nupkg.sha512",
-        "Microsoft.CodeAnalysis.CSharp.nuspec",
-        "ThirdPartyNotices.rtf"
-      ]
-    },
-    "Microsoft.CodeAnalysis.CSharp.Workspaces/1.1.1": {
-      "type": "package",
-      "sha512": "8qaTrwyJYNIXO4K4XWXb2GqfqWCOPvr50iNMUjMCfovm+wwFBcLFyDN+B37n+qpeku4NoX+3qGRh5i3pxSD17Q==",
-      "files": [
-        "lib/net45/Microsoft.CodeAnalysis.CSharp.Workspaces.dll",
-        "lib/net45/Microsoft.CodeAnalysis.CSharp.Workspaces.xml",
-        "lib/portable-net45+win8/Microsoft.CodeAnalysis.CSharp.Workspaces.dll",
-        "lib/portable-net45+win8/Microsoft.CodeAnalysis.CSharp.Workspaces.xml",
-        "Microsoft.CodeAnalysis.CSharp.Workspaces.1.1.1.nupkg",
-        "Microsoft.CodeAnalysis.CSharp.Workspaces.1.1.1.nupkg.sha512",
-        "Microsoft.CodeAnalysis.CSharp.Workspaces.nuspec",
-        "ThirdPartyNotices.rtf"
-      ]
-    },
-    "Microsoft.CodeAnalysis.VisualBasic/1.1.1": {
-      "type": "package",
-      "sha512": "QFOiWdSHCJwy1usS/7Ka+VAAhtXeEwQCDOd1iKGllGgcJuSiwtLEchxfOkXKsFtNq0P03mVEDRfUxc+6XHR60A==",
-      "files": [
-        "lib/net45/Microsoft.CodeAnalysis.VisualBasic.dll",
-        "lib/net45/Microsoft.CodeAnalysis.VisualBasic.xml",
-        "lib/portable-net45+win8/Microsoft.CodeAnalysis.VisualBasic.dll",
-        "lib/portable-net45+win8/Microsoft.CodeAnalysis.VisualBasic.xml",
-        "Microsoft.CodeAnalysis.VisualBasic.1.1.1.nupkg",
-        "Microsoft.CodeAnalysis.VisualBasic.1.1.1.nupkg.sha512",
-        "Microsoft.CodeAnalysis.VisualBasic.nuspec",
-        "ThirdPartyNotices.rtf"
-      ]
-    },
-    "Microsoft.CodeAnalysis.VisualBasic.Workspaces/1.1.1": {
-      "type": "package",
-      "sha512": "CahYDtBMECLXIr5ClViDFfHKUGkb1kuRPYGCUQW53fdu5b39kkEgvm6tCppViQKV0KOOmYACmyT53xvoYYZ2Tw==",
-      "files": [
-        "lib/net45/Microsoft.CodeAnalysis.VisualBasic.Workspaces.dll",
-        "lib/net45/Microsoft.CodeAnalysis.VisualBasic.Workspaces.xml",
-        "lib/portable-net45+win8/Microsoft.CodeAnalysis.VisualBasic.Workspaces.dll",
-        "lib/portable-net45+win8/Microsoft.CodeAnalysis.VisualBasic.Workspaces.xml",
-        "Microsoft.CodeAnalysis.VisualBasic.Workspaces.1.1.1.nupkg",
-        "Microsoft.CodeAnalysis.VisualBasic.Workspaces.1.1.1.nupkg.sha512",
-        "Microsoft.CodeAnalysis.VisualBasic.Workspaces.nuspec",
-        "ThirdPartyNotices.rtf"
-      ]
-    },
-    "Microsoft.CodeAnalysis.Workspaces.Common/1.1.1": {
-      "type": "package",
-      "sha512": "IRdrJK6VK+h+0pgYXAWBTbeg9wiDv3BauHsZpKcImAOwbezHkeXi9CzYqMXV/Ll+knnctKxDou7OfxpTo1dRgQ==",
-      "files": [
-        "lib/net45/Microsoft.CodeAnalysis.Workspaces.Desktop.dll",
-        "lib/net45/Microsoft.CodeAnalysis.Workspaces.Desktop.xml",
-        "lib/net45/Microsoft.CodeAnalysis.Workspaces.dll",
-        "lib/net45/Microsoft.CodeAnalysis.Workspaces.xml",
-        "lib/portable-net45+win8/Microsoft.CodeAnalysis.Workspaces.dll",
-        "lib/portable-net45+win8/Microsoft.CodeAnalysis.Workspaces.xml",
-        "Microsoft.CodeAnalysis.Workspaces.Common.1.1.1.nupkg",
-        "Microsoft.CodeAnalysis.Workspaces.Common.1.1.1.nupkg.sha512",
-        "Microsoft.CodeAnalysis.Workspaces.Common.nuspec",
-        "ThirdPartyNotices.rtf"
-      ]
-    },
-    "Microsoft.Composition/1.0.27": {
-      "type": "package",
-      "sha512": "pwu80Ohe7SBzZ6i69LVdzowp6V+LaVRzd5F7A6QlD42vQkX0oT7KXKWWPlM/S00w1gnMQMRnEdbtOV12z6rXdQ==",
-      "files": [
-        "lib/portable-net45+win8+wp8+wpa81/System.Composition.AttributedModel.dll",
-        "lib/portable-net45+win8+wp8+wpa81/System.Composition.AttributedModel.XML",
-        "lib/portable-net45+win8+wp8+wpa81/System.Composition.Convention.dll",
-        "lib/portable-net45+win8+wp8+wpa81/System.Composition.Convention.xml",
-        "lib/portable-net45+win8+wp8+wpa81/System.Composition.Hosting.dll",
-        "lib/portable-net45+win8+wp8+wpa81/System.Composition.Hosting.XML",
-        "lib/portable-net45+win8+wp8+wpa81/System.Composition.Runtime.dll",
-        "lib/portable-net45+win8+wp8+wpa81/System.Composition.Runtime.XML",
-        "lib/portable-net45+win8+wp8+wpa81/System.Composition.TypedParts.dll",
-        "lib/portable-net45+win8+wp8+wpa81/System.Composition.TypedParts.XML",
-        "License-Stable.rtf",
-        "Microsoft.Composition.1.0.27.nupkg",
-        "Microsoft.Composition.1.0.27.nupkg.sha512",
-        "Microsoft.Composition.nuspec"
-      ]
-    },
-    "Microsoft.CSharp/4.0.1-beta-23409": {
-      "type": "package",
-      "serviceable": true,
-      "sha512": "GGOOJF47WzXZoka0JHCToQxzSguIy1UeXZywUjA1NPqvKAWVwbSbZ2VxyeIL3jyTV1BHEbBX8FPL6vweUON2aw==",
-      "files": [
-        "lib/dotnet/de/Microsoft.CSharp.xml",
-        "lib/dotnet/es/Microsoft.CSharp.xml",
-        "lib/dotnet/fr/Microsoft.CSharp.xml",
-        "lib/dotnet/it/Microsoft.CSharp.xml",
-        "lib/dotnet/ja/Microsoft.CSharp.xml",
-        "lib/dotnet/ko/Microsoft.CSharp.xml",
-        "lib/dotnet/Microsoft.CSharp.dll",
-        "lib/dotnet/Microsoft.CSharp.xml",
-        "lib/dotnet/ru/Microsoft.CSharp.xml",
-        "lib/dotnet/zh-hans/Microsoft.CSharp.xml",
-        "lib/dotnet/zh-hant/Microsoft.CSharp.xml",
-        "lib/MonoAndroid10/_._",
-        "lib/MonoTouch10/_._",
-        "lib/net45/_._",
-        "lib/netcore50/Microsoft.CSharp.dll",
-        "lib/netcore50/Microsoft.CSharp.xml",
-        "lib/win8/_._",
-        "lib/wp80/_._",
-        "lib/wpa81/_._",
-        "lib/xamarinios10/_._",
-        "lib/xamarinmac20/_._",
-        "Microsoft.CSharp.4.0.1-beta-23409.nupkg",
-        "Microsoft.CSharp.4.0.1-beta-23409.nupkg.sha512",
-        "Microsoft.CSharp.nuspec",
-        "ref/dotnet/Microsoft.CSharp.dll",
-        "ref/MonoAndroid10/_._",
-        "ref/MonoTouch10/_._",
-        "ref/net45/_._",
-        "ref/netcore50/Microsoft.CSharp.dll",
-        "ref/win8/_._",
-        "ref/wp80/_._",
-        "ref/wpa81/_._",
-        "ref/xamarinios10/_._",
-        "ref/xamarinmac20/_._"
-      ]
-    },
-    "System.Collections/4.0.0": {
-      "type": "package",
-      "sha512": "i2vsGDIEbWdHcUSNDPKZP/ZWod6o740el7mGTCy0dqbCxQh74W4QoC+klUwPEtGEFuvzJ7bJgvwJqscosVNyZQ==",
-      "files": [
-        "lib/MonoAndroid10/_._",
-        "lib/MonoTouch10/_._",
-        "lib/net45/_._",
-        "lib/win8/_._",
-        "lib/wp80/_._",
-        "lib/wpa81/_._",
-        "lib/xamarinios10/_._",
-        "lib/xamarinmac20/_._",
-        "License.rtf",
-        "ref/dotnet/de/System.Collections.xml",
-        "ref/dotnet/es/System.Collections.xml",
-        "ref/dotnet/fr/System.Collections.xml",
-        "ref/dotnet/it/System.Collections.xml",
-        "ref/dotnet/ja/System.Collections.xml",
-        "ref/dotnet/ko/System.Collections.xml",
-        "ref/dotnet/ru/System.Collections.xml",
-        "ref/dotnet/System.Collections.dll",
-        "ref/dotnet/System.Collections.xml",
-        "ref/dotnet/zh-hans/System.Collections.xml",
-        "ref/dotnet/zh-hant/System.Collections.xml",
-        "ref/MonoAndroid10/_._",
-        "ref/MonoTouch10/_._",
-        "ref/net45/_._",
-        "ref/netcore50/de/System.Collections.xml",
-        "ref/netcore50/es/System.Collections.xml",
-        "ref/netcore50/fr/System.Collections.xml",
-        "ref/netcore50/it/System.Collections.xml",
-        "ref/netcore50/ja/System.Collections.xml",
-        "ref/netcore50/ko/System.Collections.xml",
-        "ref/netcore50/ru/System.Collections.xml",
-        "ref/netcore50/System.Collections.dll",
-        "ref/netcore50/System.Collections.xml",
-        "ref/netcore50/zh-hans/System.Collections.xml",
-        "ref/netcore50/zh-hant/System.Collections.xml",
-        "ref/win8/_._",
-        "ref/wp80/_._",
-        "ref/wpa81/_._",
-        "ref/xamarinios10/_._",
-        "ref/xamarinmac20/_._",
-        "System.Collections.4.0.0.nupkg",
-        "System.Collections.4.0.0.nupkg.sha512",
-        "System.Collections.nuspec"
-      ]
-    },
-    "System.Collections/4.0.11-beta-23225": {
-      "type": "package",
-      "serviceable": true,
-      "sha512": "5nxF7rLpel65n6081k8h3ptC6qlH+5WVauBCSlxwa6niB6TJeMP+yw8B2bK7IKDrcSv3EsrN7UTkfrqssxS4Eg==",
-      "files": [
-        "lib/DNXCore50/System.Collections.dll",
-        "lib/MonoAndroid10/_._",
-        "lib/MonoTouch10/_._",
-        "lib/net46/_._",
-        "lib/netcore50/System.Collections.dll",
-        "lib/xamarinios10/_._",
-        "lib/xamarinmac20/_._",
-        "ref/dotnet/System.Collections.dll",
-        "ref/MonoAndroid10/_._",
-        "ref/MonoTouch10/_._",
-        "ref/net46/_._",
-        "ref/xamarinios10/_._",
-        "ref/xamarinmac20/_._",
-        "runtimes/win8-aot/lib/netcore50/System.Collections.dll",
-        "System.Collections.4.0.11-beta-23225.nupkg",
-        "System.Collections.4.0.11-beta-23225.nupkg.sha512",
-        "System.Collections.nuspec"
-      ]
-    },
-    "System.Collections.Concurrent/4.0.10-beta-23109": {
-      "type": "package",
-      "serviceable": true,
-      "sha512": "fRXR5y4dg9zPovFpSQZkc6gnyMNlQJVQ8lKqPDPFSIelhqWxv2VyY87s5Vd9ViGwKrFwekDwCQFug9ny8qCHuA==",
-      "files": [
-        "lib/dotnet/System.Collections.Concurrent.dll",
-        "lib/net46/_._",
-        "ref/dotnet/de/System.Collections.Concurrent.xml",
-        "ref/dotnet/es/System.Collections.Concurrent.xml",
-        "ref/dotnet/fr/System.Collections.Concurrent.xml",
-        "ref/dotnet/it/System.Collections.Concurrent.xml",
-        "ref/dotnet/ja/System.Collections.Concurrent.xml",
-        "ref/dotnet/ko/System.Collections.Concurrent.xml",
-        "ref/dotnet/ru/System.Collections.Concurrent.xml",
-        "ref/dotnet/System.Collections.Concurrent.dll",
-        "ref/dotnet/System.Collections.Concurrent.xml",
-        "ref/dotnet/zh-hans/System.Collections.Concurrent.xml",
-        "ref/dotnet/zh-hant/System.Collections.Concurrent.xml",
-        "ref/net46/_._",
-        "System.Collections.Concurrent.4.0.10-beta-23109.nupkg",
-        "System.Collections.Concurrent.4.0.10-beta-23109.nupkg.sha512",
-        "System.Collections.Concurrent.nuspec"
-      ]
-    },
-    "System.Collections.Immutable/1.1.37": {
-      "type": "package",
-      "sha512": "fTpqwZYBzoklTT+XjTRK8KxvmrGkYHzBiylCcKyQcxiOM8k+QvhNBxRvFHDWzy4OEP5f8/9n+xQ9mEgEXY+muA==",
-      "files": [
-        "lib/dotnet/System.Collections.Immutable.dll",
-        "lib/dotnet/System.Collections.Immutable.xml",
-        "lib/portable-net45+win8+wp8+wpa81/System.Collections.Immutable.dll",
-        "lib/portable-net45+win8+wp8+wpa81/System.Collections.Immutable.xml",
-        "System.Collections.Immutable.1.1.37.nupkg",
-        "System.Collections.Immutable.1.1.37.nupkg.sha512",
-        "System.Collections.Immutable.nuspec"
-      ]
-    },
-    "System.Collections.NonGeneric/4.0.0-beta-23109": {
-      "type": "package",
-      "sha512": "Z+VGG3YaL4PxuBn/Nbjul1OoaCBzvkylexTwIW6s8arj3c17XkCeJvZ1BIn66lzDpAQYMGZmv97UMT6OboRoVg==",
-      "files": [
-        "lib/dotnet/System.Collections.NonGeneric.dll",
-        "lib/net46/System.Collections.NonGeneric.dll",
-        "ref/dotnet/de/System.Collections.NonGeneric.xml",
-        "ref/dotnet/es/System.Collections.NonGeneric.xml",
-        "ref/dotnet/fr/System.Collections.NonGeneric.xml",
-        "ref/dotnet/it/System.Collections.NonGeneric.xml",
-        "ref/dotnet/ja/System.Collections.NonGeneric.xml",
-        "ref/dotnet/ko/System.Collections.NonGeneric.xml",
-        "ref/dotnet/ru/System.Collections.NonGeneric.xml",
-        "ref/dotnet/System.Collections.NonGeneric.dll",
-        "ref/dotnet/System.Collections.NonGeneric.xml",
-        "ref/dotnet/zh-hans/System.Collections.NonGeneric.xml",
-        "ref/dotnet/zh-hant/System.Collections.NonGeneric.xml",
-        "ref/net46/System.Collections.NonGeneric.dll",
-        "System.Collections.NonGeneric.4.0.0-beta-23109.nupkg",
-        "System.Collections.NonGeneric.4.0.0-beta-23109.nupkg.sha512",
-        "System.Collections.NonGeneric.nuspec"
-      ]
-    },
-    "System.Collections.Specialized/4.0.0-beta-23109": {
-      "type": "package",
-      "serviceable": true,
-      "sha512": "sHMEvjfZcBO04aDflCBqbNSsrs7NgpkXO4gZN+yt80KMEQ3iWbeK5U8CbdtjDRePNZzoYf5K1mE1c+3RR03UGA==",
-      "files": [
-        "lib/dotnet/System.Collections.Specialized.dll",
-        "lib/net46/System.Collections.Specialized.dll",
-        "ref/dotnet/de/System.Collections.Specialized.xml",
-        "ref/dotnet/es/System.Collections.Specialized.xml",
-        "ref/dotnet/fr/System.Collections.Specialized.xml",
-        "ref/dotnet/it/System.Collections.Specialized.xml",
-        "ref/dotnet/ja/System.Collections.Specialized.xml",
-        "ref/dotnet/ko/System.Collections.Specialized.xml",
-        "ref/dotnet/ru/System.Collections.Specialized.xml",
-        "ref/dotnet/System.Collections.Specialized.dll",
-        "ref/dotnet/System.Collections.Specialized.xml",
-        "ref/dotnet/zh-hans/System.Collections.Specialized.xml",
-        "ref/dotnet/zh-hant/System.Collections.Specialized.xml",
-        "ref/net46/System.Collections.Specialized.dll",
-        "System.Collections.Specialized.4.0.0-beta-23109.nupkg",
-        "System.Collections.Specialized.4.0.0-beta-23109.nupkg.sha512",
-        "System.Collections.Specialized.nuspec"
-      ]
-    },
-    "System.ComponentModel/4.0.0-beta-23109": {
-      "type": "package",
-      "sha512": "JFzHUvX28tQbud0c9AP+SFeOroBG9x7tgc0OYu0Z5nQotnIiwP5nHXq9DoK3N2y0MoRUt8jy2FwkRMAYgiQuNQ==",
-      "files": [
-        "lib/dotnet/System.ComponentModel.dll",
-        "lib/net45/_._",
-        "lib/netcore50/System.ComponentModel.dll",
-        "lib/win8/_._",
-        "lib/wp80/_._",
-        "lib/wpa81/_._",
-        "ref/dotnet/de/System.ComponentModel.xml",
-        "ref/dotnet/es/System.ComponentModel.xml",
-        "ref/dotnet/fr/System.ComponentModel.xml",
-        "ref/dotnet/it/System.ComponentModel.xml",
-        "ref/dotnet/ja/System.ComponentModel.xml",
-        "ref/dotnet/ko/System.ComponentModel.xml",
-        "ref/dotnet/ru/System.ComponentModel.xml",
-        "ref/dotnet/System.ComponentModel.dll",
-        "ref/dotnet/System.ComponentModel.xml",
-        "ref/dotnet/zh-hans/System.ComponentModel.xml",
-        "ref/dotnet/zh-hant/System.ComponentModel.xml",
-        "ref/net45/_._",
-        "ref/netcore50/System.ComponentModel.dll",
-        "ref/netcore50/System.ComponentModel.xml",
-        "ref/win8/_._",
-        "ref/wp80/_._",
-        "ref/wpa81/_._",
-        "System.ComponentModel.4.0.0-beta-23109.nupkg",
-        "System.ComponentModel.4.0.0-beta-23109.nupkg.sha512",
-        "System.ComponentModel.nuspec"
-      ]
-    },
-    "System.ComponentModel.Primitives/4.0.0-beta-23109": {
-      "type": "package",
-      "sha512": "W4QlGNghutVgxOHvA0Snz8oLh79LlBebVowBe02gJavcZszrwRWv5wBWkJgBZopXc+XW8HQJg/wX+ZYrJAyg3A==",
-      "files": [
-        "lib/dotnet/System.ComponentModel.Primitives.dll",
-        "lib/net46/System.ComponentModel.Primitives.dll",
-        "ref/dotnet/de/System.ComponentModel.Primitives.xml",
-        "ref/dotnet/es/System.ComponentModel.Primitives.xml",
-        "ref/dotnet/fr/System.ComponentModel.Primitives.xml",
-        "ref/dotnet/it/System.ComponentModel.Primitives.xml",
-        "ref/dotnet/ja/System.ComponentModel.Primitives.xml",
-        "ref/dotnet/ko/System.ComponentModel.Primitives.xml",
-        "ref/dotnet/ru/System.ComponentModel.Primitives.xml",
-        "ref/dotnet/System.ComponentModel.Primitives.dll",
-        "ref/dotnet/System.ComponentModel.Primitives.xml",
-        "ref/dotnet/zh-hans/System.ComponentModel.Primitives.xml",
-        "ref/dotnet/zh-hant/System.ComponentModel.Primitives.xml",
-        "ref/net46/System.ComponentModel.Primitives.dll",
-        "System.ComponentModel.Primitives.4.0.0-beta-23109.nupkg",
-        "System.ComponentModel.Primitives.4.0.0-beta-23109.nupkg.sha512",
-        "System.ComponentModel.Primitives.nuspec"
-      ]
-    },
-    "System.ComponentModel.TypeConverter/4.0.0-beta-23109": {
-      "type": "package",
-      "serviceable": true,
-      "sha512": "knpJr7XRZbn/JJZeiUzQvOvi018Jcf24XmimpGN5Za5z8WYdBBniscgdrzWNQMfRu99duPUmxFWHLThrj9Q8Bg==",
-      "files": [
-        "lib/dotnet/System.ComponentModel.TypeConverter.dll",
-        "lib/net46/System.ComponentModel.TypeConverter.dll",
-        "ref/dotnet/de/System.ComponentModel.TypeConverter.xml",
-        "ref/dotnet/es/System.ComponentModel.TypeConverter.xml",
-        "ref/dotnet/fr/System.ComponentModel.TypeConverter.xml",
-        "ref/dotnet/it/System.ComponentModel.TypeConverter.xml",
-        "ref/dotnet/ja/System.ComponentModel.TypeConverter.xml",
-        "ref/dotnet/ko/System.ComponentModel.TypeConverter.xml",
-        "ref/dotnet/ru/System.ComponentModel.TypeConverter.xml",
-        "ref/dotnet/System.ComponentModel.TypeConverter.dll",
-        "ref/dotnet/System.ComponentModel.TypeConverter.xml",
-        "ref/dotnet/zh-hans/System.ComponentModel.TypeConverter.xml",
-        "ref/dotnet/zh-hant/System.ComponentModel.TypeConverter.xml",
-        "ref/net46/System.ComponentModel.TypeConverter.dll",
-        "System.ComponentModel.TypeConverter.4.0.0-beta-23109.nupkg",
-        "System.ComponentModel.TypeConverter.4.0.0-beta-23109.nupkg.sha512",
-        "System.ComponentModel.TypeConverter.nuspec"
-      ]
-    },
-    "System.Diagnostics.Debug/4.0.0": {
-      "type": "package",
-      "sha512": "AYJsLLGDVTC/nyURjgAo7Lpye0+HuSkcQujUf+NgQVdC/C/ky5NyamQHCforHJzgqspitMMtBe8B4UBdGXy1zQ==",
-      "files": [
-        "lib/MonoAndroid10/_._",
-        "lib/MonoTouch10/_._",
-        "lib/net45/_._",
-        "lib/win8/_._",
-        "lib/wp80/_._",
-        "lib/wpa81/_._",
-        "lib/xamarinios10/_._",
-        "lib/xamarinmac20/_._",
-        "License.rtf",
-        "ref/dotnet/de/System.Diagnostics.Debug.xml",
-        "ref/dotnet/es/System.Diagnostics.Debug.xml",
-        "ref/dotnet/fr/System.Diagnostics.Debug.xml",
-        "ref/dotnet/it/System.Diagnostics.Debug.xml",
-        "ref/dotnet/ja/System.Diagnostics.Debug.xml",
-        "ref/dotnet/ko/System.Diagnostics.Debug.xml",
-        "ref/dotnet/ru/System.Diagnostics.Debug.xml",
-        "ref/dotnet/System.Diagnostics.Debug.dll",
-        "ref/dotnet/System.Diagnostics.Debug.xml",
-        "ref/dotnet/zh-hans/System.Diagnostics.Debug.xml",
-        "ref/dotnet/zh-hant/System.Diagnostics.Debug.xml",
-        "ref/MonoAndroid10/_._",
-        "ref/MonoTouch10/_._",
-        "ref/net45/_._",
-        "ref/netcore50/de/System.Diagnostics.Debug.xml",
-        "ref/netcore50/es/System.Diagnostics.Debug.xml",
-        "ref/netcore50/fr/System.Diagnostics.Debug.xml",
-        "ref/netcore50/it/System.Diagnostics.Debug.xml",
-        "ref/netcore50/ja/System.Diagnostics.Debug.xml",
-        "ref/netcore50/ko/System.Diagnostics.Debug.xml",
-        "ref/netcore50/ru/System.Diagnostics.Debug.xml",
-        "ref/netcore50/System.Diagnostics.Debug.dll",
-        "ref/netcore50/System.Diagnostics.Debug.xml",
-        "ref/netcore50/zh-hans/System.Diagnostics.Debug.xml",
-        "ref/netcore50/zh-hant/System.Diagnostics.Debug.xml",
-        "ref/win8/_._",
-        "ref/wp80/_._",
-        "ref/wpa81/_._",
-        "ref/xamarinios10/_._",
-        "ref/xamarinmac20/_._",
-        "System.Diagnostics.Debug.4.0.0.nupkg",
-        "System.Diagnostics.Debug.4.0.0.nupkg.sha512",
-        "System.Diagnostics.Debug.nuspec"
-      ]
-    },
-    "System.Diagnostics.Debug/4.0.10": {
-      "type": "package",
-      "sha512": "pi2KthuvI2LWV2c2V+fwReDsDiKpNl040h6DcwFOb59SafsPT/V1fCy0z66OKwysurJkBMmp5j5CBe3Um+ub0g==",
-      "files": [
-        "lib/DNXCore50/System.Diagnostics.Debug.dll",
-        "lib/MonoAndroid10/_._",
-        "lib/MonoTouch10/_._",
-        "lib/net46/_._",
-        "lib/netcore50/System.Diagnostics.Debug.dll",
-        "lib/xamarinios10/_._",
-        "lib/xamarinmac20/_._",
-        "ref/dotnet/de/System.Diagnostics.Debug.xml",
-        "ref/dotnet/es/System.Diagnostics.Debug.xml",
-        "ref/dotnet/fr/System.Diagnostics.Debug.xml",
-        "ref/dotnet/it/System.Diagnostics.Debug.xml",
-        "ref/dotnet/ja/System.Diagnostics.Debug.xml",
-        "ref/dotnet/ko/System.Diagnostics.Debug.xml",
-        "ref/dotnet/ru/System.Diagnostics.Debug.xml",
-        "ref/dotnet/System.Diagnostics.Debug.dll",
-        "ref/dotnet/System.Diagnostics.Debug.xml",
-        "ref/dotnet/zh-hans/System.Diagnostics.Debug.xml",
-        "ref/dotnet/zh-hant/System.Diagnostics.Debug.xml",
-        "ref/MonoAndroid10/_._",
-        "ref/MonoTouch10/_._",
-        "ref/net46/_._",
-        "ref/xamarinios10/_._",
-        "ref/xamarinmac20/_._",
-        "runtimes/win8-aot/lib/netcore50/System.Diagnostics.Debug.dll",
-        "System.Diagnostics.Debug.4.0.10.nupkg",
-        "System.Diagnostics.Debug.4.0.10.nupkg.sha512",
-        "System.Diagnostics.Debug.nuspec"
-      ]
-    },
-    "System.Diagnostics.Tracing/4.0.20-beta-23109": {
-      "type": "package",
-      "sha512": "sNauLSBFewFLjULHeplEr7FCmmfPbcc1jfz1Mynjy445bYiP/IW1q9X14a//oV/uQG7p82S9qHyfPxoxmt3pxQ==",
-      "files": [
-        "lib/DNXCore50/System.Diagnostics.Tracing.dll",
-        "lib/net46/_._",
-        "lib/netcore50/System.Diagnostics.Tracing.dll",
-        "ref/dotnet/de/System.Diagnostics.Tracing.xml",
-        "ref/dotnet/es/System.Diagnostics.Tracing.xml",
-        "ref/dotnet/fr/System.Diagnostics.Tracing.xml",
-        "ref/dotnet/it/System.Diagnostics.Tracing.xml",
-        "ref/dotnet/ja/System.Diagnostics.Tracing.xml",
-        "ref/dotnet/ko/System.Diagnostics.Tracing.xml",
-        "ref/dotnet/ru/System.Diagnostics.Tracing.xml",
-        "ref/dotnet/System.Diagnostics.Tracing.dll",
-        "ref/dotnet/System.Diagnostics.Tracing.xml",
-        "ref/dotnet/zh-hans/System.Diagnostics.Tracing.xml",
-        "ref/dotnet/zh-hant/System.Diagnostics.Tracing.xml",
-        "ref/net46/_._",
-        "runtimes/win8-aot/lib/netcore50/System.Diagnostics.Tracing.dll",
-        "System.Diagnostics.Tracing.4.0.20-beta-23109.nupkg",
-        "System.Diagnostics.Tracing.4.0.20-beta-23109.nupkg.sha512",
-        "System.Diagnostics.Tracing.nuspec"
-      ]
-    },
-    "System.Dynamic.Runtime/4.0.11-beta-23225": {
-      "type": "package",
-      "serviceable": true,
-      "sha512": "5XO8dWdYR10m0FcIH7XPo2QJs8wj7Rls9C4I93PY0MHm41VPgUOyQLBfgTrgdb3LAZeqFTjsUVkWEQimYdmzvg==",
-      "files": [
-        "lib/DNXCore50/System.Dynamic.Runtime.dll",
-        "lib/MonoAndroid10/_._",
-        "lib/MonoTouch10/_._",
-        "lib/net46/_._",
-        "lib/netcore50/System.Dynamic.Runtime.dll",
-        "lib/xamarinios10/_._",
-        "lib/xamarinmac20/_._",
-        "ref/dotnet/System.Dynamic.Runtime.dll",
-        "ref/MonoAndroid10/_._",
-        "ref/MonoTouch10/_._",
-        "ref/net46/_._",
-        "ref/xamarinios10/_._",
-        "ref/xamarinmac20/_._",
-        "runtimes/win8-aot/lib/netcore50/System.Dynamic.Runtime.dll",
-        "System.Dynamic.Runtime.4.0.11-beta-23225.nupkg",
-        "System.Dynamic.Runtime.4.0.11-beta-23225.nupkg.sha512",
-        "System.Dynamic.Runtime.nuspec"
-      ]
-    },
-    "System.Globalization/4.0.0": {
-      "type": "package",
-      "sha512": "IBJyTo1y7ZtzzoJUA60T1XPvNTyw/wfFmjFoBFtlYfkekIOtD/AzDDIg0YdUa7eNtFEfliED2R7HdppTdU4t5A==",
-      "files": [
-        "lib/MonoAndroid10/_._",
-        "lib/MonoTouch10/_._",
-        "lib/net45/_._",
-        "lib/win8/_._",
-        "lib/wp80/_._",
-        "lib/wpa81/_._",
-        "lib/xamarinios10/_._",
-        "lib/xamarinmac20/_._",
-        "License.rtf",
-        "ref/dotnet/de/System.Globalization.xml",
-        "ref/dotnet/es/System.Globalization.xml",
-        "ref/dotnet/fr/System.Globalization.xml",
-        "ref/dotnet/it/System.Globalization.xml",
-        "ref/dotnet/ja/System.Globalization.xml",
-        "ref/dotnet/ko/System.Globalization.xml",
-        "ref/dotnet/ru/System.Globalization.xml",
-        "ref/dotnet/System.Globalization.dll",
-        "ref/dotnet/System.Globalization.xml",
-        "ref/dotnet/zh-hans/System.Globalization.xml",
-        "ref/dotnet/zh-hant/System.Globalization.xml",
-        "ref/MonoAndroid10/_._",
-        "ref/MonoTouch10/_._",
-        "ref/net45/_._",
-        "ref/netcore50/de/System.Globalization.xml",
-        "ref/netcore50/es/System.Globalization.xml",
-        "ref/netcore50/fr/System.Globalization.xml",
-        "ref/netcore50/it/System.Globalization.xml",
-        "ref/netcore50/ja/System.Globalization.xml",
-        "ref/netcore50/ko/System.Globalization.xml",
-        "ref/netcore50/ru/System.Globalization.xml",
-        "ref/netcore50/System.Globalization.dll",
-        "ref/netcore50/System.Globalization.xml",
-        "ref/netcore50/zh-hans/System.Globalization.xml",
-        "ref/netcore50/zh-hant/System.Globalization.xml",
-        "ref/win8/_._",
-        "ref/wp80/_._",
-        "ref/wpa81/_._",
-        "ref/xamarinios10/_._",
-        "ref/xamarinmac20/_._",
-        "System.Globalization.4.0.0.nupkg",
-        "System.Globalization.4.0.0.nupkg.sha512",
-        "System.Globalization.nuspec"
-      ]
-    },
-    "System.Globalization/4.0.10": {
-      "type": "package",
-      "sha512": "kzRtbbCNAxdafFBDogcM36ehA3th8c1PGiz8QRkZn8O5yMBorDHSK8/TGJPYOaCS5zdsGk0u9qXHnW91nqy7fw==",
-      "files": [
-        "lib/DNXCore50/System.Globalization.dll",
-        "lib/MonoAndroid10/_._",
-        "lib/MonoTouch10/_._",
-        "lib/net46/_._",
-        "lib/netcore50/System.Globalization.dll",
-        "lib/xamarinios10/_._",
-        "lib/xamarinmac20/_._",
-        "ref/dotnet/de/System.Globalization.xml",
-        "ref/dotnet/es/System.Globalization.xml",
-        "ref/dotnet/fr/System.Globalization.xml",
-        "ref/dotnet/it/System.Globalization.xml",
-        "ref/dotnet/ja/System.Globalization.xml",
-        "ref/dotnet/ko/System.Globalization.xml",
-        "ref/dotnet/ru/System.Globalization.xml",
-        "ref/dotnet/System.Globalization.dll",
-        "ref/dotnet/System.Globalization.xml",
-        "ref/dotnet/zh-hans/System.Globalization.xml",
-        "ref/dotnet/zh-hant/System.Globalization.xml",
-        "ref/MonoAndroid10/_._",
-        "ref/MonoTouch10/_._",
-        "ref/net46/_._",
-        "ref/xamarinios10/_._",
-        "ref/xamarinmac20/_._",
-        "runtimes/win8-aot/lib/netcore50/System.Globalization.dll",
-        "System.Globalization.4.0.10.nupkg",
-        "System.Globalization.4.0.10.nupkg.sha512",
-        "System.Globalization.nuspec"
-      ]
-    },
-    "System.Globalization.Extensions/4.0.0-beta-23109": {
-      "type": "package",
-      "sha512": "Q0BD+jsPZFtcR5DMcyERM2TggHJm9fJNGIMypTTh/6i6jET/c0B1MPnOyOUrHIbLuYrEwyiKDNJz0yw7Ps3hbg==",
-      "files": [
-        "lib/dotnet/System.Globalization.Extensions.dll",
-        "lib/net46/System.Globalization.Extensions.dll",
-        "ref/dotnet/de/System.Globalization.Extensions.xml",
-        "ref/dotnet/es/System.Globalization.Extensions.xml",
-        "ref/dotnet/fr/System.Globalization.Extensions.xml",
-        "ref/dotnet/it/System.Globalization.Extensions.xml",
-        "ref/dotnet/ja/System.Globalization.Extensions.xml",
-        "ref/dotnet/ko/System.Globalization.Extensions.xml",
-        "ref/dotnet/ru/System.Globalization.Extensions.xml",
-        "ref/dotnet/System.Globalization.Extensions.dll",
-        "ref/dotnet/System.Globalization.Extensions.xml",
-        "ref/dotnet/zh-hans/System.Globalization.Extensions.xml",
-        "ref/dotnet/zh-hant/System.Globalization.Extensions.xml",
-        "ref/net46/System.Globalization.Extensions.dll",
-        "System.Globalization.Extensions.4.0.0-beta-23109.nupkg",
-        "System.Globalization.Extensions.4.0.0-beta-23109.nupkg.sha512",
-        "System.Globalization.Extensions.nuspec"
-      ]
-    },
-    "System.IO/4.0.0": {
-      "type": "package",
-      "sha512": "MoCHQ0u5n0OMwUS8OX4Gl48qKiQziSW5cXvt82d+MmAcsLq9OL90+ihnu/aJ1h6OOYcBswrZAEuApfZha9w2lg==",
-      "files": [
-        "lib/MonoAndroid10/_._",
-        "lib/MonoTouch10/_._",
-        "lib/net45/_._",
-        "lib/win8/_._",
-        "lib/wp80/_._",
-        "lib/wpa81/_._",
-        "lib/xamarinios10/_._",
-        "lib/xamarinmac20/_._",
-        "License.rtf",
-        "ref/dotnet/de/System.IO.xml",
-        "ref/dotnet/es/System.IO.xml",
-        "ref/dotnet/fr/System.IO.xml",
-        "ref/dotnet/it/System.IO.xml",
-        "ref/dotnet/ja/System.IO.xml",
-        "ref/dotnet/ko/System.IO.xml",
-        "ref/dotnet/ru/System.IO.xml",
-        "ref/dotnet/System.IO.dll",
-        "ref/dotnet/System.IO.xml",
-        "ref/dotnet/zh-hans/System.IO.xml",
-        "ref/dotnet/zh-hant/System.IO.xml",
-        "ref/MonoAndroid10/_._",
-        "ref/MonoTouch10/_._",
-        "ref/net45/_._",
-        "ref/netcore50/de/System.IO.xml",
-        "ref/netcore50/es/System.IO.xml",
-        "ref/netcore50/fr/System.IO.xml",
-        "ref/netcore50/it/System.IO.xml",
-        "ref/netcore50/ja/System.IO.xml",
-        "ref/netcore50/ko/System.IO.xml",
-        "ref/netcore50/ru/System.IO.xml",
-        "ref/netcore50/System.IO.dll",
-        "ref/netcore50/System.IO.xml",
-        "ref/netcore50/zh-hans/System.IO.xml",
-        "ref/netcore50/zh-hant/System.IO.xml",
-        "ref/win8/_._",
-        "ref/wp80/_._",
-        "ref/wpa81/_._",
-        "ref/xamarinios10/_._",
-        "ref/xamarinmac20/_._",
-        "System.IO.4.0.0.nupkg",
-        "System.IO.4.0.0.nupkg.sha512",
-        "System.IO.nuspec"
-      ]
-    },
-    "System.IO.Compression/4.0.0-beta-23109": {
-      "type": "package",
-      "serviceable": true,
-      "sha512": "kxDCzu/6/xGkpDk1Zk/NqbxngQd7B1fv53KlWutVBKWD/TwZOtGJbfDuW2eQ13IaYJAoqubMln902wICe2yzKg==",
-      "files": [
-        "lib/dotnet/System.IO.Compression.dll",
-        "lib/net45/_._",
-        "lib/netcore50/System.IO.Compression.dll",
-        "lib/win8/_._",
-        "lib/wpa81/_._",
-        "ref/dotnet/de/System.IO.Compression.xml",
-        "ref/dotnet/es/System.IO.Compression.xml",
-        "ref/dotnet/fr/System.IO.Compression.xml",
-        "ref/dotnet/it/System.IO.Compression.xml",
-        "ref/dotnet/ja/System.IO.Compression.xml",
-        "ref/dotnet/ko/System.IO.Compression.xml",
-        "ref/dotnet/ru/System.IO.Compression.xml",
-        "ref/dotnet/System.IO.Compression.dll",
-        "ref/dotnet/System.IO.Compression.xml",
-        "ref/dotnet/zh-hans/System.IO.Compression.xml",
-        "ref/dotnet/zh-hant/System.IO.Compression.xml",
-        "ref/net45/_._",
-        "ref/netcore50/System.IO.Compression.dll",
-        "ref/netcore50/System.IO.Compression.xml",
-        "ref/win8/_._",
-        "ref/wpa81/_._",
-        "runtime.json",
-        "System.IO.Compression.4.0.0-beta-23109.nupkg",
-        "System.IO.Compression.4.0.0-beta-23109.nupkg.sha512",
-        "System.IO.Compression.nuspec"
-      ]
-    },
-    "System.IO.Compression.clrcompression-x64/4.0.0-beta-23109": {
-      "type": "package",
-      "sha512": "1Stn+qndkQzL+Ej31ZTbYp0vShkyWelnQZBA9e0+sN/or0js5WiD0b8PXeyf6O7O/5JmFkZTFYYmiF0qotkexQ==",
-      "files": [
-        "runtimes/win10-x64/native/ClrCompression.dll",
-        "runtimes/win7-x64/native/clrcompression.dll",
-        "System.IO.Compression.clrcompression-x64.4.0.0-beta-23109.nupkg",
-        "System.IO.Compression.clrcompression-x64.4.0.0-beta-23109.nupkg.sha512",
-        "System.IO.Compression.clrcompression-x64.nuspec"
-      ]
-    },
-    "System.IO.Compression.clrcompression-x86/4.0.0-beta-23109": {
-      "type": "package",
-      "sha512": "qlNN1b/+L1u29uOdk/OsQ0SHcS82jORlVOuqXDLv0fZa3aeiakrqI8mkx+hLm+0Z9WtrLXz5aMdfDjGM1LUmuw==",
-      "files": [
-        "runtimes/win10-x86/native/ClrCompression.dll",
-        "runtimes/win7-x86/native/clrcompression.dll",
-        "System.IO.Compression.clrcompression-x86.4.0.0-beta-23109.nupkg",
-        "System.IO.Compression.clrcompression-x86.4.0.0-beta-23109.nupkg.sha512",
-        "System.IO.Compression.clrcompression-x86.nuspec"
-      ]
-    },
-    "System.IO.FileSystem/4.0.0-beta-23109": {
-      "type": "package",
-      "serviceable": true,
-      "sha512": "OusDe4B1/Q3BYY4QzNfztnyPPK9a1OGsQVZBg41C1bk8F2S3AOtXCx0GUwAfKbVxxS4dOdIgxWw1JN5m+IlpAA==",
-      "files": [
-        "lib/DNXCore50/System.IO.FileSystem.dll",
-        "lib/net46/System.IO.FileSystem.dll",
-        "lib/netcore50/System.IO.FileSystem.dll",
-        "ref/dotnet/de/System.IO.FileSystem.xml",
-        "ref/dotnet/es/System.IO.FileSystem.xml",
-        "ref/dotnet/fr/System.IO.FileSystem.xml",
-        "ref/dotnet/it/System.IO.FileSystem.xml",
-        "ref/dotnet/ja/System.IO.FileSystem.xml",
-        "ref/dotnet/ko/System.IO.FileSystem.xml",
-        "ref/dotnet/ru/System.IO.FileSystem.xml",
-        "ref/dotnet/System.IO.FileSystem.dll",
-        "ref/dotnet/System.IO.FileSystem.xml",
-        "ref/dotnet/zh-hans/System.IO.FileSystem.xml",
-        "ref/dotnet/zh-hant/System.IO.FileSystem.xml",
-        "ref/net46/System.IO.FileSystem.dll",
-        "System.IO.FileSystem.4.0.0-beta-23109.nupkg",
-        "System.IO.FileSystem.4.0.0-beta-23109.nupkg.sha512",
-        "System.IO.FileSystem.nuspec"
-      ]
-    },
-    "System.IO.FileSystem.Primitives/4.0.0-beta-23109": {
-      "type": "package",
-      "sha512": "1JFc6+hsLnlYgACgluhMi19zFkNruPgWoLDq30z7qMKgs3FZqShvXDZLTQ1Hk+cnenUoUU/8P8yRdmbdQaf4yg==",
-      "files": [
-        "lib/dotnet/System.IO.FileSystem.Primitives.dll",
-        "lib/net46/System.IO.FileSystem.Primitives.dll",
-        "ref/dotnet/de/System.IO.FileSystem.Primitives.xml",
-        "ref/dotnet/es/System.IO.FileSystem.Primitives.xml",
-        "ref/dotnet/fr/System.IO.FileSystem.Primitives.xml",
-        "ref/dotnet/it/System.IO.FileSystem.Primitives.xml",
-        "ref/dotnet/ja/System.IO.FileSystem.Primitives.xml",
-        "ref/dotnet/ko/System.IO.FileSystem.Primitives.xml",
-        "ref/dotnet/ru/System.IO.FileSystem.Primitives.xml",
-        "ref/dotnet/System.IO.FileSystem.Primitives.dll",
-        "ref/dotnet/System.IO.FileSystem.Primitives.xml",
-        "ref/dotnet/zh-hans/System.IO.FileSystem.Primitives.xml",
-        "ref/dotnet/zh-hant/System.IO.FileSystem.Primitives.xml",
-        "ref/net46/System.IO.FileSystem.Primitives.dll",
-        "System.IO.FileSystem.Primitives.4.0.0-beta-23109.nupkg",
-        "System.IO.FileSystem.Primitives.4.0.0-beta-23109.nupkg.sha512",
-        "System.IO.FileSystem.Primitives.nuspec"
-      ]
-    },
-    "System.Linq/4.0.0-beta-23109": {
-      "type": "package",
-      "serviceable": true,
-      "sha512": "NN0sQlEAjYDdMW5SU8p75niORiKwME2hRac30HB1QVUSuMtDs/easUBMJKGnXRHmxcrdwvHApfJOiH1tZ6eTbQ==",
-      "files": [
-        "lib/dotnet/System.Linq.dll",
-        "lib/net45/_._",
-        "lib/netcore50/System.Linq.dll",
-        "lib/win8/_._",
-        "lib/wp80/_._",
-        "lib/wpa81/_._",
-        "ref/dotnet/de/System.Linq.xml",
-        "ref/dotnet/es/System.Linq.xml",
-        "ref/dotnet/fr/System.Linq.xml",
-        "ref/dotnet/it/System.Linq.xml",
-        "ref/dotnet/ja/System.Linq.xml",
-        "ref/dotnet/ko/System.Linq.xml",
-        "ref/dotnet/ru/System.Linq.xml",
-        "ref/dotnet/System.Linq.dll",
-        "ref/dotnet/System.Linq.xml",
-        "ref/dotnet/zh-hans/System.Linq.xml",
-        "ref/dotnet/zh-hant/System.Linq.xml",
-        "ref/net45/_._",
-        "ref/netcore50/System.Linq.dll",
-        "ref/netcore50/System.Linq.xml",
-        "ref/win8/_._",
-        "ref/wp80/_._",
-        "ref/wpa81/_._",
-        "System.Linq.4.0.0-beta-23109.nupkg",
-        "System.Linq.4.0.0-beta-23109.nupkg.sha512",
-        "System.Linq.nuspec"
-      ]
-    },
-    "System.Linq/4.0.0": {
-      "type": "package",
-      "sha512": "r6Hlc+ytE6m/9UBr+nNRRdoJEWjoeQiT3L3lXYFDHoXk3VYsRBCDNXrawcexw7KPLaH0zamQLiAb6avhZ50cGg==",
-      "files": [
-        "lib/dotnet/System.Linq.dll",
-        "lib/net45/_._",
-        "lib/netcore50/System.Linq.dll",
-        "lib/win8/_._",
-        "lib/wp80/_._",
-        "lib/wpa81/_._",
-        "ref/dotnet/de/System.Linq.xml",
-        "ref/dotnet/es/System.Linq.xml",
-        "ref/dotnet/fr/System.Linq.xml",
-        "ref/dotnet/it/System.Linq.xml",
-        "ref/dotnet/ja/System.Linq.xml",
-        "ref/dotnet/ko/System.Linq.xml",
-        "ref/dotnet/ru/System.Linq.xml",
-        "ref/dotnet/System.Linq.dll",
-        "ref/dotnet/System.Linq.xml",
-        "ref/dotnet/zh-hans/System.Linq.xml",
-        "ref/dotnet/zh-hant/System.Linq.xml",
-        "ref/net45/_._",
-        "ref/netcore50/System.Linq.dll",
-        "ref/netcore50/System.Linq.xml",
-        "ref/win8/_._",
-        "ref/wp80/_._",
-        "ref/wpa81/_._",
-        "System.Linq.4.0.0.nupkg",
-        "System.Linq.4.0.0.nupkg.sha512",
-        "System.Linq.nuspec"
-      ]
-    },
-    "System.Linq.Expressions/4.0.10-beta-23109": {
-      "type": "package",
-      "serviceable": true,
-      "sha512": "cy+sQJW809QnFHIXt5Y/If45u362gwiNqHldnJS70l7VCjyR4Bo3UgZMZl+bowSupWxqXk69cwCQhRUyFu2hVw==",
-      "files": [
-        "lib/DNXCore50/System.Linq.Expressions.dll",
-        "lib/net46/_._",
-        "lib/netcore50/System.Linq.Expressions.dll",
-        "ref/dotnet/de/System.Linq.Expressions.xml",
-        "ref/dotnet/es/System.Linq.Expressions.xml",
-        "ref/dotnet/fr/System.Linq.Expressions.xml",
-        "ref/dotnet/it/System.Linq.Expressions.xml",
-        "ref/dotnet/ja/System.Linq.Expressions.xml",
-        "ref/dotnet/ko/System.Linq.Expressions.xml",
-        "ref/dotnet/ru/System.Linq.Expressions.xml",
-        "ref/dotnet/System.Linq.Expressions.dll",
-        "ref/dotnet/System.Linq.Expressions.xml",
-        "ref/dotnet/zh-hans/System.Linq.Expressions.xml",
-        "ref/dotnet/zh-hant/System.Linq.Expressions.xml",
-        "ref/net46/_._",
-        "runtime.json",
-        "runtimes/win8-aot/lib/netcore50/System.Linq.Expressions.dll",
-        "System.Linq.Expressions.4.0.10-beta-23109.nupkg",
-        "System.Linq.Expressions.4.0.10-beta-23109.nupkg.sha512",
-        "System.Linq.Expressions.nuspec"
-      ]
-    },
-    "System.Net.Http/4.0.1-beta-23225": {
-      "type": "package",
-      "serviceable": true,
-      "sha512": "vr7kg18C/a+p3MzPIqRn2v0lIcvppuBtjFTiMRC571LAdnmllwLqdNFhwgi19x4z4dOdPfVMylZz9FWWGyWddg==",
-      "files": [
-        "lib/DNXCore50/System.Net.Http.dll",
-        "lib/net45/_._",
-        "lib/netcore50/System.Net.Http.dll",
-        "lib/win8/_._",
-        "lib/wpa81/_._",
-        "ref/dotnet/System.Net.Http.dll",
-        "ref/net45/_._",
-        "ref/netcore50/System.Net.Http.dll",
-        "ref/win8/_._",
-        "ref/wpa81/_._",
-        "System.Net.Http.4.0.1-beta-23225.nupkg",
-        "System.Net.Http.4.0.1-beta-23225.nupkg.sha512",
-        "System.Net.Http.nuspec"
-      ]
-    },
-    "System.Net.Primitives/4.0.0": {
-      "type": "package",
-      "sha512": "RcWCfqEPIGdytI4grLSG6LFe270154kMvuOs/pU+VzlKbjnW+h2c6jWf4r/tqzAELiBhibGHE2MGn+SLtl+fZg==",
-      "files": [
-        "lib/MonoAndroid10/_._",
-        "lib/MonoTouch10/_._",
-        "lib/net45/_._",
-        "lib/win8/_._",
-        "lib/wpa81/_._",
-        "lib/xamarinios10/_._",
-        "lib/xamarinmac20/_._",
-        "License.rtf",
-        "ref/dotnet/de/System.Net.Primitives.xml",
-        "ref/dotnet/es/System.Net.Primitives.xml",
-        "ref/dotnet/fr/System.Net.Primitives.xml",
-        "ref/dotnet/it/System.Net.Primitives.xml",
-        "ref/dotnet/ja/System.Net.Primitives.xml",
-        "ref/dotnet/ko/System.Net.Primitives.xml",
-        "ref/dotnet/ru/System.Net.Primitives.xml",
-        "ref/dotnet/System.Net.Primitives.dll",
-        "ref/dotnet/System.Net.Primitives.xml",
-        "ref/dotnet/zh-hans/System.Net.Primitives.xml",
-        "ref/dotnet/zh-hant/System.Net.Primitives.xml",
-        "ref/MonoAndroid10/_._",
-        "ref/MonoTouch10/_._",
-        "ref/net45/_._",
-        "ref/netcore50/de/System.Net.Primitives.xml",
-        "ref/netcore50/es/System.Net.Primitives.xml",
-        "ref/netcore50/fr/System.Net.Primitives.xml",
-        "ref/netcore50/it/System.Net.Primitives.xml",
-        "ref/netcore50/ja/System.Net.Primitives.xml",
-        "ref/netcore50/ko/System.Net.Primitives.xml",
-        "ref/netcore50/ru/System.Net.Primitives.xml",
-        "ref/netcore50/System.Net.Primitives.dll",
-        "ref/netcore50/System.Net.Primitives.xml",
-        "ref/netcore50/zh-hans/System.Net.Primitives.xml",
-        "ref/netcore50/zh-hant/System.Net.Primitives.xml",
-        "ref/win8/_._",
-        "ref/wpa81/_._",
-        "ref/xamarinios10/_._",
-        "ref/xamarinmac20/_._",
-        "System.Net.Primitives.4.0.0.nupkg",
-        "System.Net.Primitives.4.0.0.nupkg.sha512",
-        "System.Net.Primitives.nuspec"
-      ]
-    },
-    "System.ObjectModel/4.0.10": {
-      "type": "package",
-      "sha512": "Djn1wb0vP662zxbe+c3mOhvC4vkQGicsFs1Wi0/GJJpp3Eqp+oxbJ+p2Sx3O0efYueggAI5SW+BqEoczjfr1cA==",
-      "files": [
-        "lib/dotnet/System.ObjectModel.dll",
-        "lib/MonoAndroid10/_._",
-        "lib/MonoTouch10/_._",
-        "lib/net46/_._",
-        "lib/xamarinios10/_._",
-        "lib/xamarinmac20/_._",
-        "ref/dotnet/de/System.ObjectModel.xml",
-        "ref/dotnet/es/System.ObjectModel.xml",
-        "ref/dotnet/fr/System.ObjectModel.xml",
-        "ref/dotnet/it/System.ObjectModel.xml",
-        "ref/dotnet/ja/System.ObjectModel.xml",
-        "ref/dotnet/ko/System.ObjectModel.xml",
-        "ref/dotnet/ru/System.ObjectModel.xml",
-        "ref/dotnet/System.ObjectModel.dll",
-        "ref/dotnet/System.ObjectModel.xml",
-        "ref/dotnet/zh-hans/System.ObjectModel.xml",
-        "ref/dotnet/zh-hant/System.ObjectModel.xml",
-        "ref/MonoAndroid10/_._",
-        "ref/MonoTouch10/_._",
-        "ref/net46/_._",
-        "ref/xamarinios10/_._",
-        "ref/xamarinmac20/_._",
-        "System.ObjectModel.4.0.10.nupkg",
-        "System.ObjectModel.4.0.10.nupkg.sha512",
-        "System.ObjectModel.nuspec"
-      ]
-    },
-    "System.Reflection/4.0.0": {
-      "type": "package",
-      "sha512": "g96Rn8XuG7y4VfxPj/jnXroRJdQ8L3iN3k3zqsuzk4k3Nq4KMXARYiIO4BLW4GwX06uQpuYwRMcAC/aF117knQ==",
-      "files": [
-        "lib/MonoAndroid10/_._",
-        "lib/MonoTouch10/_._",
-        "lib/net45/_._",
-        "lib/win8/_._",
-        "lib/wp80/_._",
-        "lib/wpa81/_._",
-        "lib/xamarinios10/_._",
-        "lib/xamarinmac20/_._",
-        "License.rtf",
-        "ref/dotnet/de/System.Reflection.xml",
-        "ref/dotnet/es/System.Reflection.xml",
-        "ref/dotnet/fr/System.Reflection.xml",
-        "ref/dotnet/it/System.Reflection.xml",
-        "ref/dotnet/ja/System.Reflection.xml",
-        "ref/dotnet/ko/System.Reflection.xml",
-        "ref/dotnet/ru/System.Reflection.xml",
-        "ref/dotnet/System.Reflection.dll",
-        "ref/dotnet/System.Reflection.xml",
-        "ref/dotnet/zh-hans/System.Reflection.xml",
-        "ref/dotnet/zh-hant/System.Reflection.xml",
-        "ref/MonoAndroid10/_._",
-        "ref/MonoTouch10/_._",
-        "ref/net45/_._",
-        "ref/netcore50/de/System.Reflection.xml",
-        "ref/netcore50/es/System.Reflection.xml",
-        "ref/netcore50/fr/System.Reflection.xml",
-        "ref/netcore50/it/System.Reflection.xml",
-        "ref/netcore50/ja/System.Reflection.xml",
-        "ref/netcore50/ko/System.Reflection.xml",
-        "ref/netcore50/ru/System.Reflection.xml",
-        "ref/netcore50/System.Reflection.dll",
-        "ref/netcore50/System.Reflection.xml",
-        "ref/netcore50/zh-hans/System.Reflection.xml",
-        "ref/netcore50/zh-hant/System.Reflection.xml",
-        "ref/win8/_._",
-        "ref/wp80/_._",
-        "ref/wpa81/_._",
-        "ref/xamarinios10/_._",
-        "ref/xamarinmac20/_._",
-        "System.Reflection.4.0.0.nupkg",
-        "System.Reflection.4.0.0.nupkg.sha512",
-        "System.Reflection.nuspec"
-      ]
-    },
-    "System.Reflection/4.1.0-beta-23225": {
-      "type": "package",
-      "serviceable": true,
-      "sha512": "WbLtaCxoe5XdqEyZuGpemSQ8YBJ8cj11zx+yxOxJfHbNrmu7oMQ29+J50swaqg3soUc3BVBMqfIhb/7gocDHQA==",
-      "files": [
-        "lib/DNXCore50/System.Reflection.dll",
-        "lib/MonoAndroid10/_._",
-        "lib/MonoTouch10/_._",
-        "lib/net46/_._",
-        "lib/netcore50/System.Reflection.dll",
-        "lib/xamarinios10/_._",
-        "lib/xamarinmac20/_._",
-        "ref/dotnet/System.Reflection.dll",
-        "ref/MonoAndroid10/_._",
-        "ref/MonoTouch10/_._",
-        "ref/net46/_._",
-        "ref/xamarinios10/_._",
-        "ref/xamarinmac20/_._",
-        "runtimes/win8-aot/lib/netcore50/System.Reflection.dll",
-        "System.Reflection.4.1.0-beta-23225.nupkg",
-        "System.Reflection.4.1.0-beta-23225.nupkg.sha512",
-        "System.Reflection.nuspec"
-      ]
-    },
-    "System.Reflection.Emit.ILGeneration/4.0.0-beta-23109": {
-      "type": "package",
-      "sha512": "tJO27blFXyvYwDLbK7GvgFC94XjeY6MnRitBI4w8LHfEc/gVdRmCC8gzkE8KEmkecnIWIt9VTSJ3p4lGgafKKA==",
-      "files": [
-        "lib/DNXCore50/System.Reflection.Emit.ILGeneration.dll",
-        "lib/net45/_._",
-        "lib/netcore50/System.Reflection.Emit.ILGeneration.dll",
-        "lib/wp80/_._",
-        "ref/dotnet/de/System.Reflection.Emit.ILGeneration.xml",
-        "ref/dotnet/es/System.Reflection.Emit.ILGeneration.xml",
-        "ref/dotnet/fr/System.Reflection.Emit.ILGeneration.xml",
-        "ref/dotnet/it/System.Reflection.Emit.ILGeneration.xml",
-        "ref/dotnet/ja/System.Reflection.Emit.ILGeneration.xml",
-        "ref/dotnet/ko/System.Reflection.Emit.ILGeneration.xml",
-        "ref/dotnet/ru/System.Reflection.Emit.ILGeneration.xml",
-        "ref/dotnet/System.Reflection.Emit.ILGeneration.dll",
-        "ref/dotnet/System.Reflection.Emit.ILGeneration.xml",
-        "ref/dotnet/zh-hans/System.Reflection.Emit.ILGeneration.xml",
-        "ref/dotnet/zh-hant/System.Reflection.Emit.ILGeneration.xml",
-        "ref/net45/_._",
-        "ref/wp80/_._",
-        "System.Reflection.Emit.ILGeneration.4.0.0-beta-23109.nupkg",
-        "System.Reflection.Emit.ILGeneration.4.0.0-beta-23109.nupkg.sha512",
-        "System.Reflection.Emit.ILGeneration.nuspec"
-      ]
-    },
-    "System.Reflection.Emit.Lightweight/4.0.0-beta-23109": {
-      "type": "package",
-      "sha512": "Kbg03ijw7jZUswutleX/zmGgz6VYszTuyy4DciBn1PHFYAqAgZFZdK3cpYCsAU+cPliQ35UcOX828OsAG9NU4w==",
-      "files": [
-        "lib/DNXCore50/System.Reflection.Emit.Lightweight.dll",
-        "lib/net45/_._",
-        "lib/netcore50/System.Reflection.Emit.Lightweight.dll",
-        "lib/wp80/_._",
-        "ref/dotnet/de/System.Reflection.Emit.Lightweight.xml",
-        "ref/dotnet/es/System.Reflection.Emit.Lightweight.xml",
-        "ref/dotnet/fr/System.Reflection.Emit.Lightweight.xml",
-        "ref/dotnet/it/System.Reflection.Emit.Lightweight.xml",
-        "ref/dotnet/ja/System.Reflection.Emit.Lightweight.xml",
-        "ref/dotnet/ko/System.Reflection.Emit.Lightweight.xml",
-        "ref/dotnet/ru/System.Reflection.Emit.Lightweight.xml",
-        "ref/dotnet/System.Reflection.Emit.Lightweight.dll",
-        "ref/dotnet/System.Reflection.Emit.Lightweight.xml",
-        "ref/dotnet/zh-hans/System.Reflection.Emit.Lightweight.xml",
-        "ref/dotnet/zh-hant/System.Reflection.Emit.Lightweight.xml",
-        "ref/net45/_._",
-        "ref/wp80/_._",
-        "System.Reflection.Emit.Lightweight.4.0.0-beta-23109.nupkg",
-        "System.Reflection.Emit.Lightweight.4.0.0-beta-23109.nupkg.sha512",
-        "System.Reflection.Emit.Lightweight.nuspec"
-      ]
-    },
-    "System.Reflection.Extensions/4.0.0-beta-23109": {
-      "type": "package",
-      "serviceable": true,
-      "sha512": "sXo3+qJ7TukCF/rDFYKjEog4iVb75dXJztu/lkvhMHgYnviPSbi9zg78FQUFhB6BOvntwnknrgNJhhtl3x9a7A==",
-      "files": [
-        "lib/DNXCore50/System.Reflection.Extensions.dll",
-        "lib/net45/_._",
-        "lib/netcore50/System.Reflection.Extensions.dll",
-        "lib/win8/_._",
-        "lib/wp80/_._",
-        "lib/wpa81/_._",
-        "ref/dotnet/de/System.Reflection.Extensions.xml",
-        "ref/dotnet/es/System.Reflection.Extensions.xml",
-        "ref/dotnet/fr/System.Reflection.Extensions.xml",
-        "ref/dotnet/it/System.Reflection.Extensions.xml",
-        "ref/dotnet/ja/System.Reflection.Extensions.xml",
-        "ref/dotnet/ko/System.Reflection.Extensions.xml",
-        "ref/dotnet/ru/System.Reflection.Extensions.xml",
-        "ref/dotnet/System.Reflection.Extensions.dll",
-        "ref/dotnet/System.Reflection.Extensions.xml",
-        "ref/dotnet/zh-hans/System.Reflection.Extensions.xml",
-        "ref/dotnet/zh-hant/System.Reflection.Extensions.xml",
-        "ref/net45/_._",
-        "ref/netcore50/System.Reflection.Extensions.dll",
-        "ref/netcore50/System.Reflection.Extensions.xml",
-        "ref/win8/_._",
-        "ref/wp80/_._",
-        "ref/wpa81/_._",
-        "runtimes/win8-aot/lib/netcore50/System.Reflection.Extensions.dll",
-        "System.Reflection.Extensions.4.0.0-beta-23109.nupkg",
-        "System.Reflection.Extensions.4.0.0-beta-23109.nupkg.sha512",
-        "System.Reflection.Extensions.nuspec"
-      ]
-    },
-    "System.Reflection.Extensions/4.0.0": {
-      "type": "package",
-      "sha512": "dbYaZWCyFAu1TGYUqR2n+Q+1casSHPR2vVW0WVNkXpZbrd2BXcZ7cpvpu9C98CTHtNmyfMWCLpCclDqly23t6A==",
-      "files": [
-        "lib/DNXCore50/System.Reflection.Extensions.dll",
-        "lib/net45/_._",
-        "lib/netcore50/System.Reflection.Extensions.dll",
-        "lib/win8/_._",
-        "lib/wp80/_._",
-        "lib/wpa81/_._",
-        "ref/dotnet/de/System.Reflection.Extensions.xml",
-        "ref/dotnet/es/System.Reflection.Extensions.xml",
-        "ref/dotnet/fr/System.Reflection.Extensions.xml",
-        "ref/dotnet/it/System.Reflection.Extensions.xml",
-        "ref/dotnet/ja/System.Reflection.Extensions.xml",
-        "ref/dotnet/ko/System.Reflection.Extensions.xml",
-        "ref/dotnet/ru/System.Reflection.Extensions.xml",
-        "ref/dotnet/System.Reflection.Extensions.dll",
-        "ref/dotnet/System.Reflection.Extensions.xml",
-        "ref/dotnet/zh-hans/System.Reflection.Extensions.xml",
-        "ref/dotnet/zh-hant/System.Reflection.Extensions.xml",
-        "ref/net45/_._",
-        "ref/netcore50/System.Reflection.Extensions.dll",
-        "ref/netcore50/System.Reflection.Extensions.xml",
-        "ref/win8/_._",
-        "ref/wp80/_._",
-        "ref/wpa81/_._",
-        "runtimes/win8-aot/lib/netcore50/System.Reflection.Extensions.dll",
-        "System.Reflection.Extensions.4.0.0.nupkg",
-        "System.Reflection.Extensions.4.0.0.nupkg.sha512",
-        "System.Reflection.Extensions.nuspec"
-      ]
-    },
-    "System.Reflection.Metadata/1.1.0-alpha-00009": {
-      "type": "package",
-      "serviceable": true,
-      "sha512": "mYqM9/TzKM0HAWeo31bDadJe47VR3XSk7BmMRUcR2tNDPgKj3VPuKqcnFMquqbFaOd6ZApu4gQ4YWACnrcXcFQ==",
-      "files": [
-        "lib/dotnet/System.Reflection.Metadata.dll",
-        "lib/dotnet/System.Reflection.Metadata.xml",
-        "lib/portable-net45+win8/System.Reflection.Metadata.dll",
-        "lib/portable-net45+win8/System.Reflection.Metadata.xml",
-        "System.Reflection.Metadata.1.1.0-alpha-00009.nupkg",
-        "System.Reflection.Metadata.1.1.0-alpha-00009.nupkg.sha512",
-        "System.Reflection.Metadata.nuspec"
-      ]
-    },
-    "System.Reflection.Metadata/1.1.0": {
-      "type": "package",
-      "serviceable": true,
-      "sha512": "a8VsRm/B0Ik1o5FumSMWmpwbG7cvIIajAYhzTTy9VB9XItByJDQHGZkQTIAdsvVJ6MI5O3uH/lb0izgQDlDIWA==",
-      "files": [
-        "lib/dotnet5.2/System.Reflection.Metadata.dll",
-        "lib/dotnet5.2/System.Reflection.Metadata.xml",
-        "lib/portable-net45+win8/System.Reflection.Metadata.dll",
-        "lib/portable-net45+win8/System.Reflection.Metadata.xml",
-        "System.Reflection.Metadata.1.1.0.nupkg",
-        "System.Reflection.Metadata.1.1.0.nupkg.sha512",
-        "System.Reflection.Metadata.nuspec"
-      ]
-    },
-    "System.Reflection.Primitives/4.0.0-beta-23109": {
-      "type": "package",
-      "serviceable": true,
-      "sha512": "R5oBDNgUtSV9KTPCxwHWiTyryX/9mngnPbLWwFOEF5xcNd3Qlu6/3LiauGsIzGtXV8vOpRl9tfyIFy8t4ix4Gw==",
-      "files": [
-        "lib/DNXCore50/System.Reflection.Primitives.dll",
-        "lib/net45/_._",
-        "lib/netcore50/System.Reflection.Primitives.dll",
-        "lib/win8/_._",
-        "lib/wp80/_._",
-        "lib/wpa81/_._",
-        "ref/dotnet/de/System.Reflection.Primitives.xml",
-        "ref/dotnet/es/System.Reflection.Primitives.xml",
-        "ref/dotnet/fr/System.Reflection.Primitives.xml",
-        "ref/dotnet/it/System.Reflection.Primitives.xml",
-        "ref/dotnet/ja/System.Reflection.Primitives.xml",
-        "ref/dotnet/ko/System.Reflection.Primitives.xml",
-        "ref/dotnet/ru/System.Reflection.Primitives.xml",
-        "ref/dotnet/System.Reflection.Primitives.dll",
-        "ref/dotnet/System.Reflection.Primitives.xml",
-        "ref/dotnet/zh-hans/System.Reflection.Primitives.xml",
-        "ref/dotnet/zh-hant/System.Reflection.Primitives.xml",
-        "ref/net45/_._",
-        "ref/netcore50/System.Reflection.Primitives.dll",
-        "ref/netcore50/System.Reflection.Primitives.xml",
-        "ref/win8/_._",
-        "ref/wp80/_._",
-        "ref/wpa81/_._",
-        "runtimes/win8-aot/lib/netcore50/System.Reflection.Primitives.dll",
-        "System.Reflection.Primitives.4.0.0-beta-23109.nupkg",
-        "System.Reflection.Primitives.4.0.0-beta-23109.nupkg.sha512",
-        "System.Reflection.Primitives.nuspec"
-      ]
-    },
-    "System.Reflection.Primitives/4.0.0": {
-      "type": "package",
-      "sha512": "n9S0XpKv2ruc17FSnaiX6nV47VfHTZ1wLjKZlAirUZCvDQCH71mVp+Ohabn0xXLh5pK2PKp45HCxkqu5Fxn/lA==",
-      "files": [
-        "lib/DNXCore50/System.Reflection.Primitives.dll",
-        "lib/net45/_._",
-        "lib/netcore50/System.Reflection.Primitives.dll",
-        "lib/win8/_._",
-        "lib/wp80/_._",
-        "lib/wpa81/_._",
-        "ref/dotnet/de/System.Reflection.Primitives.xml",
-        "ref/dotnet/es/System.Reflection.Primitives.xml",
-        "ref/dotnet/fr/System.Reflection.Primitives.xml",
-        "ref/dotnet/it/System.Reflection.Primitives.xml",
-        "ref/dotnet/ja/System.Reflection.Primitives.xml",
-        "ref/dotnet/ko/System.Reflection.Primitives.xml",
-        "ref/dotnet/ru/System.Reflection.Primitives.xml",
-        "ref/dotnet/System.Reflection.Primitives.dll",
-        "ref/dotnet/System.Reflection.Primitives.xml",
-        "ref/dotnet/zh-hans/System.Reflection.Primitives.xml",
-        "ref/dotnet/zh-hant/System.Reflection.Primitives.xml",
-        "ref/net45/_._",
-        "ref/netcore50/System.Reflection.Primitives.dll",
-        "ref/netcore50/System.Reflection.Primitives.xml",
-        "ref/win8/_._",
-        "ref/wp80/_._",
-        "ref/wpa81/_._",
-        "runtimes/win8-aot/lib/netcore50/System.Reflection.Primitives.dll",
-        "System.Reflection.Primitives.4.0.0.nupkg",
-        "System.Reflection.Primitives.4.0.0.nupkg.sha512",
-        "System.Reflection.Primitives.nuspec"
-      ]
-    },
-    "System.Reflection.TypeExtensions/4.0.0-beta-23109": {
-      "type": "package",
-      "serviceable": true,
-      "sha512": "lTuPMxeoT/Jqb1QtsIuSomLiJpQP3Y4DqqxLPncrMvLrejwdF25QSbhXdx5twgvBDqwSVL8wYtqiOqKe02u7FA==",
-      "files": [
-        "lib/DNXCore50/System.Reflection.TypeExtensions.dll",
-        "lib/net46/System.Reflection.TypeExtensions.dll",
-        "lib/netcore50/System.Reflection.TypeExtensions.dll",
-        "ref/dotnet/de/System.Reflection.TypeExtensions.xml",
-        "ref/dotnet/es/System.Reflection.TypeExtensions.xml",
-        "ref/dotnet/fr/System.Reflection.TypeExtensions.xml",
-        "ref/dotnet/it/System.Reflection.TypeExtensions.xml",
-        "ref/dotnet/ja/System.Reflection.TypeExtensions.xml",
-        "ref/dotnet/ko/System.Reflection.TypeExtensions.xml",
-        "ref/dotnet/ru/System.Reflection.TypeExtensions.xml",
-        "ref/dotnet/System.Reflection.TypeExtensions.dll",
-        "ref/dotnet/System.Reflection.TypeExtensions.xml",
-        "ref/dotnet/zh-hans/System.Reflection.TypeExtensions.xml",
-        "ref/dotnet/zh-hant/System.Reflection.TypeExtensions.xml",
-        "ref/net46/System.Reflection.TypeExtensions.dll",
-        "runtimes/win8-aot/lib/netcore50/System.Reflection.TypeExtensions.dll",
-        "System.Reflection.TypeExtensions.4.0.0-beta-23109.nupkg",
-        "System.Reflection.TypeExtensions.4.0.0-beta-23109.nupkg.sha512",
-        "System.Reflection.TypeExtensions.nuspec"
-      ]
-    },
-    "System.Resources.ResourceManager/4.0.0": {
-      "type": "package",
-      "sha512": "qmqeZ4BJgjfU+G2JbrZt4Dk1LsMxO4t+f/9HarNY6w8pBgweO6jT+cknUH7c3qIrGvyUqraBhU45Eo6UtA0fAw==",
-      "files": [
-        "lib/DNXCore50/System.Resources.ResourceManager.dll",
-        "lib/net45/_._",
-        "lib/netcore50/System.Resources.ResourceManager.dll",
-        "lib/win8/_._",
-        "lib/wp80/_._",
-        "lib/wpa81/_._",
-        "ref/dotnet/de/System.Resources.ResourceManager.xml",
-        "ref/dotnet/es/System.Resources.ResourceManager.xml",
-        "ref/dotnet/fr/System.Resources.ResourceManager.xml",
-        "ref/dotnet/it/System.Resources.ResourceManager.xml",
-        "ref/dotnet/ja/System.Resources.ResourceManager.xml",
-        "ref/dotnet/ko/System.Resources.ResourceManager.xml",
-        "ref/dotnet/ru/System.Resources.ResourceManager.xml",
-        "ref/dotnet/System.Resources.ResourceManager.dll",
-        "ref/dotnet/System.Resources.ResourceManager.xml",
-        "ref/dotnet/zh-hans/System.Resources.ResourceManager.xml",
-        "ref/dotnet/zh-hant/System.Resources.ResourceManager.xml",
-        "ref/net45/_._",
-        "ref/netcore50/System.Resources.ResourceManager.dll",
-        "ref/netcore50/System.Resources.ResourceManager.xml",
-        "ref/win8/_._",
-        "ref/wp80/_._",
-        "ref/wpa81/_._",
-        "runtimes/win8-aot/lib/netcore50/System.Resources.ResourceManager.dll",
-        "System.Resources.ResourceManager.4.0.0.nupkg",
-        "System.Resources.ResourceManager.4.0.0.nupkg.sha512",
-        "System.Resources.ResourceManager.nuspec"
-      ]
-    },
-    "System.Runtime/4.0.0": {
-      "type": "package",
-      "sha512": "Uq9epame8hEqJlj4KaWb67dDJvj4IM37jRFGVeFbugRdPz48bR0voyBhrbf3iSa2tAmlkg4lsa6BUOL9iwlMew==",
-      "files": [
-        "lib/MonoAndroid10/_._",
-        "lib/MonoTouch10/_._",
-        "lib/net45/_._",
-        "lib/win8/_._",
-        "lib/wp80/_._",
-        "lib/wpa81/_._",
-        "lib/xamarinios10/_._",
-        "lib/xamarinmac20/_._",
-        "License.rtf",
-        "ref/dotnet/de/System.Runtime.xml",
-        "ref/dotnet/es/System.Runtime.xml",
-        "ref/dotnet/fr/System.Runtime.xml",
-        "ref/dotnet/it/System.Runtime.xml",
-        "ref/dotnet/ja/System.Runtime.xml",
-        "ref/dotnet/ko/System.Runtime.xml",
-        "ref/dotnet/ru/System.Runtime.xml",
-        "ref/dotnet/System.Runtime.dll",
-        "ref/dotnet/System.Runtime.xml",
-        "ref/dotnet/zh-hans/System.Runtime.xml",
-        "ref/dotnet/zh-hant/System.Runtime.xml",
-        "ref/MonoAndroid10/_._",
-        "ref/MonoTouch10/_._",
-        "ref/net45/_._",
-        "ref/netcore50/de/System.Runtime.xml",
-        "ref/netcore50/es/System.Runtime.xml",
-        "ref/netcore50/fr/System.Runtime.xml",
-        "ref/netcore50/it/System.Runtime.xml",
-        "ref/netcore50/ja/System.Runtime.xml",
-        "ref/netcore50/ko/System.Runtime.xml",
-        "ref/netcore50/ru/System.Runtime.xml",
-        "ref/netcore50/System.Runtime.dll",
-        "ref/netcore50/System.Runtime.xml",
-        "ref/netcore50/zh-hans/System.Runtime.xml",
-        "ref/netcore50/zh-hant/System.Runtime.xml",
-        "ref/win8/_._",
-        "ref/wp80/_._",
-        "ref/wpa81/_._",
-        "ref/xamarinios10/_._",
-        "ref/xamarinmac20/_._",
-        "System.Runtime.4.0.0.nupkg",
-        "System.Runtime.4.0.0.nupkg.sha512",
-        "System.Runtime.nuspec"
-      ]
-    },
-    "System.Runtime/4.0.21-beta-23225": {
-      "type": "package",
-      "serviceable": true,
-      "sha512": "3YYoQMbbiX6ayLsynZtnA+x7KIMier2NivCOxNzlfDb/ZmpVFCQ2XyYd33JYAVM7TnfFbFMzKZxD1kC+zo8wYA==",
-      "files": [
-        "lib/DNXCore50/System.Runtime.dll",
-        "lib/MonoAndroid10/_._",
-        "lib/MonoTouch10/_._",
-        "lib/net46/_._",
-        "lib/netcore50/System.Runtime.dll",
-        "lib/xamarinios10/_._",
-        "lib/xamarinmac20/_._",
-        "ref/dotnet/System.Runtime.dll",
-        "ref/MonoAndroid10/_._",
-        "ref/MonoTouch10/_._",
-        "ref/net46/_._",
-        "ref/xamarinios10/_._",
-        "ref/xamarinmac20/_._",
-        "runtimes/win8-aot/lib/netcore50/System.Runtime.dll",
-        "System.Runtime.4.0.21-beta-23225.nupkg",
-        "System.Runtime.4.0.21-beta-23225.nupkg.sha512",
-        "System.Runtime.nuspec"
-      ]
-    },
-    "System.Runtime.Extensions/4.0.0": {
-      "type": "package",
-      "sha512": "zPzwoJcA7qar/b5Ihhzfcdr3vBOR8FIg7u//Qc5mqyAriasXuMFVraBZ5vOQq5asfun9ryNEL8Z2BOlUK5QRqA==",
-      "files": [
-        "lib/MonoAndroid10/_._",
-        "lib/MonoTouch10/_._",
-        "lib/net45/_._",
-        "lib/win8/_._",
-        "lib/wp80/_._",
-        "lib/wpa81/_._",
-        "lib/xamarinios10/_._",
-        "lib/xamarinmac20/_._",
-        "License.rtf",
-        "ref/dotnet/de/System.Runtime.Extensions.xml",
-        "ref/dotnet/es/System.Runtime.Extensions.xml",
-        "ref/dotnet/fr/System.Runtime.Extensions.xml",
-        "ref/dotnet/it/System.Runtime.Extensions.xml",
-        "ref/dotnet/ja/System.Runtime.Extensions.xml",
-        "ref/dotnet/ko/System.Runtime.Extensions.xml",
-        "ref/dotnet/ru/System.Runtime.Extensions.xml",
-        "ref/dotnet/System.Runtime.Extensions.dll",
-        "ref/dotnet/System.Runtime.Extensions.xml",
-        "ref/dotnet/zh-hans/System.Runtime.Extensions.xml",
-        "ref/dotnet/zh-hant/System.Runtime.Extensions.xml",
-        "ref/MonoAndroid10/_._",
-        "ref/MonoTouch10/_._",
-        "ref/net45/_._",
-        "ref/netcore50/de/System.Runtime.Extensions.xml",
-        "ref/netcore50/es/System.Runtime.Extensions.xml",
-        "ref/netcore50/fr/System.Runtime.Extensions.xml",
-        "ref/netcore50/it/System.Runtime.Extensions.xml",
-        "ref/netcore50/ja/System.Runtime.Extensions.xml",
-        "ref/netcore50/ko/System.Runtime.Extensions.xml",
-        "ref/netcore50/ru/System.Runtime.Extensions.xml",
-        "ref/netcore50/System.Runtime.Extensions.dll",
-        "ref/netcore50/System.Runtime.Extensions.xml",
-        "ref/netcore50/zh-hans/System.Runtime.Extensions.xml",
-        "ref/netcore50/zh-hant/System.Runtime.Extensions.xml",
-        "ref/win8/_._",
-        "ref/wp80/_._",
-        "ref/wpa81/_._",
-        "ref/xamarinios10/_._",
-        "ref/xamarinmac20/_._",
-        "System.Runtime.Extensions.4.0.0.nupkg",
-        "System.Runtime.Extensions.4.0.0.nupkg.sha512",
-        "System.Runtime.Extensions.nuspec"
-      ]
-    },
-    "System.Runtime.Extensions/4.0.10": {
-      "type": "package",
-      "sha512": "5dsEwf3Iml7d5OZeT20iyOjT+r+okWpN7xI2v+R4cgd3WSj4DeRPTvPFjDpacbVW4skCAZ8B9hxXJYgkCFKJ1A==",
-      "files": [
-        "lib/DNXCore50/System.Runtime.Extensions.dll",
-        "lib/MonoAndroid10/_._",
-        "lib/MonoTouch10/_._",
-        "lib/net46/_._",
-        "lib/netcore50/System.Runtime.Extensions.dll",
-        "lib/xamarinios10/_._",
-        "lib/xamarinmac20/_._",
-        "ref/dotnet/de/System.Runtime.Extensions.xml",
-        "ref/dotnet/es/System.Runtime.Extensions.xml",
-        "ref/dotnet/fr/System.Runtime.Extensions.xml",
-        "ref/dotnet/it/System.Runtime.Extensions.xml",
-        "ref/dotnet/ja/System.Runtime.Extensions.xml",
-        "ref/dotnet/ko/System.Runtime.Extensions.xml",
-        "ref/dotnet/ru/System.Runtime.Extensions.xml",
-        "ref/dotnet/System.Runtime.Extensions.dll",
-        "ref/dotnet/System.Runtime.Extensions.xml",
-        "ref/dotnet/zh-hans/System.Runtime.Extensions.xml",
-        "ref/dotnet/zh-hant/System.Runtime.Extensions.xml",
-        "ref/MonoAndroid10/_._",
-        "ref/MonoTouch10/_._",
-        "ref/net46/_._",
-        "ref/xamarinios10/_._",
-        "ref/xamarinmac20/_._",
-        "runtimes/win8-aot/lib/netcore50/System.Runtime.Extensions.dll",
-        "System.Runtime.Extensions.4.0.10.nupkg",
-        "System.Runtime.Extensions.4.0.10.nupkg.sha512",
-        "System.Runtime.Extensions.nuspec"
-      ]
-    },
-    "System.Runtime.Handles/4.0.0": {
-      "type": "package",
-      "sha512": "638VhpRq63tVcQ6HDb3um3R/J2BtR1Sa96toHo6PcJGPXEPEsleCuqhBgX2gFCz0y0qkutANwW6VPPY5wQu1XQ==",
-      "files": [
-        "lib/DNXCore50/System.Runtime.Handles.dll",
-        "lib/MonoAndroid10/_._",
-        "lib/MonoTouch10/_._",
-        "lib/net46/_._",
-        "lib/netcore50/System.Runtime.Handles.dll",
-        "lib/xamarinios10/_._",
-        "lib/xamarinmac20/_._",
-        "ref/dotnet/de/System.Runtime.Handles.xml",
-        "ref/dotnet/es/System.Runtime.Handles.xml",
-        "ref/dotnet/fr/System.Runtime.Handles.xml",
-        "ref/dotnet/it/System.Runtime.Handles.xml",
-        "ref/dotnet/ja/System.Runtime.Handles.xml",
-        "ref/dotnet/ko/System.Runtime.Handles.xml",
-        "ref/dotnet/ru/System.Runtime.Handles.xml",
-        "ref/dotnet/System.Runtime.Handles.dll",
-        "ref/dotnet/System.Runtime.Handles.xml",
-        "ref/dotnet/zh-hans/System.Runtime.Handles.xml",
-        "ref/dotnet/zh-hant/System.Runtime.Handles.xml",
-        "ref/MonoAndroid10/_._",
-        "ref/MonoTouch10/_._",
-        "ref/net46/_._",
-        "ref/xamarinios10/_._",
-        "ref/xamarinmac20/_._",
-        "runtimes/win8-aot/lib/netcore50/System.Runtime.Handles.dll",
-        "System.Runtime.Handles.4.0.0.nupkg",
-        "System.Runtime.Handles.4.0.0.nupkg.sha512",
-        "System.Runtime.Handles.nuspec"
-      ]
-    },
-    "System.Runtime.InteropServices/4.0.0": {
-      "type": "package",
-      "sha512": "J8GBB0OsVuKJXR412x6uZdoyNi4y9OMjjJRHPutRHjqujuvthus6Xdxn/i8J1lL2PK+2jWCLpZp72h8x73hkLg==",
-      "files": [
-        "lib/MonoAndroid10/_._",
-        "lib/MonoTouch10/_._",
-        "lib/net45/_._",
-        "lib/win8/_._",
-        "lib/wpa81/_._",
-        "lib/xamarinios10/_._",
-        "lib/xamarinmac20/_._",
-        "License.rtf",
-        "ref/dotnet/de/System.Runtime.InteropServices.xml",
-        "ref/dotnet/es/System.Runtime.InteropServices.xml",
-        "ref/dotnet/fr/System.Runtime.InteropServices.xml",
-        "ref/dotnet/it/System.Runtime.InteropServices.xml",
-        "ref/dotnet/ja/System.Runtime.InteropServices.xml",
-        "ref/dotnet/ko/System.Runtime.InteropServices.xml",
-        "ref/dotnet/ru/System.Runtime.InteropServices.xml",
-        "ref/dotnet/System.Runtime.InteropServices.dll",
-        "ref/dotnet/System.Runtime.InteropServices.xml",
-        "ref/dotnet/zh-hans/System.Runtime.InteropServices.xml",
-        "ref/dotnet/zh-hant/System.Runtime.InteropServices.xml",
-        "ref/MonoAndroid10/_._",
-        "ref/MonoTouch10/_._",
-        "ref/net45/_._",
-        "ref/netcore50/de/System.Runtime.InteropServices.xml",
-        "ref/netcore50/es/System.Runtime.InteropServices.xml",
-        "ref/netcore50/fr/System.Runtime.InteropServices.xml",
-        "ref/netcore50/it/System.Runtime.InteropServices.xml",
-        "ref/netcore50/ja/System.Runtime.InteropServices.xml",
-        "ref/netcore50/ko/System.Runtime.InteropServices.xml",
-        "ref/netcore50/ru/System.Runtime.InteropServices.xml",
-        "ref/netcore50/System.Runtime.InteropServices.dll",
-        "ref/netcore50/System.Runtime.InteropServices.xml",
-        "ref/netcore50/zh-hans/System.Runtime.InteropServices.xml",
-        "ref/netcore50/zh-hant/System.Runtime.InteropServices.xml",
-        "ref/win8/_._",
-        "ref/wpa81/_._",
-        "ref/xamarinios10/_._",
-        "ref/xamarinmac20/_._",
-        "System.Runtime.InteropServices.4.0.0.nupkg",
-        "System.Runtime.InteropServices.4.0.0.nupkg.sha512",
-        "System.Runtime.InteropServices.nuspec"
-      ]
-    },
-    "System.Runtime.InteropServices/4.0.20": {
-      "type": "package",
-      "sha512": "ZgDyBYfEnjWoz/viS6VOswA6XOkDSH2DzgbpczbW50RywhnCgTl+w3JEvtAiOGyIh8cyx1NJq80jsNBSUr8Pig==",
-      "files": [
-        "lib/DNXCore50/System.Runtime.InteropServices.dll",
-        "lib/MonoAndroid10/_._",
-        "lib/MonoTouch10/_._",
-        "lib/net46/_._",
-        "lib/netcore50/System.Runtime.InteropServices.dll",
-        "lib/xamarinios10/_._",
-        "lib/xamarinmac20/_._",
-        "ref/dotnet/de/System.Runtime.InteropServices.xml",
-        "ref/dotnet/es/System.Runtime.InteropServices.xml",
-        "ref/dotnet/fr/System.Runtime.InteropServices.xml",
-        "ref/dotnet/it/System.Runtime.InteropServices.xml",
-        "ref/dotnet/ja/System.Runtime.InteropServices.xml",
-        "ref/dotnet/ko/System.Runtime.InteropServices.xml",
-        "ref/dotnet/ru/System.Runtime.InteropServices.xml",
-        "ref/dotnet/System.Runtime.InteropServices.dll",
-        "ref/dotnet/System.Runtime.InteropServices.xml",
-        "ref/dotnet/zh-hans/System.Runtime.InteropServices.xml",
-        "ref/dotnet/zh-hant/System.Runtime.InteropServices.xml",
-        "ref/MonoAndroid10/_._",
-        "ref/MonoTouch10/_._",
-        "ref/net46/_._",
-        "ref/xamarinios10/_._",
-        "ref/xamarinmac20/_._",
-        "runtimes/win8-aot/lib/netcore50/System.Runtime.InteropServices.dll",
-        "System.Runtime.InteropServices.4.0.20.nupkg",
-        "System.Runtime.InteropServices.4.0.20.nupkg.sha512",
-        "System.Runtime.InteropServices.nuspec"
-      ]
-    },
-    "System.Runtime.Serialization.Primitives/4.0.10-beta-23109": {
-      "type": "package",
-      "serviceable": true,
-      "sha512": "Tr4N2JNBj0sM+apa0tMBXTI0yg8wlrWsiDHFtuPFQL+yiutGCgS8fyUcAYNUp4HccsD6leGT8D1N8+0/eMJQSQ==",
-      "files": [
-        "lib/dotnet/System.Runtime.Serialization.Primitives.dll",
-        "lib/net46/_._",
-        "ref/dotnet/de/System.Runtime.Serialization.Primitives.xml",
-        "ref/dotnet/es/System.Runtime.Serialization.Primitives.xml",
-        "ref/dotnet/fr/System.Runtime.Serialization.Primitives.xml",
-        "ref/dotnet/it/System.Runtime.Serialization.Primitives.xml",
-        "ref/dotnet/ja/System.Runtime.Serialization.Primitives.xml",
-        "ref/dotnet/ko/System.Runtime.Serialization.Primitives.xml",
-        "ref/dotnet/ru/System.Runtime.Serialization.Primitives.xml",
-        "ref/dotnet/System.Runtime.Serialization.Primitives.dll",
-        "ref/dotnet/System.Runtime.Serialization.Primitives.xml",
-        "ref/dotnet/zh-hans/System.Runtime.Serialization.Primitives.xml",
-        "ref/dotnet/zh-hant/System.Runtime.Serialization.Primitives.xml",
-        "ref/net46/_._",
-        "System.Runtime.Serialization.Primitives.4.0.10-beta-23109.nupkg",
-        "System.Runtime.Serialization.Primitives.4.0.10-beta-23109.nupkg.sha512",
-        "System.Runtime.Serialization.Primitives.nuspec"
-      ]
-    },
-    "System.Security.Cryptography.Algorithms/4.0.0-beta-23225": {
-      "type": "package",
-      "sha512": "GjeU8uLxWigoEEtfD2aBtPLmskJNnanmUwNSNKdHHzIuGr69hwmSsaVA1IDJSQ1dX5WQY32v1O1MROCfEq/Seg==",
-      "files": [
-        "lib/DNXCore50/System.Security.Cryptography.Algorithms.dll",
-        "lib/MonoAndroid10/_._",
-        "lib/MonoTouch10/_._",
-        "lib/net46/System.Security.Cryptography.Algorithms.dll",
-        "lib/xamarinios10/_._",
-        "lib/xamarinmac20/_._",
-        "ref/dotnet/System.Security.Cryptography.Algorithms.dll",
-        "ref/MonoAndroid10/_._",
-        "ref/MonoTouch10/_._",
-        "ref/net46/System.Security.Cryptography.Algorithms.dll",
-        "ref/xamarinios10/_._",
-        "ref/xamarinmac20/_._",
-        "System.Security.Cryptography.Algorithms.4.0.0-beta-23225.nupkg",
-        "System.Security.Cryptography.Algorithms.4.0.0-beta-23225.nupkg.sha512",
-        "System.Security.Cryptography.Algorithms.nuspec"
-      ]
-    },
-    "System.Security.Cryptography.Encoding/4.0.0-beta-23225": {
-      "type": "package",
-      "sha512": "cnSypPb7Xhng+D/VRZyu+bPvQ4+ShNt6epFmFRfYRPqmRcVHdYxuIOVTPSvbqkIz56IeYW8xOwkuOU7YdRUzbg==",
-      "files": [
-        "lib/DNXCore50/System.Security.Cryptography.Encoding.dll",
-        "lib/MonoAndroid10/_._",
-        "lib/MonoTouch10/_._",
-        "lib/net46/System.Security.Cryptography.Encoding.dll",
-        "lib/xamarinios10/_._",
-        "lib/xamarinmac20/_._",
-        "ref/dotnet/System.Security.Cryptography.Encoding.dll",
-        "ref/MonoAndroid10/_._",
-        "ref/MonoTouch10/_._",
-        "ref/net46/System.Security.Cryptography.Encoding.dll",
-        "ref/xamarinios10/_._",
-        "ref/xamarinmac20/_._",
-        "System.Security.Cryptography.Encoding.4.0.0-beta-23225.nupkg",
-        "System.Security.Cryptography.Encoding.4.0.0-beta-23225.nupkg.sha512",
-        "System.Security.Cryptography.Encoding.nuspec"
-      ]
-    },
-    "System.Security.Cryptography.Primitives/4.0.0-beta-23225": {
-      "type": "package",
-      "sha512": "acOPCfkrkOFr/NAnA+hIOnY8yQZr94JzJ02heQDIqE0sFKyBITLbgQBoO+gTBVRxGr1o+oiYbFnXY0Q30+SACg==",
-      "files": [
-        "lib/DNXCore50/System.Security.Cryptography.Primitives.dll",
-        "lib/MonoAndroid10/_._",
-        "lib/MonoTouch10/_._",
-        "lib/net46/System.Security.Cryptography.Primitives.dll",
-        "lib/xamarinios10/_._",
-        "lib/xamarinmac20/_._",
-        "ref/dotnet/System.Security.Cryptography.Primitives.dll",
-        "ref/MonoAndroid10/_._",
-        "ref/MonoTouch10/_._",
-        "ref/net46/System.Security.Cryptography.Primitives.dll",
-        "ref/xamarinios10/_._",
-        "ref/xamarinmac20/_._",
-        "System.Security.Cryptography.Primitives.4.0.0-beta-23225.nupkg",
-        "System.Security.Cryptography.Primitives.4.0.0-beta-23225.nupkg.sha512",
-        "System.Security.Cryptography.Primitives.nuspec"
-      ]
-    },
-    "System.Security.Cryptography.X509Certificates/4.0.0-beta-23225": {
-      "type": "package",
-      "serviceable": true,
-      "sha512": "B1IFymfZHmgOprkMBkFQBdU7ctcG4IZe07v6p2HjVJMwWoRULJtpFAosDOhWpi5cNbjW6SvuiJAfxApQ0t99YA==",
-      "files": [
-        "lib/DNXCore50/System.Security.Cryptography.X509Certificates.dll",
-        "lib/MonoAndroid10/_._",
-        "lib/MonoTouch10/_._",
-        "lib/net46/System.Security.Cryptography.X509Certificates.dll",
-        "lib/xamarinios10/_._",
-        "lib/xamarinmac20/_._",
-        "ref/dotnet/System.Security.Cryptography.X509Certificates.dll",
-        "ref/MonoAndroid10/_._",
-        "ref/MonoTouch10/_._",
-        "ref/net46/System.Security.Cryptography.X509Certificates.dll",
-        "ref/xamarinios10/_._",
-        "ref/xamarinmac20/_._",
-        "System.Security.Cryptography.X509Certificates.4.0.0-beta-23225.nupkg",
-        "System.Security.Cryptography.X509Certificates.4.0.0-beta-23225.nupkg.sha512",
-        "System.Security.Cryptography.X509Certificates.nuspec"
-      ]
-    },
-    "System.Text.Encoding/4.0.0": {
-      "type": "package",
-      "sha512": "AMxFNOXpA6Ab8swULbXuJmoT2K5w6TnV3ObF5wsmEcIHQUJghoZtDVfVHb08O2wW15mOSI1i9Wg0Dx0pY13o8g==",
-      "files": [
-        "lib/MonoAndroid10/_._",
-        "lib/MonoTouch10/_._",
-        "lib/net45/_._",
-        "lib/win8/_._",
-        "lib/wp80/_._",
-        "lib/wpa81/_._",
-        "lib/xamarinios10/_._",
-        "lib/xamarinmac20/_._",
-        "License.rtf",
-        "ref/dotnet/de/System.Text.Encoding.xml",
-        "ref/dotnet/es/System.Text.Encoding.xml",
-        "ref/dotnet/fr/System.Text.Encoding.xml",
-        "ref/dotnet/it/System.Text.Encoding.xml",
-        "ref/dotnet/ja/System.Text.Encoding.xml",
-        "ref/dotnet/ko/System.Text.Encoding.xml",
-        "ref/dotnet/ru/System.Text.Encoding.xml",
-        "ref/dotnet/System.Text.Encoding.dll",
-        "ref/dotnet/System.Text.Encoding.xml",
-        "ref/dotnet/zh-hans/System.Text.Encoding.xml",
-        "ref/dotnet/zh-hant/System.Text.Encoding.xml",
-        "ref/MonoAndroid10/_._",
-        "ref/MonoTouch10/_._",
-        "ref/net45/_._",
-        "ref/netcore50/de/System.Text.Encoding.xml",
-        "ref/netcore50/es/System.Text.Encoding.xml",
-        "ref/netcore50/fr/System.Text.Encoding.xml",
-        "ref/netcore50/it/System.Text.Encoding.xml",
-        "ref/netcore50/ja/System.Text.Encoding.xml",
-        "ref/netcore50/ko/System.Text.Encoding.xml",
-        "ref/netcore50/ru/System.Text.Encoding.xml",
-        "ref/netcore50/System.Text.Encoding.dll",
-        "ref/netcore50/System.Text.Encoding.xml",
-        "ref/netcore50/zh-hans/System.Text.Encoding.xml",
-        "ref/netcore50/zh-hant/System.Text.Encoding.xml",
-        "ref/win8/_._",
-        "ref/wp80/_._",
-        "ref/wpa81/_._",
-        "ref/xamarinios10/_._",
-        "ref/xamarinmac20/_._",
-        "System.Text.Encoding.4.0.0.nupkg",
-        "System.Text.Encoding.4.0.0.nupkg.sha512",
-        "System.Text.Encoding.nuspec"
-      ]
-    },
-    "System.Text.Encoding.Extensions/4.0.0": {
-      "type": "package",
-      "sha512": "FktA77+2DC0S5oRhgM569pbzFrcA45iQpYiI7+YKl68B6TfI2N5TQbXqSWlh2YXKoFXHi2RFwPMha2lxiFJZ6A==",
-      "files": [
-        "lib/MonoAndroid10/_._",
-        "lib/MonoTouch10/_._",
-        "lib/net45/_._",
-        "lib/win8/_._",
-        "lib/wp80/_._",
-        "lib/wpa81/_._",
-        "lib/xamarinios10/_._",
-        "lib/xamarinmac20/_._",
-        "License.rtf",
-        "ref/dotnet/de/System.Text.Encoding.Extensions.xml",
-        "ref/dotnet/es/System.Text.Encoding.Extensions.xml",
-        "ref/dotnet/fr/System.Text.Encoding.Extensions.xml",
-        "ref/dotnet/it/System.Text.Encoding.Extensions.xml",
-        "ref/dotnet/ja/System.Text.Encoding.Extensions.xml",
-        "ref/dotnet/ko/System.Text.Encoding.Extensions.xml",
-        "ref/dotnet/ru/System.Text.Encoding.Extensions.xml",
-        "ref/dotnet/System.Text.Encoding.Extensions.dll",
-        "ref/dotnet/System.Text.Encoding.Extensions.xml",
-        "ref/dotnet/zh-hans/System.Text.Encoding.Extensions.xml",
-        "ref/dotnet/zh-hant/System.Text.Encoding.Extensions.xml",
-        "ref/MonoAndroid10/_._",
-        "ref/MonoTouch10/_._",
-        "ref/net45/_._",
-        "ref/netcore50/de/System.Text.Encoding.Extensions.xml",
-        "ref/netcore50/es/System.Text.Encoding.Extensions.xml",
-        "ref/netcore50/fr/System.Text.Encoding.Extensions.xml",
-        "ref/netcore50/it/System.Text.Encoding.Extensions.xml",
-        "ref/netcore50/ja/System.Text.Encoding.Extensions.xml",
-        "ref/netcore50/ko/System.Text.Encoding.Extensions.xml",
-        "ref/netcore50/ru/System.Text.Encoding.Extensions.xml",
-        "ref/netcore50/System.Text.Encoding.Extensions.dll",
-        "ref/netcore50/System.Text.Encoding.Extensions.xml",
-        "ref/netcore50/zh-hans/System.Text.Encoding.Extensions.xml",
-        "ref/netcore50/zh-hant/System.Text.Encoding.Extensions.xml",
-        "ref/win8/_._",
-        "ref/wp80/_._",
-        "ref/wpa81/_._",
-        "ref/xamarinios10/_._",
-        "ref/xamarinmac20/_._",
-        "System.Text.Encoding.Extensions.4.0.0.nupkg",
-        "System.Text.Encoding.Extensions.4.0.0.nupkg.sha512",
-        "System.Text.Encoding.Extensions.nuspec"
-      ]
-    },
-    "System.Text.RegularExpressions/4.0.10-beta-23109": {
-      "type": "package",
-      "serviceable": true,
-      "sha512": "F+tfzB34KhZnjS3ActdL57CQVD9oYGhAZm8AREL+KvbJTh1Y8/tlyCyI2xoH6KdJzIPcXC50yu4OkHNbpcutEw==",
-      "files": [
-        "lib/dotnet/System.Text.RegularExpressions.dll",
-        "lib/net46/_._",
-        "ref/dotnet/de/System.Text.RegularExpressions.xml",
-        "ref/dotnet/es/System.Text.RegularExpressions.xml",
-        "ref/dotnet/fr/System.Text.RegularExpressions.xml",
-        "ref/dotnet/it/System.Text.RegularExpressions.xml",
-        "ref/dotnet/ja/System.Text.RegularExpressions.xml",
-        "ref/dotnet/ko/System.Text.RegularExpressions.xml",
-        "ref/dotnet/ru/System.Text.RegularExpressions.xml",
-        "ref/dotnet/System.Text.RegularExpressions.dll",
-        "ref/dotnet/System.Text.RegularExpressions.xml",
-        "ref/dotnet/zh-hans/System.Text.RegularExpressions.xml",
-        "ref/dotnet/zh-hant/System.Text.RegularExpressions.xml",
-        "ref/net46/_._",
-        "System.Text.RegularExpressions.4.0.10-beta-23109.nupkg",
-        "System.Text.RegularExpressions.4.0.10-beta-23109.nupkg.sha512",
-        "System.Text.RegularExpressions.nuspec"
-      ]
-    },
-    "System.Threading/4.0.0": {
-      "type": "package",
-      "sha512": "H6O/9gUrjPDNYanh/7OFGAZHjVXvEuITD0RcnjfvIV04HOGrOPqUBU0kmz9RIX/7YGgCQn1o1S2DX6Cuv8kVGQ==",
-      "files": [
-        "lib/MonoAndroid10/_._",
-        "lib/MonoTouch10/_._",
-        "lib/net45/_._",
-        "lib/win8/_._",
-        "lib/wp80/_._",
-        "lib/wpa81/_._",
-        "lib/xamarinios10/_._",
-        "lib/xamarinmac20/_._",
-        "License.rtf",
-        "ref/dotnet/de/System.Threading.xml",
-        "ref/dotnet/es/System.Threading.xml",
-        "ref/dotnet/fr/System.Threading.xml",
-        "ref/dotnet/it/System.Threading.xml",
-        "ref/dotnet/ja/System.Threading.xml",
-        "ref/dotnet/ko/System.Threading.xml",
-        "ref/dotnet/ru/System.Threading.xml",
-        "ref/dotnet/System.Threading.dll",
-        "ref/dotnet/System.Threading.xml",
-        "ref/dotnet/zh-hans/System.Threading.xml",
-        "ref/dotnet/zh-hant/System.Threading.xml",
-        "ref/MonoAndroid10/_._",
-        "ref/MonoTouch10/_._",
-        "ref/net45/_._",
-        "ref/netcore50/de/System.Threading.xml",
-        "ref/netcore50/es/System.Threading.xml",
-        "ref/netcore50/fr/System.Threading.xml",
-        "ref/netcore50/it/System.Threading.xml",
-        "ref/netcore50/ja/System.Threading.xml",
-        "ref/netcore50/ko/System.Threading.xml",
-        "ref/netcore50/ru/System.Threading.xml",
-        "ref/netcore50/System.Threading.dll",
-        "ref/netcore50/System.Threading.xml",
-        "ref/netcore50/zh-hans/System.Threading.xml",
-        "ref/netcore50/zh-hant/System.Threading.xml",
-        "ref/win8/_._",
-        "ref/wp80/_._",
-        "ref/wpa81/_._",
-        "ref/xamarinios10/_._",
-        "ref/xamarinmac20/_._",
-        "System.Threading.4.0.0.nupkg",
-        "System.Threading.4.0.0.nupkg.sha512",
-        "System.Threading.nuspec"
-      ]
-    },
-    "System.Threading/4.0.10": {
-      "type": "package",
-      "sha512": "0w6pRxIEE7wuiOJeKabkDgeIKmqf4ER1VNrs6qFwHnooEE78yHwi/bKkg5Jo8/pzGLm0xQJw0nEmPXt1QBAIUA==",
-      "files": [
-        "lib/DNXCore50/System.Threading.dll",
-        "lib/MonoAndroid10/_._",
-        "lib/MonoTouch10/_._",
-        "lib/net46/_._",
-        "lib/netcore50/System.Threading.dll",
-        "lib/xamarinios10/_._",
-        "lib/xamarinmac20/_._",
-        "ref/dotnet/de/System.Threading.xml",
-        "ref/dotnet/es/System.Threading.xml",
-        "ref/dotnet/fr/System.Threading.xml",
-        "ref/dotnet/it/System.Threading.xml",
-        "ref/dotnet/ja/System.Threading.xml",
-        "ref/dotnet/ko/System.Threading.xml",
-        "ref/dotnet/ru/System.Threading.xml",
-        "ref/dotnet/System.Threading.dll",
-        "ref/dotnet/System.Threading.xml",
-        "ref/dotnet/zh-hans/System.Threading.xml",
-        "ref/dotnet/zh-hant/System.Threading.xml",
-        "ref/MonoAndroid10/_._",
-        "ref/MonoTouch10/_._",
-        "ref/net46/_._",
-        "ref/xamarinios10/_._",
-        "ref/xamarinmac20/_._",
-        "runtimes/win8-aot/lib/netcore50/System.Threading.dll",
-        "System.Threading.4.0.10.nupkg",
-        "System.Threading.4.0.10.nupkg.sha512",
-        "System.Threading.nuspec"
-      ]
-    },
-    "System.Threading.Tasks/4.0.10-beta-23109": {
-      "type": "package",
-      "sha512": "J7lBqLLy1A85KZUgFz0fS8u6BO+pnWun2OAkrNqcUQbgCiKDC9v92u9q6a6AB9znum+GCdzH3cyEftNtIVNd1Q==",
-      "files": [
-        "lib/DNXCore50/System.Threading.Tasks.dll",
-        "lib/net46/_._",
-        "lib/netcore50/System.Threading.Tasks.dll",
-        "ref/dotnet/de/System.Threading.Tasks.xml",
-        "ref/dotnet/es/System.Threading.Tasks.xml",
-        "ref/dotnet/fr/System.Threading.Tasks.xml",
-        "ref/dotnet/it/System.Threading.Tasks.xml",
-        "ref/dotnet/ja/System.Threading.Tasks.xml",
-        "ref/dotnet/ko/System.Threading.Tasks.xml",
-        "ref/dotnet/ru/System.Threading.Tasks.xml",
-        "ref/dotnet/System.Threading.Tasks.dll",
-        "ref/dotnet/System.Threading.Tasks.xml",
-        "ref/dotnet/zh-hans/System.Threading.Tasks.xml",
-        "ref/dotnet/zh-hant/System.Threading.Tasks.xml",
-        "ref/net46/_._",
-        "runtimes/win8-aot/lib/netcore50/System.Threading.Tasks.dll",
-        "System.Threading.Tasks.4.0.10-beta-23109.nupkg",
-        "System.Threading.Tasks.4.0.10-beta-23109.nupkg.sha512",
-        "System.Threading.Tasks.nuspec"
-      ]
-    }
-  },
-  "projectFileDependencyGroups": {
-    "": [],
-<<<<<<< HEAD
-    ".NETFramework,Version=v4.5": [
-=======
-    "DNX,Version=v4.5.1": [
-      "Microsoft.CSharp >= 4.0.1-beta-23409",
->>>>>>> a6be9cab
-      "Microsoft.CodeAnalysis >= 1.1.1",
-      "Microsoft.CSharp >= 4.0.1-beta-23409",
-      "fx/System.Runtime ",
-      "fx/System.Runtime.Serialization ",
-      "fx/System.Text.Encoding ",
-      "fx/System.Threading.Tasks "
-    ],
-    ".NETPlatform,Version=v5.1": [
-      "Microsoft.CodeAnalysis >= 1.1.1",
-      "Microsoft.CSharp >= 4.0.1-beta-23409",
-      "System.Collections >= 4.0.11-beta-23225",
-      "System.Collections.Concurrent >= 4.0.10-beta-23109",
-      "System.Collections.Specialized >= 4.0.0-beta-23109",
-      "System.ComponentModel.TypeConverter >= 4.0.0-beta-23109",
-      "System.Dynamic.Runtime >= 4.0.11-beta-23225",
-      "System.IO.Compression >= 4.0.0-beta-23109",
-      "System.IO.FileSystem >= 4.0.0-beta-23109",
-      "System.Linq >= 4.0.0-beta-23109",
-      "System.Linq.Expressions >= 4.0.10-beta-23109",
-      "System.Net.Http >= 4.0.1-beta-23225",
-      "System.Reflection >= 4.1.0-beta-23225",
-      "System.Reflection.Extensions >= 4.0.0-beta-23109",
-      "System.Reflection.Metadata >= 1.1.0-alpha-00009",
-      "System.Reflection.Primitives >= 4.0.0-beta-23109",
-      "System.Reflection.TypeExtensions >= 4.0.0-beta-23109",
-      "System.Runtime >= 4.0.21-beta-23225",
-      "System.Runtime.Serialization.Primitives >= 4.0.10-beta-23109",
-      "System.Security.Cryptography.Encoding >= 4.0.0-beta-23225",
-      "System.Security.Cryptography.X509Certificates >= 4.0.0-beta-23225",
-      "System.Text.RegularExpressions >= 4.0.10-beta-23109"
-    ]
-  }
+{
+  "locked": false,
+  "version": 2,
+  "targets": {
+    "DNX,Version=v4.5.1": {
+      "Microsoft.CodeAnalysis/1.1.1": {
+        "type": "package",
+        "dependencies": {
+          "Microsoft.CodeAnalysis.CSharp.Workspaces": "[1.1.1]",
+          "Microsoft.CodeAnalysis.VisualBasic.Workspaces": "[1.1.1]"
+        }
+      },
+      "Microsoft.CodeAnalysis.Analyzers/1.1.0": {
+        "type": "package",
+        "frameworkAssemblies": [
+          "System"
+        ]
+      },
+      "Microsoft.CodeAnalysis.Common/1.1.1": {
+        "type": "package",
+        "dependencies": {
+          "Microsoft.CodeAnalysis.Analyzers": "1.1.0",
+          "System.Collections.Immutable": "1.1.37",
+          "System.Reflection.Metadata": "1.1.0"
+        },
+        "compile": {
+          "lib/net45/Microsoft.CodeAnalysis.dll": {}
+        },
+        "runtime": {
+          "lib/net45/Microsoft.CodeAnalysis.dll": {}
+        }
+      },
+      "Microsoft.CodeAnalysis.CSharp/1.1.1": {
+        "type": "package",
+        "dependencies": {
+          "Microsoft.CodeAnalysis.Common": "[1.1.1]"
+        },
+        "compile": {
+          "lib/net45/Microsoft.CodeAnalysis.CSharp.dll": {}
+        },
+        "runtime": {
+          "lib/net45/Microsoft.CodeAnalysis.CSharp.dll": {}
+        }
+      },
+      "Microsoft.CodeAnalysis.CSharp.Workspaces/1.1.1": {
+        "type": "package",
+        "dependencies": {
+          "Microsoft.CodeAnalysis.CSharp": "[1.1.1]",
+          "Microsoft.CodeAnalysis.Workspaces.Common": "[1.1.1]"
+        },
+        "compile": {
+          "lib/net45/Microsoft.CodeAnalysis.CSharp.Workspaces.dll": {}
+        },
+        "runtime": {
+          "lib/net45/Microsoft.CodeAnalysis.CSharp.Workspaces.dll": {}
+        }
+      },
+      "Microsoft.CodeAnalysis.VisualBasic/1.1.1": {
+        "type": "package",
+        "dependencies": {
+          "Microsoft.CodeAnalysis.Common": "1.1.1"
+        },
+        "compile": {
+          "lib/net45/Microsoft.CodeAnalysis.VisualBasic.dll": {}
+        },
+        "runtime": {
+          "lib/net45/Microsoft.CodeAnalysis.VisualBasic.dll": {}
+        }
+      },
+      "Microsoft.CodeAnalysis.VisualBasic.Workspaces/1.1.1": {
+        "type": "package",
+        "dependencies": {
+          "Microsoft.CodeAnalysis.VisualBasic": "[1.1.1]",
+          "Microsoft.CodeAnalysis.Workspaces.Common": "[1.1.1]"
+        },
+        "compile": {
+          "lib/net45/Microsoft.CodeAnalysis.VisualBasic.Workspaces.dll": {}
+        },
+        "runtime": {
+          "lib/net45/Microsoft.CodeAnalysis.VisualBasic.Workspaces.dll": {}
+        }
+      },
+      "Microsoft.CodeAnalysis.Workspaces.Common/1.1.1": {
+        "type": "package",
+        "dependencies": {
+          "Microsoft.CodeAnalysis.Common": "[1.1.1]",
+          "Microsoft.Composition": "1.0.27"
+        },
+        "compile": {
+          "lib/net45/Microsoft.CodeAnalysis.Workspaces.Desktop.dll": {},
+          "lib/net45/Microsoft.CodeAnalysis.Workspaces.dll": {}
+        },
+        "runtime": {
+          "lib/net45/Microsoft.CodeAnalysis.Workspaces.Desktop.dll": {},
+          "lib/net45/Microsoft.CodeAnalysis.Workspaces.dll": {}
+        }
+      },
+      "Microsoft.Composition/1.0.27": {
+        "type": "package",
+        "compile": {
+          "lib/portable-net45+win8+wp8+wpa81/System.Composition.AttributedModel.dll": {},
+          "lib/portable-net45+win8+wp8+wpa81/System.Composition.Convention.dll": {},
+          "lib/portable-net45+win8+wp8+wpa81/System.Composition.Hosting.dll": {},
+          "lib/portable-net45+win8+wp8+wpa81/System.Composition.Runtime.dll": {},
+          "lib/portable-net45+win8+wp8+wpa81/System.Composition.TypedParts.dll": {}
+        },
+        "runtime": {
+          "lib/portable-net45+win8+wp8+wpa81/System.Composition.AttributedModel.dll": {},
+          "lib/portable-net45+win8+wp8+wpa81/System.Composition.Convention.dll": {},
+          "lib/portable-net45+win8+wp8+wpa81/System.Composition.Hosting.dll": {},
+          "lib/portable-net45+win8+wp8+wpa81/System.Composition.Runtime.dll": {},
+          "lib/portable-net45+win8+wp8+wpa81/System.Composition.TypedParts.dll": {}
+        }
+      },
+      "Microsoft.CSharp/4.0.1-beta-23409": {
+        "type": "package",
+        "frameworkAssemblies": [
+          "Microsoft.CSharp"
+        ],
+        "compile": {
+          "ref/net45/_._": {}
+        },
+        "runtime": {
+          "lib/net45/_._": {}
+        }
+      },
+      "System.Collections/4.0.0": {
+        "type": "package",
+        "compile": {
+          "ref/net45/_._": {}
+        },
+        "runtime": {
+          "lib/net45/_._": {}
+        }
+      },
+      "System.Collections.Immutable/1.1.37": {
+        "type": "package",
+        "dependencies": {
+          "System.Collections": "4.0.0",
+          "System.Diagnostics.Debug": "4.0.0",
+          "System.Globalization": "4.0.0",
+          "System.Linq": "4.0.0",
+          "System.Resources.ResourceManager": "4.0.0",
+          "System.Runtime": "4.0.0",
+          "System.Runtime.Extensions": "4.0.0",
+          "System.Threading": "4.0.0"
+        },
+        "compile": {
+          "lib/dotnet/System.Collections.Immutable.dll": {}
+        },
+        "runtime": {
+          "lib/dotnet/System.Collections.Immutable.dll": {}
+        }
+      },
+      "System.Diagnostics.Debug/4.0.0": {
+        "type": "package",
+        "compile": {
+          "ref/net45/_._": {}
+        },
+        "runtime": {
+          "lib/net45/_._": {}
+        }
+      },
+      "System.Globalization/4.0.0": {
+        "type": "package",
+        "compile": {
+          "ref/net45/_._": {}
+        },
+        "runtime": {
+          "lib/net45/_._": {}
+        }
+      },
+      "System.IO/4.0.0": {
+        "type": "package",
+        "compile": {
+          "ref/net45/_._": {}
+        },
+        "runtime": {
+          "lib/net45/_._": {}
+        }
+      },
+      "System.Linq/4.0.0": {
+        "type": "package",
+        "compile": {
+          "ref/net45/_._": {}
+        },
+        "runtime": {
+          "lib/net45/_._": {}
+        }
+      },
+      "System.Reflection/4.0.0": {
+        "type": "package",
+        "compile": {
+          "ref/net45/_._": {}
+        },
+        "runtime": {
+          "lib/net45/_._": {}
+        }
+      },
+      "System.Reflection.Extensions/4.0.0": {
+        "type": "package",
+        "compile": {
+          "ref/net45/_._": {}
+        },
+        "runtime": {
+          "lib/net45/_._": {}
+        }
+      },
+      "System.Reflection.Metadata/1.1.0": {
+        "type": "package",
+        "dependencies": {
+          "System.Collections": "4.0.0",
+          "System.Collections.Immutable": "1.1.37",
+          "System.Diagnostics.Debug": "4.0.0",
+          "System.IO": "4.0.0",
+          "System.Reflection": "4.0.0",
+          "System.Reflection.Extensions": "4.0.0",
+          "System.Reflection.Primitives": "4.0.0",
+          "System.Resources.ResourceManager": "4.0.0",
+          "System.Runtime": "4.0.0",
+          "System.Runtime.Extensions": "4.0.0",
+          "System.Runtime.InteropServices": "4.0.0",
+          "System.Text.Encoding": "4.0.0",
+          "System.Text.Encoding.Extensions": "4.0.0",
+          "System.Threading": "4.0.0"
+        },
+        "compile": {
+          "lib/dotnet5.2/System.Reflection.Metadata.dll": {}
+        },
+        "runtime": {
+          "lib/dotnet5.2/System.Reflection.Metadata.dll": {}
+        }
+      },
+      "System.Reflection.Primitives/4.0.0": {
+        "type": "package",
+        "compile": {
+          "ref/net45/_._": {}
+        },
+        "runtime": {
+          "lib/net45/_._": {}
+        }
+      },
+      "System.Resources.ResourceManager/4.0.0": {
+        "type": "package",
+        "compile": {
+          "ref/net45/_._": {}
+        },
+        "runtime": {
+          "lib/net45/_._": {}
+        }
+      },
+      "System.Runtime/4.0.0": {
+        "type": "package",
+        "compile": {
+          "ref/net45/_._": {}
+        },
+        "runtime": {
+          "lib/net45/_._": {}
+        }
+      },
+      "System.Runtime.Extensions/4.0.0": {
+        "type": "package",
+        "compile": {
+          "ref/net45/_._": {}
+        },
+        "runtime": {
+          "lib/net45/_._": {}
+        }
+      },
+      "System.Runtime.InteropServices/4.0.0": {
+        "type": "package",
+        "compile": {
+          "ref/net45/_._": {}
+        },
+        "runtime": {
+          "lib/net45/_._": {}
+        }
+      },
+      "System.Text.Encoding/4.0.0": {
+        "type": "package",
+        "compile": {
+          "ref/net45/_._": {}
+        },
+        "runtime": {
+          "lib/net45/_._": {}
+        }
+      },
+      "System.Text.Encoding.Extensions/4.0.0": {
+        "type": "package",
+        "compile": {
+          "ref/net45/_._": {}
+        },
+        "runtime": {
+          "lib/net45/_._": {}
+        }
+      },
+      "System.Threading/4.0.0": {
+        "type": "package",
+        "compile": {
+          "ref/net45/_._": {}
+        },
+        "runtime": {
+          "lib/net45/_._": {}
+        }
+      }
+    },
+    ".NETPlatform,Version=v5.1": {
+      "Microsoft.CodeAnalysis/1.1.1": {
+        "type": "package",
+        "dependencies": {
+          "Microsoft.CodeAnalysis.CSharp.Workspaces": "[1.1.1]",
+          "Microsoft.CodeAnalysis.VisualBasic.Workspaces": "[1.1.1]"
+        }
+      },
+      "Microsoft.CodeAnalysis.Analyzers/1.1.0": {
+        "type": "package"
+      },
+      "Microsoft.CodeAnalysis.Common/1.1.1": {
+        "type": "package",
+        "dependencies": {
+          "Microsoft.CodeAnalysis.Analyzers": "1.1.0",
+          "System.Collections.Immutable": "1.1.37",
+          "System.Reflection.Metadata": "1.1.0"
+        },
+        "compile": {
+          "lib/portable-net45+win8/Microsoft.CodeAnalysis.dll": {}
+        },
+        "runtime": {
+          "lib/portable-net45+win8/Microsoft.CodeAnalysis.dll": {}
+        }
+      },
+      "Microsoft.CodeAnalysis.CSharp/1.1.1": {
+        "type": "package",
+        "dependencies": {
+          "Microsoft.CodeAnalysis.Common": "[1.1.1]"
+        },
+        "compile": {
+          "lib/portable-net45+win8/Microsoft.CodeAnalysis.CSharp.dll": {}
+        },
+        "runtime": {
+          "lib/portable-net45+win8/Microsoft.CodeAnalysis.CSharp.dll": {}
+        }
+      },
+      "Microsoft.CodeAnalysis.CSharp.Workspaces/1.1.1": {
+        "type": "package",
+        "dependencies": {
+          "Microsoft.CodeAnalysis.CSharp": "[1.1.1]",
+          "Microsoft.CodeAnalysis.Workspaces.Common": "[1.1.1]"
+        },
+        "compile": {
+          "lib/portable-net45+win8/Microsoft.CodeAnalysis.CSharp.Workspaces.dll": {}
+        },
+        "runtime": {
+          "lib/portable-net45+win8/Microsoft.CodeAnalysis.CSharp.Workspaces.dll": {}
+        }
+      },
+      "Microsoft.CodeAnalysis.VisualBasic/1.1.1": {
+        "type": "package",
+        "dependencies": {
+          "Microsoft.CodeAnalysis.Common": "1.1.1"
+        },
+        "compile": {
+          "lib/portable-net45+win8/Microsoft.CodeAnalysis.VisualBasic.dll": {}
+        },
+        "runtime": {
+          "lib/portable-net45+win8/Microsoft.CodeAnalysis.VisualBasic.dll": {}
+        }
+      },
+      "Microsoft.CodeAnalysis.VisualBasic.Workspaces/1.1.1": {
+        "type": "package",
+        "dependencies": {
+          "Microsoft.CodeAnalysis.VisualBasic": "[1.1.1]",
+          "Microsoft.CodeAnalysis.Workspaces.Common": "[1.1.1]"
+        },
+        "compile": {
+          "lib/portable-net45+win8/Microsoft.CodeAnalysis.VisualBasic.Workspaces.dll": {}
+        },
+        "runtime": {
+          "lib/portable-net45+win8/Microsoft.CodeAnalysis.VisualBasic.Workspaces.dll": {}
+        }
+      },
+      "Microsoft.CodeAnalysis.Workspaces.Common/1.1.1": {
+        "type": "package",
+        "dependencies": {
+          "Microsoft.CodeAnalysis.Common": "[1.1.1]",
+          "Microsoft.Composition": "1.0.27"
+        },
+        "compile": {
+          "lib/portable-net45+win8/Microsoft.CodeAnalysis.Workspaces.dll": {}
+        },
+        "runtime": {
+          "lib/portable-net45+win8/Microsoft.CodeAnalysis.Workspaces.dll": {}
+        }
+      },
+      "Microsoft.Composition/1.0.27": {
+        "type": "package",
+        "compile": {
+          "lib/portable-net45+win8+wp8+wpa81/System.Composition.AttributedModel.dll": {},
+          "lib/portable-net45+win8+wp8+wpa81/System.Composition.Convention.dll": {},
+          "lib/portable-net45+win8+wp8+wpa81/System.Composition.Hosting.dll": {},
+          "lib/portable-net45+win8+wp8+wpa81/System.Composition.Runtime.dll": {},
+          "lib/portable-net45+win8+wp8+wpa81/System.Composition.TypedParts.dll": {}
+        },
+        "runtime": {
+          "lib/portable-net45+win8+wp8+wpa81/System.Composition.AttributedModel.dll": {},
+          "lib/portable-net45+win8+wp8+wpa81/System.Composition.Convention.dll": {},
+          "lib/portable-net45+win8+wp8+wpa81/System.Composition.Hosting.dll": {},
+          "lib/portable-net45+win8+wp8+wpa81/System.Composition.Runtime.dll": {},
+          "lib/portable-net45+win8+wp8+wpa81/System.Composition.TypedParts.dll": {}
+        }
+      },
+      "Microsoft.CSharp/4.0.1-beta-23409": {
+        "type": "package",
+        "dependencies": {
+          "System.Collections": "4.0.10",
+          "System.Diagnostics.Debug": "4.0.10",
+          "System.Dynamic.Runtime": "4.0.0",
+          "System.Globalization": "4.0.10",
+          "System.Linq": "4.0.0",
+          "System.Linq.Expressions": "4.0.0",
+          "System.ObjectModel": "4.0.10",
+          "System.Reflection": "4.0.10",
+          "System.Reflection.Extensions": "4.0.0",
+          "System.Reflection.Primitives": "4.0.0",
+          "System.Reflection.TypeExtensions": "4.0.0",
+          "System.Resources.ResourceManager": "4.0.0",
+          "System.Runtime": "4.0.20",
+          "System.Runtime.Extensions": "4.0.10",
+          "System.Runtime.InteropServices": "4.0.20",
+          "System.Threading": "4.0.10"
+        },
+        "compile": {
+          "ref/dotnet/Microsoft.CSharp.dll": {}
+        },
+        "runtime": {
+          "lib/dotnet/Microsoft.CSharp.dll": {}
+        }
+      },
+      "System.Collections/4.0.11-beta-23225": {
+        "type": "package",
+        "dependencies": {
+          "System.Runtime": "4.0.0"
+        },
+        "compile": {
+          "ref/dotnet/System.Collections.dll": {}
+        }
+      },
+      "System.Collections.Concurrent/4.0.10-beta-23109": {
+        "type": "package",
+        "dependencies": {
+          "System.Collections": "4.0.10-beta-23109",
+          "System.Diagnostics.Debug": "4.0.10-beta-23109",
+          "System.Diagnostics.Tracing": "4.0.20-beta-23109",
+          "System.Globalization": "4.0.10-beta-23109",
+          "System.Resources.ResourceManager": "4.0.0-beta-23109",
+          "System.Runtime": "4.0.20-beta-23109",
+          "System.Runtime.Extensions": "4.0.10-beta-23109",
+          "System.Threading": "4.0.10-beta-23109",
+          "System.Threading.Tasks": "4.0.10-beta-23109"
+        },
+        "compile": {
+          "ref/dotnet/System.Collections.Concurrent.dll": {}
+        },
+        "runtime": {
+          "lib/dotnet/System.Collections.Concurrent.dll": {}
+        }
+      },
+      "System.Collections.Immutable/1.1.37": {
+        "type": "package",
+        "dependencies": {
+          "System.Collections": "4.0.0",
+          "System.Diagnostics.Debug": "4.0.0",
+          "System.Globalization": "4.0.0",
+          "System.Linq": "4.0.0",
+          "System.Resources.ResourceManager": "4.0.0",
+          "System.Runtime": "4.0.0",
+          "System.Runtime.Extensions": "4.0.0",
+          "System.Threading": "4.0.0"
+        },
+        "compile": {
+          "lib/dotnet/System.Collections.Immutable.dll": {}
+        },
+        "runtime": {
+          "lib/dotnet/System.Collections.Immutable.dll": {}
+        }
+      },
+      "System.Collections.NonGeneric/4.0.0-beta-23109": {
+        "type": "package",
+        "dependencies": {
+          "System.Diagnostics.Debug": "4.0.10-beta-23109",
+          "System.Globalization": "4.0.10-beta-23109",
+          "System.Resources.ResourceManager": "4.0.0-beta-23109",
+          "System.Runtime": "4.0.20-beta-23109",
+          "System.Runtime.Extensions": "4.0.10-beta-23109",
+          "System.Threading": "4.0.10-beta-23109"
+        },
+        "compile": {
+          "ref/dotnet/System.Collections.NonGeneric.dll": {}
+        },
+        "runtime": {
+          "lib/dotnet/System.Collections.NonGeneric.dll": {}
+        }
+      },
+      "System.Collections.Specialized/4.0.0-beta-23109": {
+        "type": "package",
+        "dependencies": {
+          "System.Collections.NonGeneric": "4.0.0-beta-23109",
+          "System.Globalization": "4.0.10-beta-23109",
+          "System.Globalization.Extensions": "4.0.0-beta-23109",
+          "System.Resources.ResourceManager": "4.0.0-beta-23109",
+          "System.Runtime": "4.0.20-beta-23109",
+          "System.Runtime.Extensions": "4.0.10-beta-23109",
+          "System.Threading": "4.0.10-beta-23109"
+        },
+        "compile": {
+          "ref/dotnet/System.Collections.Specialized.dll": {}
+        },
+        "runtime": {
+          "lib/dotnet/System.Collections.Specialized.dll": {}
+        }
+      },
+      "System.ComponentModel/4.0.0-beta-23109": {
+        "type": "package",
+        "dependencies": {
+          "System.Runtime": "4.0.20-beta-23109"
+        },
+        "compile": {
+          "ref/dotnet/System.ComponentModel.dll": {}
+        },
+        "runtime": {
+          "lib/dotnet/System.ComponentModel.dll": {}
+        }
+      },
+      "System.ComponentModel.Primitives/4.0.0-beta-23109": {
+        "type": "package",
+        "dependencies": {
+          "System.ComponentModel": "4.0.0-beta-23109",
+          "System.Runtime": "4.0.20-beta-23109"
+        },
+        "compile": {
+          "ref/dotnet/System.ComponentModel.Primitives.dll": {}
+        },
+        "runtime": {
+          "lib/dotnet/System.ComponentModel.Primitives.dll": {}
+        }
+      },
+      "System.ComponentModel.TypeConverter/4.0.0-beta-23109": {
+        "type": "package",
+        "dependencies": {
+          "System.Collections": "4.0.10-beta-23109",
+          "System.ComponentModel": "4.0.0-beta-23109",
+          "System.ComponentModel.Primitives": "4.0.0-beta-23109",
+          "System.Globalization": "4.0.10-beta-23109",
+          "System.Reflection": "4.0.10-beta-23109",
+          "System.Reflection.Extensions": "4.0.0-beta-23109",
+          "System.Reflection.Primitives": "4.0.0-beta-23109",
+          "System.Resources.ResourceManager": "4.0.0-beta-23109",
+          "System.Runtime": "4.0.20-beta-23109",
+          "System.Runtime.Extensions": "4.0.10-beta-23109",
+          "System.Threading": "4.0.10-beta-23109"
+        },
+        "compile": {
+          "ref/dotnet/System.ComponentModel.TypeConverter.dll": {}
+        },
+        "runtime": {
+          "lib/dotnet/System.ComponentModel.TypeConverter.dll": {}
+        }
+      },
+      "System.Diagnostics.Debug/4.0.10": {
+        "type": "package",
+        "dependencies": {
+          "System.Runtime": "4.0.0"
+        },
+        "compile": {
+          "ref/dotnet/System.Diagnostics.Debug.dll": {}
+        }
+      },
+      "System.Diagnostics.Tracing/4.0.20-beta-23109": {
+        "type": "package",
+        "dependencies": {
+          "System.Runtime": "4.0.0-beta-23109"
+        },
+        "compile": {
+          "ref/dotnet/System.Diagnostics.Tracing.dll": {}
+        }
+      },
+      "System.Dynamic.Runtime/4.0.11-beta-23225": {
+        "type": "package",
+        "dependencies": {
+          "System.Linq.Expressions": "4.0.10",
+          "System.ObjectModel": "4.0.0",
+          "System.Reflection": "4.0.0",
+          "System.Runtime": "4.0.20"
+        },
+        "compile": {
+          "ref/dotnet/System.Dynamic.Runtime.dll": {}
+        }
+      },
+      "System.Globalization/4.0.10": {
+        "type": "package",
+        "dependencies": {
+          "System.Runtime": "4.0.0"
+        },
+        "compile": {
+          "ref/dotnet/System.Globalization.dll": {}
+        }
+      },
+      "System.Globalization.Extensions/4.0.0-beta-23109": {
+        "type": "package",
+        "dependencies": {
+          "System.Globalization": "4.0.10-beta-23109",
+          "System.Resources.ResourceManager": "4.0.0-beta-23109",
+          "System.Runtime": "4.0.20-beta-23109",
+          "System.Runtime.Extensions": "4.0.10-beta-23109",
+          "System.Runtime.InteropServices": "4.0.20-beta-23109"
+        },
+        "compile": {
+          "ref/dotnet/System.Globalization.Extensions.dll": {}
+        },
+        "runtime": {
+          "lib/dotnet/System.Globalization.Extensions.dll": {}
+        }
+      },
+      "System.IO/4.0.0": {
+        "type": "package",
+        "dependencies": {
+          "System.Runtime": "4.0.0",
+          "System.Text.Encoding": "4.0.0",
+          "System.Threading.Tasks": "4.0.0"
+        },
+        "compile": {
+          "ref/dotnet/System.IO.dll": {}
+        }
+      },
+      "System.IO.Compression/4.0.0-beta-23109": {
+        "type": "package",
+        "dependencies": {
+          "System.Collections": "4.0.0-beta-23109",
+          "System.IO": "4.0.0-beta-23109",
+          "System.Resources.ResourceManager": "4.0.0-beta-23109",
+          "System.Runtime": "4.0.0-beta-23109",
+          "System.Runtime.Extensions": "4.0.0-beta-23109",
+          "System.Runtime.InteropServices": "4.0.0-beta-23109",
+          "System.Text.Encoding": "4.0.0-beta-23109",
+          "System.Threading": "4.0.0-beta-23109",
+          "System.Threading.Tasks": "4.0.0-beta-23109"
+        },
+        "compile": {
+          "ref/dotnet/System.IO.Compression.dll": {}
+        },
+        "runtime": {
+          "lib/dotnet/System.IO.Compression.dll": {}
+        }
+      },
+      "System.IO.FileSystem/4.0.0-beta-23109": {
+        "type": "package",
+        "dependencies": {
+          "System.IO": "4.0.0-beta-23109",
+          "System.IO.FileSystem.Primitives": "4.0.0-beta-23109",
+          "System.Runtime": "4.0.0-beta-23109",
+          "System.Runtime.Handles": "4.0.0-beta-23109",
+          "System.Text.Encoding": "4.0.0-beta-23109",
+          "System.Threading.Tasks": "4.0.0-beta-23109"
+        },
+        "compile": {
+          "ref/dotnet/System.IO.FileSystem.dll": {}
+        }
+      },
+      "System.IO.FileSystem.Primitives/4.0.0-beta-23109": {
+        "type": "package",
+        "dependencies": {
+          "System.Runtime": "4.0.20-beta-23109"
+        },
+        "compile": {
+          "ref/dotnet/System.IO.FileSystem.Primitives.dll": {}
+        },
+        "runtime": {
+          "lib/dotnet/System.IO.FileSystem.Primitives.dll": {}
+        }
+      },
+      "System.Linq/4.0.0-beta-23109": {
+        "type": "package",
+        "dependencies": {
+          "System.Collections": "4.0.10-beta-23109",
+          "System.Diagnostics.Debug": "4.0.10-beta-23109",
+          "System.Resources.ResourceManager": "4.0.0-beta-23109",
+          "System.Runtime": "4.0.20-beta-23109",
+          "System.Runtime.Extensions": "4.0.10-beta-23109"
+        },
+        "compile": {
+          "ref/dotnet/System.Linq.dll": {}
+        },
+        "runtime": {
+          "lib/dotnet/System.Linq.dll": {}
+        }
+      },
+      "System.Linq.Expressions/4.0.10-beta-23109": {
+        "type": "package",
+        "dependencies": {
+          "System.Reflection": "4.0.0-beta-23109",
+          "System.Runtime": "4.0.0-beta-23109"
+        },
+        "compile": {
+          "ref/dotnet/System.Linq.Expressions.dll": {}
+        }
+      },
+      "System.Net.Http/4.0.1-beta-23225": {
+        "type": "package",
+        "dependencies": {
+          "System.IO": "4.0.0",
+          "System.Net.Primitives": "4.0.0",
+          "System.Runtime": "4.0.0",
+          "System.Text.Encoding": "4.0.0",
+          "System.Threading.Tasks": "4.0.0"
+        },
+        "compile": {
+          "ref/dotnet/System.Net.Http.dll": {}
+        }
+      },
+      "System.Net.Primitives/4.0.0": {
+        "type": "package",
+        "dependencies": {
+          "System.Runtime": "4.0.0"
+        },
+        "compile": {
+          "ref/dotnet/System.Net.Primitives.dll": {}
+        }
+      },
+      "System.ObjectModel/4.0.10": {
+        "type": "package",
+        "dependencies": {
+          "System.Collections": "4.0.10",
+          "System.Diagnostics.Debug": "4.0.10",
+          "System.Resources.ResourceManager": "4.0.0",
+          "System.Runtime": "4.0.20",
+          "System.Threading": "4.0.10"
+        },
+        "compile": {
+          "ref/dotnet/System.ObjectModel.dll": {}
+        },
+        "runtime": {
+          "lib/dotnet/System.ObjectModel.dll": {}
+        }
+      },
+      "System.Reflection/4.1.0-beta-23225": {
+        "type": "package",
+        "dependencies": {
+          "System.IO": "4.0.0",
+          "System.Reflection.Primitives": "4.0.0",
+          "System.Runtime": "4.0.20"
+        },
+        "compile": {
+          "ref/dotnet/System.Reflection.dll": {}
+        }
+      },
+      "System.Reflection.Extensions/4.0.0-beta-23109": {
+        "type": "package",
+        "dependencies": {
+          "System.Reflection": "4.0.0-beta-23109",
+          "System.Runtime": "4.0.0-beta-23109"
+        },
+        "compile": {
+          "ref/dotnet/System.Reflection.Extensions.dll": {}
+        }
+      },
+      "System.Reflection.Metadata/1.1.0-alpha-00009": {
+        "type": "package",
+        "dependencies": {
+          "System.Collections": "4.0.0",
+          "System.Collections.Immutable": "1.1.36",
+          "System.Diagnostics.Debug": "4.0.0",
+          "System.IO": "4.0.0",
+          "System.Reflection": "4.0.0",
+          "System.Reflection.Extensions": "4.0.0",
+          "System.Reflection.Primitives": "4.0.0",
+          "System.Resources.ResourceManager": "4.0.0",
+          "System.Runtime": "4.0.0",
+          "System.Runtime.Extensions": "4.0.0",
+          "System.Runtime.InteropServices": "4.0.0",
+          "System.Text.Encoding": "4.0.0",
+          "System.Text.Encoding.Extensions": "4.0.0",
+          "System.Threading": "4.0.0"
+        },
+        "compile": {
+          "lib/dotnet/System.Reflection.Metadata.dll": {}
+        },
+        "runtime": {
+          "lib/dotnet/System.Reflection.Metadata.dll": {}
+        }
+      },
+      "System.Reflection.Primitives/4.0.0-beta-23109": {
+        "type": "package",
+        "dependencies": {
+          "System.Runtime": "4.0.0-beta-23109"
+        },
+        "compile": {
+          "ref/dotnet/System.Reflection.Primitives.dll": {}
+        }
+      },
+      "System.Reflection.TypeExtensions/4.0.0-beta-23109": {
+        "type": "package",
+        "dependencies": {
+          "System.Reflection": "4.0.0-beta-23109",
+          "System.Runtime": "4.0.0-beta-23109"
+        },
+        "compile": {
+          "ref/dotnet/System.Reflection.TypeExtensions.dll": {}
+        }
+      },
+      "System.Resources.ResourceManager/4.0.0": {
+        "type": "package",
+        "dependencies": {
+          "System.Globalization": "4.0.0",
+          "System.Reflection": "4.0.0",
+          "System.Runtime": "4.0.0"
+        },
+        "compile": {
+          "ref/dotnet/System.Resources.ResourceManager.dll": {}
+        }
+      },
+      "System.Runtime/4.0.21-beta-23225": {
+        "type": "package",
+        "compile": {
+          "ref/dotnet/System.Runtime.dll": {}
+        }
+      },
+      "System.Runtime.Extensions/4.0.10": {
+        "type": "package",
+        "dependencies": {
+          "System.Runtime": "4.0.20"
+        },
+        "compile": {
+          "ref/dotnet/System.Runtime.Extensions.dll": {}
+        }
+      },
+      "System.Runtime.Handles/4.0.0": {
+        "type": "package",
+        "dependencies": {
+          "System.Runtime": "4.0.0"
+        },
+        "compile": {
+          "ref/dotnet/System.Runtime.Handles.dll": {}
+        }
+      },
+      "System.Runtime.InteropServices/4.0.20": {
+        "type": "package",
+        "dependencies": {
+          "System.Reflection": "4.0.0",
+          "System.Reflection.Primitives": "4.0.0",
+          "System.Runtime": "4.0.0",
+          "System.Runtime.Handles": "4.0.0"
+        },
+        "compile": {
+          "ref/dotnet/System.Runtime.InteropServices.dll": {}
+        }
+      },
+      "System.Runtime.Serialization.Primitives/4.0.10-beta-23109": {
+        "type": "package",
+        "dependencies": {
+          "System.Resources.ResourceManager": "4.0.0-beta-23109",
+          "System.Runtime": "4.0.20-beta-23109"
+        },
+        "compile": {
+          "ref/dotnet/System.Runtime.Serialization.Primitives.dll": {}
+        },
+        "runtime": {
+          "lib/dotnet/System.Runtime.Serialization.Primitives.dll": {}
+        }
+      },
+      "System.Security.Cryptography.Algorithms/4.0.0-beta-23225": {
+        "type": "package",
+        "dependencies": {
+          "System.IO": "4.0.0",
+          "System.Runtime": "4.0.0",
+          "System.Security.Cryptography.Primitives": "4.0.0-beta-23225"
+        },
+        "compile": {
+          "ref/dotnet/System.Security.Cryptography.Algorithms.dll": {}
+        }
+      },
+      "System.Security.Cryptography.Encoding/4.0.0-beta-23225": {
+        "type": "package",
+        "dependencies": {
+          "System.Runtime": "4.0.0"
+        },
+        "compile": {
+          "ref/dotnet/System.Security.Cryptography.Encoding.dll": {}
+        }
+      },
+      "System.Security.Cryptography.Primitives/4.0.0-beta-23225": {
+        "type": "package",
+        "dependencies": {
+          "System.IO": "4.0.0",
+          "System.Runtime": "4.0.0",
+          "System.Threading.Tasks": "4.0.0"
+        },
+        "compile": {
+          "ref/dotnet/System.Security.Cryptography.Primitives.dll": {}
+        }
+      },
+      "System.Security.Cryptography.X509Certificates/4.0.0-beta-23225": {
+        "type": "package",
+        "dependencies": {
+          "System.Runtime": "4.0.0",
+          "System.Runtime.Handles": "4.0.0",
+          "System.Security.Cryptography.Algorithms": "4.0.0-beta-23225",
+          "System.Security.Cryptography.Encoding": "4.0.0-beta-23225"
+        },
+        "compile": {
+          "ref/dotnet/System.Security.Cryptography.X509Certificates.dll": {}
+        }
+      },
+      "System.Text.Encoding/4.0.0": {
+        "type": "package",
+        "dependencies": {
+          "System.Runtime": "4.0.0"
+        },
+        "compile": {
+          "ref/dotnet/System.Text.Encoding.dll": {}
+        }
+      },
+      "System.Text.Encoding.Extensions/4.0.0": {
+        "type": "package",
+        "dependencies": {
+          "System.Runtime": "4.0.0",
+          "System.Text.Encoding": "4.0.0"
+        },
+        "compile": {
+          "ref/dotnet/System.Text.Encoding.Extensions.dll": {}
+        }
+      },
+      "System.Text.RegularExpressions/4.0.10-beta-23109": {
+        "type": "package",
+        "dependencies": {
+          "System.Collections": "4.0.10-beta-23109",
+          "System.Globalization": "4.0.10-beta-23109",
+          "System.Resources.ResourceManager": "4.0.0-beta-23109",
+          "System.Runtime": "4.0.20-beta-23109",
+          "System.Runtime.Extensions": "4.0.10-beta-23109",
+          "System.Threading": "4.0.10-beta-23109"
+        },
+        "compile": {
+          "ref/dotnet/System.Text.RegularExpressions.dll": {}
+        },
+        "runtime": {
+          "lib/dotnet/System.Text.RegularExpressions.dll": {}
+        }
+      },
+      "System.Threading/4.0.10": {
+        "type": "package",
+        "dependencies": {
+          "System.Runtime": "4.0.0",
+          "System.Threading.Tasks": "4.0.0"
+        },
+        "compile": {
+          "ref/dotnet/System.Threading.dll": {}
+        }
+      },
+      "System.Threading.Tasks/4.0.10-beta-23109": {
+        "type": "package",
+        "dependencies": {
+          "System.Runtime": "4.0.0-beta-23109"
+        },
+        "compile": {
+          "ref/dotnet/System.Threading.Tasks.dll": {}
+        }
+      }
+    },
+    "DNX,Version=v4.5.1/win7-x86": {
+      "Microsoft.CodeAnalysis/1.1.1": {
+        "type": "package",
+        "dependencies": {
+          "Microsoft.CodeAnalysis.CSharp.Workspaces": "[1.1.1]",
+          "Microsoft.CodeAnalysis.VisualBasic.Workspaces": "[1.1.1]"
+        }
+      },
+      "Microsoft.CodeAnalysis.Analyzers/1.1.0": {
+        "type": "package",
+        "frameworkAssemblies": [
+          "System"
+        ]
+      },
+      "Microsoft.CodeAnalysis.Common/1.1.1": {
+        "type": "package",
+        "dependencies": {
+          "Microsoft.CodeAnalysis.Analyzers": "1.1.0",
+          "System.Collections.Immutable": "1.1.37",
+          "System.Reflection.Metadata": "1.1.0"
+        },
+        "compile": {
+          "lib/net45/Microsoft.CodeAnalysis.dll": {}
+        },
+        "runtime": {
+          "lib/net45/Microsoft.CodeAnalysis.dll": {}
+        }
+      },
+      "Microsoft.CodeAnalysis.CSharp/1.1.1": {
+        "type": "package",
+        "dependencies": {
+          "Microsoft.CodeAnalysis.Common": "[1.1.1]"
+        },
+        "compile": {
+          "lib/net45/Microsoft.CodeAnalysis.CSharp.dll": {}
+        },
+        "runtime": {
+          "lib/net45/Microsoft.CodeAnalysis.CSharp.dll": {}
+        }
+      },
+      "Microsoft.CodeAnalysis.CSharp.Workspaces/1.1.1": {
+        "type": "package",
+        "dependencies": {
+          "Microsoft.CodeAnalysis.CSharp": "[1.1.1]",
+          "Microsoft.CodeAnalysis.Workspaces.Common": "[1.1.1]"
+        },
+        "compile": {
+          "lib/net45/Microsoft.CodeAnalysis.CSharp.Workspaces.dll": {}
+        },
+        "runtime": {
+          "lib/net45/Microsoft.CodeAnalysis.CSharp.Workspaces.dll": {}
+        }
+      },
+      "Microsoft.CodeAnalysis.VisualBasic/1.1.1": {
+        "type": "package",
+        "dependencies": {
+          "Microsoft.CodeAnalysis.Common": "1.1.1"
+        },
+        "compile": {
+          "lib/net45/Microsoft.CodeAnalysis.VisualBasic.dll": {}
+        },
+        "runtime": {
+          "lib/net45/Microsoft.CodeAnalysis.VisualBasic.dll": {}
+        }
+      },
+      "Microsoft.CodeAnalysis.VisualBasic.Workspaces/1.1.1": {
+        "type": "package",
+        "dependencies": {
+          "Microsoft.CodeAnalysis.VisualBasic": "[1.1.1]",
+          "Microsoft.CodeAnalysis.Workspaces.Common": "[1.1.1]"
+        },
+        "compile": {
+          "lib/net45/Microsoft.CodeAnalysis.VisualBasic.Workspaces.dll": {}
+        },
+        "runtime": {
+          "lib/net45/Microsoft.CodeAnalysis.VisualBasic.Workspaces.dll": {}
+        }
+      },
+      "Microsoft.CodeAnalysis.Workspaces.Common/1.1.1": {
+        "type": "package",
+        "dependencies": {
+          "Microsoft.CodeAnalysis.Common": "[1.1.1]",
+          "Microsoft.Composition": "1.0.27"
+        },
+        "compile": {
+          "lib/net45/Microsoft.CodeAnalysis.Workspaces.Desktop.dll": {},
+          "lib/net45/Microsoft.CodeAnalysis.Workspaces.dll": {}
+        },
+        "runtime": {
+          "lib/net45/Microsoft.CodeAnalysis.Workspaces.Desktop.dll": {},
+          "lib/net45/Microsoft.CodeAnalysis.Workspaces.dll": {}
+        }
+      },
+      "Microsoft.Composition/1.0.27": {
+        "type": "package",
+        "compile": {
+          "lib/portable-net45+win8+wp8+wpa81/System.Composition.AttributedModel.dll": {},
+          "lib/portable-net45+win8+wp8+wpa81/System.Composition.Convention.dll": {},
+          "lib/portable-net45+win8+wp8+wpa81/System.Composition.Hosting.dll": {},
+          "lib/portable-net45+win8+wp8+wpa81/System.Composition.Runtime.dll": {},
+          "lib/portable-net45+win8+wp8+wpa81/System.Composition.TypedParts.dll": {}
+        },
+        "runtime": {
+          "lib/portable-net45+win8+wp8+wpa81/System.Composition.AttributedModel.dll": {},
+          "lib/portable-net45+win8+wp8+wpa81/System.Composition.Convention.dll": {},
+          "lib/portable-net45+win8+wp8+wpa81/System.Composition.Hosting.dll": {},
+          "lib/portable-net45+win8+wp8+wpa81/System.Composition.Runtime.dll": {},
+          "lib/portable-net45+win8+wp8+wpa81/System.Composition.TypedParts.dll": {}
+        }
+      },
+      "Microsoft.CSharp/4.0.1-beta-23409": {
+        "type": "package",
+        "frameworkAssemblies": [
+          "Microsoft.CSharp"
+        ],
+        "compile": {
+          "ref/net45/_._": {}
+        },
+        "runtime": {
+          "lib/net45/_._": {}
+        }
+      },
+      "System.Collections/4.0.0": {
+        "type": "package",
+        "compile": {
+          "ref/net45/_._": {}
+        },
+        "runtime": {
+          "lib/net45/_._": {}
+        }
+      },
+      "System.Collections.Immutable/1.1.37": {
+        "type": "package",
+        "dependencies": {
+          "System.Collections": "4.0.0",
+          "System.Diagnostics.Debug": "4.0.0",
+          "System.Globalization": "4.0.0",
+          "System.Linq": "4.0.0",
+          "System.Resources.ResourceManager": "4.0.0",
+          "System.Runtime": "4.0.0",
+          "System.Runtime.Extensions": "4.0.0",
+          "System.Threading": "4.0.0"
+        },
+        "compile": {
+          "lib/dotnet/System.Collections.Immutable.dll": {}
+        },
+        "runtime": {
+          "lib/dotnet/System.Collections.Immutable.dll": {}
+        }
+      },
+      "System.Diagnostics.Debug/4.0.0": {
+        "type": "package",
+        "compile": {
+          "ref/net45/_._": {}
+        },
+        "runtime": {
+          "lib/net45/_._": {}
+        }
+      },
+      "System.Globalization/4.0.0": {
+        "type": "package",
+        "compile": {
+          "ref/net45/_._": {}
+        },
+        "runtime": {
+          "lib/net45/_._": {}
+        }
+      },
+      "System.IO/4.0.0": {
+        "type": "package",
+        "compile": {
+          "ref/net45/_._": {}
+        },
+        "runtime": {
+          "lib/net45/_._": {}
+        }
+      },
+      "System.Linq/4.0.0": {
+        "type": "package",
+        "compile": {
+          "ref/net45/_._": {}
+        },
+        "runtime": {
+          "lib/net45/_._": {}
+        }
+      },
+      "System.Reflection/4.0.0": {
+        "type": "package",
+        "compile": {
+          "ref/net45/_._": {}
+        },
+        "runtime": {
+          "lib/net45/_._": {}
+        }
+      },
+      "System.Reflection.Extensions/4.0.0": {
+        "type": "package",
+        "compile": {
+          "ref/net45/_._": {}
+        },
+        "runtime": {
+          "lib/net45/_._": {}
+        }
+      },
+      "System.Reflection.Metadata/1.1.0": {
+        "type": "package",
+        "dependencies": {
+          "System.Collections": "4.0.0",
+          "System.Collections.Immutable": "1.1.37",
+          "System.Diagnostics.Debug": "4.0.0",
+          "System.IO": "4.0.0",
+          "System.Reflection": "4.0.0",
+          "System.Reflection.Extensions": "4.0.0",
+          "System.Reflection.Primitives": "4.0.0",
+          "System.Resources.ResourceManager": "4.0.0",
+          "System.Runtime": "4.0.0",
+          "System.Runtime.Extensions": "4.0.0",
+          "System.Runtime.InteropServices": "4.0.0",
+          "System.Text.Encoding": "4.0.0",
+          "System.Text.Encoding.Extensions": "4.0.0",
+          "System.Threading": "4.0.0"
+        },
+        "compile": {
+          "lib/dotnet5.2/System.Reflection.Metadata.dll": {}
+        },
+        "runtime": {
+          "lib/dotnet5.2/System.Reflection.Metadata.dll": {}
+        }
+      },
+      "System.Reflection.Primitives/4.0.0": {
+        "type": "package",
+        "compile": {
+          "ref/net45/_._": {}
+        },
+        "runtime": {
+          "lib/net45/_._": {}
+        }
+      },
+      "System.Resources.ResourceManager/4.0.0": {
+        "type": "package",
+        "compile": {
+          "ref/net45/_._": {}
+        },
+        "runtime": {
+          "lib/net45/_._": {}
+        }
+      },
+      "System.Runtime/4.0.0": {
+        "type": "package",
+        "compile": {
+          "ref/net45/_._": {}
+        },
+        "runtime": {
+          "lib/net45/_._": {}
+        }
+      },
+      "System.Runtime.Extensions/4.0.0": {
+        "type": "package",
+        "compile": {
+          "ref/net45/_._": {}
+        },
+        "runtime": {
+          "lib/net45/_._": {}
+        }
+      },
+      "System.Runtime.InteropServices/4.0.0": {
+        "type": "package",
+        "compile": {
+          "ref/net45/_._": {}
+        },
+        "runtime": {
+          "lib/net45/_._": {}
+        }
+      },
+      "System.Text.Encoding/4.0.0": {
+        "type": "package",
+        "compile": {
+          "ref/net45/_._": {}
+        },
+        "runtime": {
+          "lib/net45/_._": {}
+        }
+      },
+      "System.Text.Encoding.Extensions/4.0.0": {
+        "type": "package",
+        "compile": {
+          "ref/net45/_._": {}
+        },
+        "runtime": {
+          "lib/net45/_._": {}
+        }
+      },
+      "System.Threading/4.0.0": {
+        "type": "package",
+        "compile": {
+          "ref/net45/_._": {}
+        },
+        "runtime": {
+          "lib/net45/_._": {}
+        }
+      }
+    },
+    "DNX,Version=v4.5.1/win7-x64": {
+      "Microsoft.CodeAnalysis/1.1.1": {
+        "type": "package",
+        "dependencies": {
+          "Microsoft.CodeAnalysis.CSharp.Workspaces": "[1.1.1]",
+          "Microsoft.CodeAnalysis.VisualBasic.Workspaces": "[1.1.1]"
+        }
+      },
+      "Microsoft.CodeAnalysis.Analyzers/1.1.0": {
+        "type": "package",
+        "frameworkAssemblies": [
+          "System"
+        ]
+      },
+      "Microsoft.CodeAnalysis.Common/1.1.1": {
+        "type": "package",
+        "dependencies": {
+          "Microsoft.CodeAnalysis.Analyzers": "1.1.0",
+          "System.Collections.Immutable": "1.1.37",
+          "System.Reflection.Metadata": "1.1.0"
+        },
+        "compile": {
+          "lib/net45/Microsoft.CodeAnalysis.dll": {}
+        },
+        "runtime": {
+          "lib/net45/Microsoft.CodeAnalysis.dll": {}
+        }
+      },
+      "Microsoft.CodeAnalysis.CSharp/1.1.1": {
+        "type": "package",
+        "dependencies": {
+          "Microsoft.CodeAnalysis.Common": "[1.1.1]"
+        },
+        "compile": {
+          "lib/net45/Microsoft.CodeAnalysis.CSharp.dll": {}
+        },
+        "runtime": {
+          "lib/net45/Microsoft.CodeAnalysis.CSharp.dll": {}
+        }
+      },
+      "Microsoft.CodeAnalysis.CSharp.Workspaces/1.1.1": {
+        "type": "package",
+        "dependencies": {
+          "Microsoft.CodeAnalysis.CSharp": "[1.1.1]",
+          "Microsoft.CodeAnalysis.Workspaces.Common": "[1.1.1]"
+        },
+        "compile": {
+          "lib/net45/Microsoft.CodeAnalysis.CSharp.Workspaces.dll": {}
+        },
+        "runtime": {
+          "lib/net45/Microsoft.CodeAnalysis.CSharp.Workspaces.dll": {}
+        }
+      },
+      "Microsoft.CodeAnalysis.VisualBasic/1.1.1": {
+        "type": "package",
+        "dependencies": {
+          "Microsoft.CodeAnalysis.Common": "1.1.1"
+        },
+        "compile": {
+          "lib/net45/Microsoft.CodeAnalysis.VisualBasic.dll": {}
+        },
+        "runtime": {
+          "lib/net45/Microsoft.CodeAnalysis.VisualBasic.dll": {}
+        }
+      },
+      "Microsoft.CodeAnalysis.VisualBasic.Workspaces/1.1.1": {
+        "type": "package",
+        "dependencies": {
+          "Microsoft.CodeAnalysis.VisualBasic": "[1.1.1]",
+          "Microsoft.CodeAnalysis.Workspaces.Common": "[1.1.1]"
+        },
+        "compile": {
+          "lib/net45/Microsoft.CodeAnalysis.VisualBasic.Workspaces.dll": {}
+        },
+        "runtime": {
+          "lib/net45/Microsoft.CodeAnalysis.VisualBasic.Workspaces.dll": {}
+        }
+      },
+      "Microsoft.CodeAnalysis.Workspaces.Common/1.1.1": {
+        "type": "package",
+        "dependencies": {
+          "Microsoft.CodeAnalysis.Common": "[1.1.1]",
+          "Microsoft.Composition": "1.0.27"
+        },
+        "compile": {
+          "lib/net45/Microsoft.CodeAnalysis.Workspaces.Desktop.dll": {},
+          "lib/net45/Microsoft.CodeAnalysis.Workspaces.dll": {}
+        },
+        "runtime": {
+          "lib/net45/Microsoft.CodeAnalysis.Workspaces.Desktop.dll": {},
+          "lib/net45/Microsoft.CodeAnalysis.Workspaces.dll": {}
+        }
+      },
+      "Microsoft.Composition/1.0.27": {
+        "type": "package",
+        "compile": {
+          "lib/portable-net45+win8+wp8+wpa81/System.Composition.AttributedModel.dll": {},
+          "lib/portable-net45+win8+wp8+wpa81/System.Composition.Convention.dll": {},
+          "lib/portable-net45+win8+wp8+wpa81/System.Composition.Hosting.dll": {},
+          "lib/portable-net45+win8+wp8+wpa81/System.Composition.Runtime.dll": {},
+          "lib/portable-net45+win8+wp8+wpa81/System.Composition.TypedParts.dll": {}
+        },
+        "runtime": {
+          "lib/portable-net45+win8+wp8+wpa81/System.Composition.AttributedModel.dll": {},
+          "lib/portable-net45+win8+wp8+wpa81/System.Composition.Convention.dll": {},
+          "lib/portable-net45+win8+wp8+wpa81/System.Composition.Hosting.dll": {},
+          "lib/portable-net45+win8+wp8+wpa81/System.Composition.Runtime.dll": {},
+          "lib/portable-net45+win8+wp8+wpa81/System.Composition.TypedParts.dll": {}
+        }
+      },
+      "Microsoft.CSharp/4.0.1-beta-23409": {
+        "type": "package",
+        "frameworkAssemblies": [
+          "Microsoft.CSharp"
+        ],
+        "compile": {
+          "ref/net45/_._": {}
+        },
+        "runtime": {
+          "lib/net45/_._": {}
+        }
+      },
+      "System.Collections/4.0.0": {
+        "type": "package",
+        "compile": {
+          "ref/net45/_._": {}
+        },
+        "runtime": {
+          "lib/net45/_._": {}
+        }
+      },
+      "System.Collections.Immutable/1.1.37": {
+        "type": "package",
+        "dependencies": {
+          "System.Collections": "4.0.0",
+          "System.Diagnostics.Debug": "4.0.0",
+          "System.Globalization": "4.0.0",
+          "System.Linq": "4.0.0",
+          "System.Resources.ResourceManager": "4.0.0",
+          "System.Runtime": "4.0.0",
+          "System.Runtime.Extensions": "4.0.0",
+          "System.Threading": "4.0.0"
+        },
+        "compile": {
+          "lib/dotnet/System.Collections.Immutable.dll": {}
+        },
+        "runtime": {
+          "lib/dotnet/System.Collections.Immutable.dll": {}
+        }
+      },
+      "System.Diagnostics.Debug/4.0.0": {
+        "type": "package",
+        "compile": {
+          "ref/net45/_._": {}
+        },
+        "runtime": {
+          "lib/net45/_._": {}
+        }
+      },
+      "System.Globalization/4.0.0": {
+        "type": "package",
+        "compile": {
+          "ref/net45/_._": {}
+        },
+        "runtime": {
+          "lib/net45/_._": {}
+        }
+      },
+      "System.IO/4.0.0": {
+        "type": "package",
+        "compile": {
+          "ref/net45/_._": {}
+        },
+        "runtime": {
+          "lib/net45/_._": {}
+        }
+      },
+      "System.Linq/4.0.0": {
+        "type": "package",
+        "compile": {
+          "ref/net45/_._": {}
+        },
+        "runtime": {
+          "lib/net45/_._": {}
+        }
+      },
+      "System.Reflection/4.0.0": {
+        "type": "package",
+        "compile": {
+          "ref/net45/_._": {}
+        },
+        "runtime": {
+          "lib/net45/_._": {}
+        }
+      },
+      "System.Reflection.Extensions/4.0.0": {
+        "type": "package",
+        "compile": {
+          "ref/net45/_._": {}
+        },
+        "runtime": {
+          "lib/net45/_._": {}
+        }
+      },
+      "System.Reflection.Metadata/1.1.0": {
+        "type": "package",
+        "dependencies": {
+          "System.Collections": "4.0.0",
+          "System.Collections.Immutable": "1.1.37",
+          "System.Diagnostics.Debug": "4.0.0",
+          "System.IO": "4.0.0",
+          "System.Reflection": "4.0.0",
+          "System.Reflection.Extensions": "4.0.0",
+          "System.Reflection.Primitives": "4.0.0",
+          "System.Resources.ResourceManager": "4.0.0",
+          "System.Runtime": "4.0.0",
+          "System.Runtime.Extensions": "4.0.0",
+          "System.Runtime.InteropServices": "4.0.0",
+          "System.Text.Encoding": "4.0.0",
+          "System.Text.Encoding.Extensions": "4.0.0",
+          "System.Threading": "4.0.0"
+        },
+        "compile": {
+          "lib/dotnet5.2/System.Reflection.Metadata.dll": {}
+        },
+        "runtime": {
+          "lib/dotnet5.2/System.Reflection.Metadata.dll": {}
+        }
+      },
+      "System.Reflection.Primitives/4.0.0": {
+        "type": "package",
+        "compile": {
+          "ref/net45/_._": {}
+        },
+        "runtime": {
+          "lib/net45/_._": {}
+        }
+      },
+      "System.Resources.ResourceManager/4.0.0": {
+        "type": "package",
+        "compile": {
+          "ref/net45/_._": {}
+        },
+        "runtime": {
+          "lib/net45/_._": {}
+        }
+      },
+      "System.Runtime/4.0.0": {
+        "type": "package",
+        "compile": {
+          "ref/net45/_._": {}
+        },
+        "runtime": {
+          "lib/net45/_._": {}
+        }
+      },
+      "System.Runtime.Extensions/4.0.0": {
+        "type": "package",
+        "compile": {
+          "ref/net45/_._": {}
+        },
+        "runtime": {
+          "lib/net45/_._": {}
+        }
+      },
+      "System.Runtime.InteropServices/4.0.0": {
+        "type": "package",
+        "compile": {
+          "ref/net45/_._": {}
+        },
+        "runtime": {
+          "lib/net45/_._": {}
+        }
+      },
+      "System.Text.Encoding/4.0.0": {
+        "type": "package",
+        "compile": {
+          "ref/net45/_._": {}
+        },
+        "runtime": {
+          "lib/net45/_._": {}
+        }
+      },
+      "System.Text.Encoding.Extensions/4.0.0": {
+        "type": "package",
+        "compile": {
+          "ref/net45/_._": {}
+        },
+        "runtime": {
+          "lib/net45/_._": {}
+        }
+      },
+      "System.Threading/4.0.0": {
+        "type": "package",
+        "compile": {
+          "ref/net45/_._": {}
+        },
+        "runtime": {
+          "lib/net45/_._": {}
+        }
+      }
+    },
+    ".NETPlatform,Version=v5.1/win7-x86": {
+      "Microsoft.CodeAnalysis/1.1.1": {
+        "type": "package",
+        "dependencies": {
+          "Microsoft.CodeAnalysis.CSharp.Workspaces": "[1.1.1]",
+          "Microsoft.CodeAnalysis.VisualBasic.Workspaces": "[1.1.1]"
+        }
+      },
+      "Microsoft.CodeAnalysis.Analyzers/1.1.0": {
+        "type": "package"
+      },
+      "Microsoft.CodeAnalysis.Common/1.1.1": {
+        "type": "package",
+        "dependencies": {
+          "Microsoft.CodeAnalysis.Analyzers": "1.1.0",
+          "System.Collections.Immutable": "1.1.37",
+          "System.Reflection.Metadata": "1.1.0"
+        },
+        "compile": {
+          "lib/portable-net45+win8/Microsoft.CodeAnalysis.dll": {}
+        },
+        "runtime": {
+          "lib/portable-net45+win8/Microsoft.CodeAnalysis.dll": {}
+        }
+      },
+      "Microsoft.CodeAnalysis.CSharp/1.1.1": {
+        "type": "package",
+        "dependencies": {
+          "Microsoft.CodeAnalysis.Common": "[1.1.1]"
+        },
+        "compile": {
+          "lib/portable-net45+win8/Microsoft.CodeAnalysis.CSharp.dll": {}
+        },
+        "runtime": {
+          "lib/portable-net45+win8/Microsoft.CodeAnalysis.CSharp.dll": {}
+        }
+      },
+      "Microsoft.CodeAnalysis.CSharp.Workspaces/1.1.1": {
+        "type": "package",
+        "dependencies": {
+          "Microsoft.CodeAnalysis.CSharp": "[1.1.1]",
+          "Microsoft.CodeAnalysis.Workspaces.Common": "[1.1.1]"
+        },
+        "compile": {
+          "lib/portable-net45+win8/Microsoft.CodeAnalysis.CSharp.Workspaces.dll": {}
+        },
+        "runtime": {
+          "lib/portable-net45+win8/Microsoft.CodeAnalysis.CSharp.Workspaces.dll": {}
+        }
+      },
+      "Microsoft.CodeAnalysis.VisualBasic/1.1.1": {
+        "type": "package",
+        "dependencies": {
+          "Microsoft.CodeAnalysis.Common": "1.1.1"
+        },
+        "compile": {
+          "lib/portable-net45+win8/Microsoft.CodeAnalysis.VisualBasic.dll": {}
+        },
+        "runtime": {
+          "lib/portable-net45+win8/Microsoft.CodeAnalysis.VisualBasic.dll": {}
+        }
+      },
+      "Microsoft.CodeAnalysis.VisualBasic.Workspaces/1.1.1": {
+        "type": "package",
+        "dependencies": {
+          "Microsoft.CodeAnalysis.VisualBasic": "[1.1.1]",
+          "Microsoft.CodeAnalysis.Workspaces.Common": "[1.1.1]"
+        },
+        "compile": {
+          "lib/portable-net45+win8/Microsoft.CodeAnalysis.VisualBasic.Workspaces.dll": {}
+        },
+        "runtime": {
+          "lib/portable-net45+win8/Microsoft.CodeAnalysis.VisualBasic.Workspaces.dll": {}
+        }
+      },
+      "Microsoft.CodeAnalysis.Workspaces.Common/1.1.1": {
+        "type": "package",
+        "dependencies": {
+          "Microsoft.CodeAnalysis.Common": "[1.1.1]",
+          "Microsoft.Composition": "1.0.27"
+        },
+        "compile": {
+          "lib/portable-net45+win8/Microsoft.CodeAnalysis.Workspaces.dll": {}
+        },
+        "runtime": {
+          "lib/portable-net45+win8/Microsoft.CodeAnalysis.Workspaces.dll": {}
+        }
+      },
+      "Microsoft.Composition/1.0.27": {
+        "type": "package",
+        "compile": {
+          "lib/portable-net45+win8+wp8+wpa81/System.Composition.AttributedModel.dll": {},
+          "lib/portable-net45+win8+wp8+wpa81/System.Composition.Convention.dll": {},
+          "lib/portable-net45+win8+wp8+wpa81/System.Composition.Hosting.dll": {},
+          "lib/portable-net45+win8+wp8+wpa81/System.Composition.Runtime.dll": {},
+          "lib/portable-net45+win8+wp8+wpa81/System.Composition.TypedParts.dll": {}
+        },
+        "runtime": {
+          "lib/portable-net45+win8+wp8+wpa81/System.Composition.AttributedModel.dll": {},
+          "lib/portable-net45+win8+wp8+wpa81/System.Composition.Convention.dll": {},
+          "lib/portable-net45+win8+wp8+wpa81/System.Composition.Hosting.dll": {},
+          "lib/portable-net45+win8+wp8+wpa81/System.Composition.Runtime.dll": {},
+          "lib/portable-net45+win8+wp8+wpa81/System.Composition.TypedParts.dll": {}
+        }
+      },
+      "Microsoft.CSharp/4.0.1-beta-23409": {
+        "type": "package",
+        "dependencies": {
+          "System.Collections": "4.0.10",
+          "System.Diagnostics.Debug": "4.0.10",
+          "System.Dynamic.Runtime": "4.0.0",
+          "System.Globalization": "4.0.10",
+          "System.Linq": "4.0.0",
+          "System.Linq.Expressions": "4.0.0",
+          "System.ObjectModel": "4.0.10",
+          "System.Reflection": "4.0.10",
+          "System.Reflection.Extensions": "4.0.0",
+          "System.Reflection.Primitives": "4.0.0",
+          "System.Reflection.TypeExtensions": "4.0.0",
+          "System.Resources.ResourceManager": "4.0.0",
+          "System.Runtime": "4.0.20",
+          "System.Runtime.Extensions": "4.0.10",
+          "System.Runtime.InteropServices": "4.0.20",
+          "System.Threading": "4.0.10"
+        },
+        "compile": {
+          "ref/dotnet/Microsoft.CSharp.dll": {}
+        },
+        "runtime": {
+          "lib/dotnet/Microsoft.CSharp.dll": {}
+        }
+      },
+      "System.Collections/4.0.11-beta-23225": {
+        "type": "package",
+        "dependencies": {
+          "System.Runtime": "4.0.0"
+        },
+        "compile": {
+          "ref/dotnet/System.Collections.dll": {}
+        }
+      },
+      "System.Collections.Concurrent/4.0.10-beta-23109": {
+        "type": "package",
+        "dependencies": {
+          "System.Collections": "4.0.10-beta-23109",
+          "System.Diagnostics.Debug": "4.0.10-beta-23109",
+          "System.Diagnostics.Tracing": "4.0.20-beta-23109",
+          "System.Globalization": "4.0.10-beta-23109",
+          "System.Resources.ResourceManager": "4.0.0-beta-23109",
+          "System.Runtime": "4.0.20-beta-23109",
+          "System.Runtime.Extensions": "4.0.10-beta-23109",
+          "System.Threading": "4.0.10-beta-23109",
+          "System.Threading.Tasks": "4.0.10-beta-23109"
+        },
+        "compile": {
+          "ref/dotnet/System.Collections.Concurrent.dll": {}
+        },
+        "runtime": {
+          "lib/dotnet/System.Collections.Concurrent.dll": {}
+        }
+      },
+      "System.Collections.Immutable/1.1.37": {
+        "type": "package",
+        "dependencies": {
+          "System.Collections": "4.0.0",
+          "System.Diagnostics.Debug": "4.0.0",
+          "System.Globalization": "4.0.0",
+          "System.Linq": "4.0.0",
+          "System.Resources.ResourceManager": "4.0.0",
+          "System.Runtime": "4.0.0",
+          "System.Runtime.Extensions": "4.0.0",
+          "System.Threading": "4.0.0"
+        },
+        "compile": {
+          "lib/dotnet/System.Collections.Immutable.dll": {}
+        },
+        "runtime": {
+          "lib/dotnet/System.Collections.Immutable.dll": {}
+        }
+      },
+      "System.Collections.NonGeneric/4.0.0-beta-23109": {
+        "type": "package",
+        "dependencies": {
+          "System.Diagnostics.Debug": "4.0.10-beta-23109",
+          "System.Globalization": "4.0.10-beta-23109",
+          "System.Resources.ResourceManager": "4.0.0-beta-23109",
+          "System.Runtime": "4.0.20-beta-23109",
+          "System.Runtime.Extensions": "4.0.10-beta-23109",
+          "System.Threading": "4.0.10-beta-23109"
+        },
+        "compile": {
+          "ref/dotnet/System.Collections.NonGeneric.dll": {}
+        },
+        "runtime": {
+          "lib/dotnet/System.Collections.NonGeneric.dll": {}
+        }
+      },
+      "System.Collections.Specialized/4.0.0-beta-23109": {
+        "type": "package",
+        "dependencies": {
+          "System.Collections.NonGeneric": "4.0.0-beta-23109",
+          "System.Globalization": "4.0.10-beta-23109",
+          "System.Globalization.Extensions": "4.0.0-beta-23109",
+          "System.Resources.ResourceManager": "4.0.0-beta-23109",
+          "System.Runtime": "4.0.20-beta-23109",
+          "System.Runtime.Extensions": "4.0.10-beta-23109",
+          "System.Threading": "4.0.10-beta-23109"
+        },
+        "compile": {
+          "ref/dotnet/System.Collections.Specialized.dll": {}
+        },
+        "runtime": {
+          "lib/dotnet/System.Collections.Specialized.dll": {}
+        }
+      },
+      "System.ComponentModel/4.0.0-beta-23109": {
+        "type": "package",
+        "dependencies": {
+          "System.Runtime": "4.0.20-beta-23109"
+        },
+        "compile": {
+          "ref/dotnet/System.ComponentModel.dll": {}
+        },
+        "runtime": {
+          "lib/dotnet/System.ComponentModel.dll": {}
+        }
+      },
+      "System.ComponentModel.Primitives/4.0.0-beta-23109": {
+        "type": "package",
+        "dependencies": {
+          "System.ComponentModel": "4.0.0-beta-23109",
+          "System.Runtime": "4.0.20-beta-23109"
+        },
+        "compile": {
+          "ref/dotnet/System.ComponentModel.Primitives.dll": {}
+        },
+        "runtime": {
+          "lib/dotnet/System.ComponentModel.Primitives.dll": {}
+        }
+      },
+      "System.ComponentModel.TypeConverter/4.0.0-beta-23109": {
+        "type": "package",
+        "dependencies": {
+          "System.Collections": "4.0.10-beta-23109",
+          "System.ComponentModel": "4.0.0-beta-23109",
+          "System.ComponentModel.Primitives": "4.0.0-beta-23109",
+          "System.Globalization": "4.0.10-beta-23109",
+          "System.Reflection": "4.0.10-beta-23109",
+          "System.Reflection.Extensions": "4.0.0-beta-23109",
+          "System.Reflection.Primitives": "4.0.0-beta-23109",
+          "System.Resources.ResourceManager": "4.0.0-beta-23109",
+          "System.Runtime": "4.0.20-beta-23109",
+          "System.Runtime.Extensions": "4.0.10-beta-23109",
+          "System.Threading": "4.0.10-beta-23109"
+        },
+        "compile": {
+          "ref/dotnet/System.ComponentModel.TypeConverter.dll": {}
+        },
+        "runtime": {
+          "lib/dotnet/System.ComponentModel.TypeConverter.dll": {}
+        }
+      },
+      "System.Diagnostics.Debug/4.0.10": {
+        "type": "package",
+        "dependencies": {
+          "System.Runtime": "4.0.0"
+        },
+        "compile": {
+          "ref/dotnet/System.Diagnostics.Debug.dll": {}
+        }
+      },
+      "System.Diagnostics.Tracing/4.0.20-beta-23109": {
+        "type": "package",
+        "dependencies": {
+          "System.Runtime": "4.0.0-beta-23109"
+        },
+        "compile": {
+          "ref/dotnet/System.Diagnostics.Tracing.dll": {}
+        }
+      },
+      "System.Dynamic.Runtime/4.0.11-beta-23225": {
+        "type": "package",
+        "dependencies": {
+          "System.Linq.Expressions": "4.0.10",
+          "System.ObjectModel": "4.0.0",
+          "System.Reflection": "4.0.0",
+          "System.Runtime": "4.0.20"
+        },
+        "compile": {
+          "ref/dotnet/System.Dynamic.Runtime.dll": {}
+        }
+      },
+      "System.Globalization/4.0.10": {
+        "type": "package",
+        "dependencies": {
+          "System.Runtime": "4.0.0"
+        },
+        "compile": {
+          "ref/dotnet/System.Globalization.dll": {}
+        }
+      },
+      "System.Globalization.Extensions/4.0.0-beta-23109": {
+        "type": "package",
+        "dependencies": {
+          "System.Globalization": "4.0.10-beta-23109",
+          "System.Resources.ResourceManager": "4.0.0-beta-23109",
+          "System.Runtime": "4.0.20-beta-23109",
+          "System.Runtime.Extensions": "4.0.10-beta-23109",
+          "System.Runtime.InteropServices": "4.0.20-beta-23109"
+        },
+        "compile": {
+          "ref/dotnet/System.Globalization.Extensions.dll": {}
+        },
+        "runtime": {
+          "lib/dotnet/System.Globalization.Extensions.dll": {}
+        }
+      },
+      "System.IO/4.0.0": {
+        "type": "package",
+        "dependencies": {
+          "System.Runtime": "4.0.0",
+          "System.Text.Encoding": "4.0.0",
+          "System.Threading.Tasks": "4.0.0"
+        },
+        "compile": {
+          "ref/dotnet/System.IO.dll": {}
+        }
+      },
+      "System.IO.Compression/4.0.0-beta-23109": {
+        "type": "package",
+        "dependencies": {
+          "System.Collections": "4.0.0-beta-23109",
+          "System.IO": "4.0.0-beta-23109",
+          "System.Resources.ResourceManager": "4.0.0-beta-23109",
+          "System.Runtime": "4.0.0-beta-23109",
+          "System.Runtime.Extensions": "4.0.0-beta-23109",
+          "System.Runtime.InteropServices": "4.0.0-beta-23109",
+          "System.Text.Encoding": "4.0.0-beta-23109",
+          "System.Threading": "4.0.0-beta-23109",
+          "System.Threading.Tasks": "4.0.0-beta-23109"
+        },
+        "compile": {
+          "ref/dotnet/System.IO.Compression.dll": {}
+        },
+        "runtime": {
+          "lib/dotnet/System.IO.Compression.dll": {}
+        }
+      },
+      "System.IO.Compression.clrcompression-x86/4.0.0-beta-23109": {
+        "type": "package",
+        "native": {
+          "runtimes/win7-x86/native/clrcompression.dll": {}
+        }
+      },
+      "System.IO.FileSystem/4.0.0-beta-23109": {
+        "type": "package",
+        "dependencies": {
+          "System.IO": "4.0.0-beta-23109",
+          "System.IO.FileSystem.Primitives": "4.0.0-beta-23109",
+          "System.Runtime": "4.0.0-beta-23109",
+          "System.Runtime.Handles": "4.0.0-beta-23109",
+          "System.Text.Encoding": "4.0.0-beta-23109",
+          "System.Threading.Tasks": "4.0.0-beta-23109"
+        },
+        "compile": {
+          "ref/dotnet/System.IO.FileSystem.dll": {}
+        }
+      },
+      "System.IO.FileSystem.Primitives/4.0.0-beta-23109": {
+        "type": "package",
+        "dependencies": {
+          "System.Runtime": "4.0.20-beta-23109"
+        },
+        "compile": {
+          "ref/dotnet/System.IO.FileSystem.Primitives.dll": {}
+        },
+        "runtime": {
+          "lib/dotnet/System.IO.FileSystem.Primitives.dll": {}
+        }
+      },
+      "System.Linq/4.0.0-beta-23109": {
+        "type": "package",
+        "dependencies": {
+          "System.Collections": "4.0.10-beta-23109",
+          "System.Diagnostics.Debug": "4.0.10-beta-23109",
+          "System.Resources.ResourceManager": "4.0.0-beta-23109",
+          "System.Runtime": "4.0.20-beta-23109",
+          "System.Runtime.Extensions": "4.0.10-beta-23109"
+        },
+        "compile": {
+          "ref/dotnet/System.Linq.dll": {}
+        },
+        "runtime": {
+          "lib/dotnet/System.Linq.dll": {}
+        }
+      },
+      "System.Linq.Expressions/4.0.10-beta-23109": {
+        "type": "package",
+        "dependencies": {
+          "System.Reflection": "4.0.0-beta-23109",
+          "System.Runtime": "4.0.0-beta-23109"
+        },
+        "compile": {
+          "ref/dotnet/System.Linq.Expressions.dll": {}
+        }
+      },
+      "System.Net.Http/4.0.1-beta-23225": {
+        "type": "package",
+        "dependencies": {
+          "System.IO": "4.0.0",
+          "System.Net.Primitives": "4.0.0",
+          "System.Runtime": "4.0.0",
+          "System.Text.Encoding": "4.0.0",
+          "System.Threading.Tasks": "4.0.0"
+        },
+        "compile": {
+          "ref/dotnet/System.Net.Http.dll": {}
+        }
+      },
+      "System.Net.Primitives/4.0.0": {
+        "type": "package",
+        "dependencies": {
+          "System.Runtime": "4.0.0"
+        },
+        "compile": {
+          "ref/dotnet/System.Net.Primitives.dll": {}
+        }
+      },
+      "System.ObjectModel/4.0.10": {
+        "type": "package",
+        "dependencies": {
+          "System.Collections": "4.0.10",
+          "System.Diagnostics.Debug": "4.0.10",
+          "System.Resources.ResourceManager": "4.0.0",
+          "System.Runtime": "4.0.20",
+          "System.Threading": "4.0.10"
+        },
+        "compile": {
+          "ref/dotnet/System.ObjectModel.dll": {}
+        },
+        "runtime": {
+          "lib/dotnet/System.ObjectModel.dll": {}
+        }
+      },
+      "System.Reflection/4.1.0-beta-23225": {
+        "type": "package",
+        "dependencies": {
+          "System.IO": "4.0.0",
+          "System.Reflection.Primitives": "4.0.0",
+          "System.Runtime": "4.0.20"
+        },
+        "compile": {
+          "ref/dotnet/System.Reflection.dll": {}
+        }
+      },
+      "System.Reflection.Emit.ILGeneration/4.0.0-beta-23109": {
+        "type": "package",
+        "dependencies": {
+          "System.Reflection": "4.0.0-beta-23109",
+          "System.Reflection.Primitives": "4.0.0-beta-23109",
+          "System.Runtime": "4.0.0-beta-23109"
+        },
+        "compile": {
+          "ref/dotnet/System.Reflection.Emit.ILGeneration.dll": {}
+        }
+      },
+      "System.Reflection.Emit.Lightweight/4.0.0-beta-23109": {
+        "type": "package",
+        "dependencies": {
+          "System.Reflection": "4.0.0-beta-23109",
+          "System.Reflection.Emit.ILGeneration": "4.0.0-beta-23109",
+          "System.Reflection.Primitives": "4.0.0-beta-23109",
+          "System.Runtime": "4.0.0-beta-23109"
+        },
+        "compile": {
+          "ref/dotnet/System.Reflection.Emit.Lightweight.dll": {}
+        }
+      },
+      "System.Reflection.Extensions/4.0.0-beta-23109": {
+        "type": "package",
+        "dependencies": {
+          "System.Reflection": "4.0.0-beta-23109",
+          "System.Runtime": "4.0.0-beta-23109"
+        },
+        "compile": {
+          "ref/dotnet/System.Reflection.Extensions.dll": {}
+        }
+      },
+      "System.Reflection.Metadata/1.1.0-alpha-00009": {
+        "type": "package",
+        "dependencies": {
+          "System.Collections": "4.0.0",
+          "System.Collections.Immutable": "1.1.36",
+          "System.Diagnostics.Debug": "4.0.0",
+          "System.IO": "4.0.0",
+          "System.Reflection": "4.0.0",
+          "System.Reflection.Extensions": "4.0.0",
+          "System.Reflection.Primitives": "4.0.0",
+          "System.Resources.ResourceManager": "4.0.0",
+          "System.Runtime": "4.0.0",
+          "System.Runtime.Extensions": "4.0.0",
+          "System.Runtime.InteropServices": "4.0.0",
+          "System.Text.Encoding": "4.0.0",
+          "System.Text.Encoding.Extensions": "4.0.0",
+          "System.Threading": "4.0.0"
+        },
+        "compile": {
+          "lib/dotnet/System.Reflection.Metadata.dll": {}
+        },
+        "runtime": {
+          "lib/dotnet/System.Reflection.Metadata.dll": {}
+        }
+      },
+      "System.Reflection.Primitives/4.0.0-beta-23109": {
+        "type": "package",
+        "dependencies": {
+          "System.Runtime": "4.0.0-beta-23109"
+        },
+        "compile": {
+          "ref/dotnet/System.Reflection.Primitives.dll": {}
+        }
+      },
+      "System.Reflection.TypeExtensions/4.0.0-beta-23109": {
+        "type": "package",
+        "dependencies": {
+          "System.Reflection": "4.0.0-beta-23109",
+          "System.Runtime": "4.0.0-beta-23109"
+        },
+        "compile": {
+          "ref/dotnet/System.Reflection.TypeExtensions.dll": {}
+        }
+      },
+      "System.Resources.ResourceManager/4.0.0": {
+        "type": "package",
+        "dependencies": {
+          "System.Globalization": "4.0.0",
+          "System.Reflection": "4.0.0",
+          "System.Runtime": "4.0.0"
+        },
+        "compile": {
+          "ref/dotnet/System.Resources.ResourceManager.dll": {}
+        }
+      },
+      "System.Runtime/4.0.21-beta-23225": {
+        "type": "package",
+        "compile": {
+          "ref/dotnet/System.Runtime.dll": {}
+        }
+      },
+      "System.Runtime.Extensions/4.0.10": {
+        "type": "package",
+        "dependencies": {
+          "System.Runtime": "4.0.20"
+        },
+        "compile": {
+          "ref/dotnet/System.Runtime.Extensions.dll": {}
+        }
+      },
+      "System.Runtime.Handles/4.0.0": {
+        "type": "package",
+        "dependencies": {
+          "System.Runtime": "4.0.0"
+        },
+        "compile": {
+          "ref/dotnet/System.Runtime.Handles.dll": {}
+        }
+      },
+      "System.Runtime.InteropServices/4.0.20": {
+        "type": "package",
+        "dependencies": {
+          "System.Reflection": "4.0.0",
+          "System.Reflection.Primitives": "4.0.0",
+          "System.Runtime": "4.0.0",
+          "System.Runtime.Handles": "4.0.0"
+        },
+        "compile": {
+          "ref/dotnet/System.Runtime.InteropServices.dll": {}
+        }
+      },
+      "System.Runtime.Serialization.Primitives/4.0.10-beta-23109": {
+        "type": "package",
+        "dependencies": {
+          "System.Resources.ResourceManager": "4.0.0-beta-23109",
+          "System.Runtime": "4.0.20-beta-23109"
+        },
+        "compile": {
+          "ref/dotnet/System.Runtime.Serialization.Primitives.dll": {}
+        },
+        "runtime": {
+          "lib/dotnet/System.Runtime.Serialization.Primitives.dll": {}
+        }
+      },
+      "System.Security.Cryptography.Algorithms/4.0.0-beta-23225": {
+        "type": "package",
+        "dependencies": {
+          "System.IO": "4.0.0",
+          "System.Runtime": "4.0.0",
+          "System.Security.Cryptography.Primitives": "4.0.0-beta-23225"
+        },
+        "compile": {
+          "ref/dotnet/System.Security.Cryptography.Algorithms.dll": {}
+        }
+      },
+      "System.Security.Cryptography.Encoding/4.0.0-beta-23225": {
+        "type": "package",
+        "dependencies": {
+          "System.Runtime": "4.0.0"
+        },
+        "compile": {
+          "ref/dotnet/System.Security.Cryptography.Encoding.dll": {}
+        }
+      },
+      "System.Security.Cryptography.Primitives/4.0.0-beta-23225": {
+        "type": "package",
+        "dependencies": {
+          "System.IO": "4.0.0",
+          "System.Runtime": "4.0.0",
+          "System.Threading.Tasks": "4.0.0"
+        },
+        "compile": {
+          "ref/dotnet/System.Security.Cryptography.Primitives.dll": {}
+        }
+      },
+      "System.Security.Cryptography.X509Certificates/4.0.0-beta-23225": {
+        "type": "package",
+        "dependencies": {
+          "System.Runtime": "4.0.0",
+          "System.Runtime.Handles": "4.0.0",
+          "System.Security.Cryptography.Algorithms": "4.0.0-beta-23225",
+          "System.Security.Cryptography.Encoding": "4.0.0-beta-23225"
+        },
+        "compile": {
+          "ref/dotnet/System.Security.Cryptography.X509Certificates.dll": {}
+        }
+      },
+      "System.Text.Encoding/4.0.0": {
+        "type": "package",
+        "dependencies": {
+          "System.Runtime": "4.0.0"
+        },
+        "compile": {
+          "ref/dotnet/System.Text.Encoding.dll": {}
+        }
+      },
+      "System.Text.Encoding.Extensions/4.0.0": {
+        "type": "package",
+        "dependencies": {
+          "System.Runtime": "4.0.0",
+          "System.Text.Encoding": "4.0.0"
+        },
+        "compile": {
+          "ref/dotnet/System.Text.Encoding.Extensions.dll": {}
+        }
+      },
+      "System.Text.RegularExpressions/4.0.10-beta-23109": {
+        "type": "package",
+        "dependencies": {
+          "System.Collections": "4.0.10-beta-23109",
+          "System.Globalization": "4.0.10-beta-23109",
+          "System.Resources.ResourceManager": "4.0.0-beta-23109",
+          "System.Runtime": "4.0.20-beta-23109",
+          "System.Runtime.Extensions": "4.0.10-beta-23109",
+          "System.Threading": "4.0.10-beta-23109"
+        },
+        "compile": {
+          "ref/dotnet/System.Text.RegularExpressions.dll": {}
+        },
+        "runtime": {
+          "lib/dotnet/System.Text.RegularExpressions.dll": {}
+        }
+      },
+      "System.Threading/4.0.10": {
+        "type": "package",
+        "dependencies": {
+          "System.Runtime": "4.0.0",
+          "System.Threading.Tasks": "4.0.0"
+        },
+        "compile": {
+          "ref/dotnet/System.Threading.dll": {}
+        }
+      },
+      "System.Threading.Tasks/4.0.10-beta-23109": {
+        "type": "package",
+        "dependencies": {
+          "System.Runtime": "4.0.0-beta-23109"
+        },
+        "compile": {
+          "ref/dotnet/System.Threading.Tasks.dll": {}
+        }
+      }
+    },
+    ".NETPlatform,Version=v5.1/win7-x64": {
+      "Microsoft.CodeAnalysis/1.1.1": {
+        "type": "package",
+        "dependencies": {
+          "Microsoft.CodeAnalysis.CSharp.Workspaces": "[1.1.1]",
+          "Microsoft.CodeAnalysis.VisualBasic.Workspaces": "[1.1.1]"
+        }
+      },
+      "Microsoft.CodeAnalysis.Analyzers/1.1.0": {
+        "type": "package"
+      },
+      "Microsoft.CodeAnalysis.Common/1.1.1": {
+        "type": "package",
+        "dependencies": {
+          "Microsoft.CodeAnalysis.Analyzers": "1.1.0",
+          "System.Collections.Immutable": "1.1.37",
+          "System.Reflection.Metadata": "1.1.0"
+        },
+        "compile": {
+          "lib/portable-net45+win8/Microsoft.CodeAnalysis.dll": {}
+        },
+        "runtime": {
+          "lib/portable-net45+win8/Microsoft.CodeAnalysis.dll": {}
+        }
+      },
+      "Microsoft.CodeAnalysis.CSharp/1.1.1": {
+        "type": "package",
+        "dependencies": {
+          "Microsoft.CodeAnalysis.Common": "[1.1.1]"
+        },
+        "compile": {
+          "lib/portable-net45+win8/Microsoft.CodeAnalysis.CSharp.dll": {}
+        },
+        "runtime": {
+          "lib/portable-net45+win8/Microsoft.CodeAnalysis.CSharp.dll": {}
+        }
+      },
+      "Microsoft.CodeAnalysis.CSharp.Workspaces/1.1.1": {
+        "type": "package",
+        "dependencies": {
+          "Microsoft.CodeAnalysis.CSharp": "[1.1.1]",
+          "Microsoft.CodeAnalysis.Workspaces.Common": "[1.1.1]"
+        },
+        "compile": {
+          "lib/portable-net45+win8/Microsoft.CodeAnalysis.CSharp.Workspaces.dll": {}
+        },
+        "runtime": {
+          "lib/portable-net45+win8/Microsoft.CodeAnalysis.CSharp.Workspaces.dll": {}
+        }
+      },
+      "Microsoft.CodeAnalysis.VisualBasic/1.1.1": {
+        "type": "package",
+        "dependencies": {
+          "Microsoft.CodeAnalysis.Common": "1.1.1"
+        },
+        "compile": {
+          "lib/portable-net45+win8/Microsoft.CodeAnalysis.VisualBasic.dll": {}
+        },
+        "runtime": {
+          "lib/portable-net45+win8/Microsoft.CodeAnalysis.VisualBasic.dll": {}
+        }
+      },
+      "Microsoft.CodeAnalysis.VisualBasic.Workspaces/1.1.1": {
+        "type": "package",
+        "dependencies": {
+          "Microsoft.CodeAnalysis.VisualBasic": "[1.1.1]",
+          "Microsoft.CodeAnalysis.Workspaces.Common": "[1.1.1]"
+        },
+        "compile": {
+          "lib/portable-net45+win8/Microsoft.CodeAnalysis.VisualBasic.Workspaces.dll": {}
+        },
+        "runtime": {
+          "lib/portable-net45+win8/Microsoft.CodeAnalysis.VisualBasic.Workspaces.dll": {}
+        }
+      },
+      "Microsoft.CodeAnalysis.Workspaces.Common/1.1.1": {
+        "type": "package",
+        "dependencies": {
+          "Microsoft.CodeAnalysis.Common": "[1.1.1]",
+          "Microsoft.Composition": "1.0.27"
+        },
+        "compile": {
+          "lib/portable-net45+win8/Microsoft.CodeAnalysis.Workspaces.dll": {}
+        },
+        "runtime": {
+          "lib/portable-net45+win8/Microsoft.CodeAnalysis.Workspaces.dll": {}
+        }
+      },
+      "Microsoft.Composition/1.0.27": {
+        "type": "package",
+        "compile": {
+          "lib/portable-net45+win8+wp8+wpa81/System.Composition.AttributedModel.dll": {},
+          "lib/portable-net45+win8+wp8+wpa81/System.Composition.Convention.dll": {},
+          "lib/portable-net45+win8+wp8+wpa81/System.Composition.Hosting.dll": {},
+          "lib/portable-net45+win8+wp8+wpa81/System.Composition.Runtime.dll": {},
+          "lib/portable-net45+win8+wp8+wpa81/System.Composition.TypedParts.dll": {}
+        },
+        "runtime": {
+          "lib/portable-net45+win8+wp8+wpa81/System.Composition.AttributedModel.dll": {},
+          "lib/portable-net45+win8+wp8+wpa81/System.Composition.Convention.dll": {},
+          "lib/portable-net45+win8+wp8+wpa81/System.Composition.Hosting.dll": {},
+          "lib/portable-net45+win8+wp8+wpa81/System.Composition.Runtime.dll": {},
+          "lib/portable-net45+win8+wp8+wpa81/System.Composition.TypedParts.dll": {}
+        }
+      },
+      "Microsoft.CSharp/4.0.1-beta-23409": {
+        "type": "package",
+        "dependencies": {
+          "System.Collections": "4.0.10",
+          "System.Diagnostics.Debug": "4.0.10",
+          "System.Dynamic.Runtime": "4.0.0",
+          "System.Globalization": "4.0.10",
+          "System.Linq": "4.0.0",
+          "System.Linq.Expressions": "4.0.0",
+          "System.ObjectModel": "4.0.10",
+          "System.Reflection": "4.0.10",
+          "System.Reflection.Extensions": "4.0.0",
+          "System.Reflection.Primitives": "4.0.0",
+          "System.Reflection.TypeExtensions": "4.0.0",
+          "System.Resources.ResourceManager": "4.0.0",
+          "System.Runtime": "4.0.20",
+          "System.Runtime.Extensions": "4.0.10",
+          "System.Runtime.InteropServices": "4.0.20",
+          "System.Threading": "4.0.10"
+        },
+        "compile": {
+          "ref/dotnet/Microsoft.CSharp.dll": {}
+        },
+        "runtime": {
+          "lib/dotnet/Microsoft.CSharp.dll": {}
+        }
+      },
+      "System.Collections/4.0.11-beta-23225": {
+        "type": "package",
+        "dependencies": {
+          "System.Runtime": "4.0.0"
+        },
+        "compile": {
+          "ref/dotnet/System.Collections.dll": {}
+        }
+      },
+      "System.Collections.Concurrent/4.0.10-beta-23109": {
+        "type": "package",
+        "dependencies": {
+          "System.Collections": "4.0.10-beta-23109",
+          "System.Diagnostics.Debug": "4.0.10-beta-23109",
+          "System.Diagnostics.Tracing": "4.0.20-beta-23109",
+          "System.Globalization": "4.0.10-beta-23109",
+          "System.Resources.ResourceManager": "4.0.0-beta-23109",
+          "System.Runtime": "4.0.20-beta-23109",
+          "System.Runtime.Extensions": "4.0.10-beta-23109",
+          "System.Threading": "4.0.10-beta-23109",
+          "System.Threading.Tasks": "4.0.10-beta-23109"
+        },
+        "compile": {
+          "ref/dotnet/System.Collections.Concurrent.dll": {}
+        },
+        "runtime": {
+          "lib/dotnet/System.Collections.Concurrent.dll": {}
+        }
+      },
+      "System.Collections.Immutable/1.1.37": {
+        "type": "package",
+        "dependencies": {
+          "System.Collections": "4.0.0",
+          "System.Diagnostics.Debug": "4.0.0",
+          "System.Globalization": "4.0.0",
+          "System.Linq": "4.0.0",
+          "System.Resources.ResourceManager": "4.0.0",
+          "System.Runtime": "4.0.0",
+          "System.Runtime.Extensions": "4.0.0",
+          "System.Threading": "4.0.0"
+        },
+        "compile": {
+          "lib/dotnet/System.Collections.Immutable.dll": {}
+        },
+        "runtime": {
+          "lib/dotnet/System.Collections.Immutable.dll": {}
+        }
+      },
+      "System.Collections.NonGeneric/4.0.0-beta-23109": {
+        "type": "package",
+        "dependencies": {
+          "System.Diagnostics.Debug": "4.0.10-beta-23109",
+          "System.Globalization": "4.0.10-beta-23109",
+          "System.Resources.ResourceManager": "4.0.0-beta-23109",
+          "System.Runtime": "4.0.20-beta-23109",
+          "System.Runtime.Extensions": "4.0.10-beta-23109",
+          "System.Threading": "4.0.10-beta-23109"
+        },
+        "compile": {
+          "ref/dotnet/System.Collections.NonGeneric.dll": {}
+        },
+        "runtime": {
+          "lib/dotnet/System.Collections.NonGeneric.dll": {}
+        }
+      },
+      "System.Collections.Specialized/4.0.0-beta-23109": {
+        "type": "package",
+        "dependencies": {
+          "System.Collections.NonGeneric": "4.0.0-beta-23109",
+          "System.Globalization": "4.0.10-beta-23109",
+          "System.Globalization.Extensions": "4.0.0-beta-23109",
+          "System.Resources.ResourceManager": "4.0.0-beta-23109",
+          "System.Runtime": "4.0.20-beta-23109",
+          "System.Runtime.Extensions": "4.0.10-beta-23109",
+          "System.Threading": "4.0.10-beta-23109"
+        },
+        "compile": {
+          "ref/dotnet/System.Collections.Specialized.dll": {}
+        },
+        "runtime": {
+          "lib/dotnet/System.Collections.Specialized.dll": {}
+        }
+      },
+      "System.ComponentModel/4.0.0-beta-23109": {
+        "type": "package",
+        "dependencies": {
+          "System.Runtime": "4.0.20-beta-23109"
+        },
+        "compile": {
+          "ref/dotnet/System.ComponentModel.dll": {}
+        },
+        "runtime": {
+          "lib/dotnet/System.ComponentModel.dll": {}
+        }
+      },
+      "System.ComponentModel.Primitives/4.0.0-beta-23109": {
+        "type": "package",
+        "dependencies": {
+          "System.ComponentModel": "4.0.0-beta-23109",
+          "System.Runtime": "4.0.20-beta-23109"
+        },
+        "compile": {
+          "ref/dotnet/System.ComponentModel.Primitives.dll": {}
+        },
+        "runtime": {
+          "lib/dotnet/System.ComponentModel.Primitives.dll": {}
+        }
+      },
+      "System.ComponentModel.TypeConverter/4.0.0-beta-23109": {
+        "type": "package",
+        "dependencies": {
+          "System.Collections": "4.0.10-beta-23109",
+          "System.ComponentModel": "4.0.0-beta-23109",
+          "System.ComponentModel.Primitives": "4.0.0-beta-23109",
+          "System.Globalization": "4.0.10-beta-23109",
+          "System.Reflection": "4.0.10-beta-23109",
+          "System.Reflection.Extensions": "4.0.0-beta-23109",
+          "System.Reflection.Primitives": "4.0.0-beta-23109",
+          "System.Resources.ResourceManager": "4.0.0-beta-23109",
+          "System.Runtime": "4.0.20-beta-23109",
+          "System.Runtime.Extensions": "4.0.10-beta-23109",
+          "System.Threading": "4.0.10-beta-23109"
+        },
+        "compile": {
+          "ref/dotnet/System.ComponentModel.TypeConverter.dll": {}
+        },
+        "runtime": {
+          "lib/dotnet/System.ComponentModel.TypeConverter.dll": {}
+        }
+      },
+      "System.Diagnostics.Debug/4.0.10": {
+        "type": "package",
+        "dependencies": {
+          "System.Runtime": "4.0.0"
+        },
+        "compile": {
+          "ref/dotnet/System.Diagnostics.Debug.dll": {}
+        }
+      },
+      "System.Diagnostics.Tracing/4.0.20-beta-23109": {
+        "type": "package",
+        "dependencies": {
+          "System.Runtime": "4.0.0-beta-23109"
+        },
+        "compile": {
+          "ref/dotnet/System.Diagnostics.Tracing.dll": {}
+        }
+      },
+      "System.Dynamic.Runtime/4.0.11-beta-23225": {
+        "type": "package",
+        "dependencies": {
+          "System.Linq.Expressions": "4.0.10",
+          "System.ObjectModel": "4.0.0",
+          "System.Reflection": "4.0.0",
+          "System.Runtime": "4.0.20"
+        },
+        "compile": {
+          "ref/dotnet/System.Dynamic.Runtime.dll": {}
+        }
+      },
+      "System.Globalization/4.0.10": {
+        "type": "package",
+        "dependencies": {
+          "System.Runtime": "4.0.0"
+        },
+        "compile": {
+          "ref/dotnet/System.Globalization.dll": {}
+        }
+      },
+      "System.Globalization.Extensions/4.0.0-beta-23109": {
+        "type": "package",
+        "dependencies": {
+          "System.Globalization": "4.0.10-beta-23109",
+          "System.Resources.ResourceManager": "4.0.0-beta-23109",
+          "System.Runtime": "4.0.20-beta-23109",
+          "System.Runtime.Extensions": "4.0.10-beta-23109",
+          "System.Runtime.InteropServices": "4.0.20-beta-23109"
+        },
+        "compile": {
+          "ref/dotnet/System.Globalization.Extensions.dll": {}
+        },
+        "runtime": {
+          "lib/dotnet/System.Globalization.Extensions.dll": {}
+        }
+      },
+      "System.IO/4.0.0": {
+        "type": "package",
+        "dependencies": {
+          "System.Runtime": "4.0.0",
+          "System.Text.Encoding": "4.0.0",
+          "System.Threading.Tasks": "4.0.0"
+        },
+        "compile": {
+          "ref/dotnet/System.IO.dll": {}
+        }
+      },
+      "System.IO.Compression/4.0.0-beta-23109": {
+        "type": "package",
+        "dependencies": {
+          "System.Collections": "4.0.0-beta-23109",
+          "System.IO": "4.0.0-beta-23109",
+          "System.Resources.ResourceManager": "4.0.0-beta-23109",
+          "System.Runtime": "4.0.0-beta-23109",
+          "System.Runtime.Extensions": "4.0.0-beta-23109",
+          "System.Runtime.InteropServices": "4.0.0-beta-23109",
+          "System.Text.Encoding": "4.0.0-beta-23109",
+          "System.Threading": "4.0.0-beta-23109",
+          "System.Threading.Tasks": "4.0.0-beta-23109"
+        },
+        "compile": {
+          "ref/dotnet/System.IO.Compression.dll": {}
+        },
+        "runtime": {
+          "lib/dotnet/System.IO.Compression.dll": {}
+        }
+      },
+      "System.IO.Compression.clrcompression-x64/4.0.0-beta-23109": {
+        "type": "package",
+        "native": {
+          "runtimes/win7-x64/native/clrcompression.dll": {}
+        }
+      },
+      "System.IO.FileSystem/4.0.0-beta-23109": {
+        "type": "package",
+        "dependencies": {
+          "System.IO": "4.0.0-beta-23109",
+          "System.IO.FileSystem.Primitives": "4.0.0-beta-23109",
+          "System.Runtime": "4.0.0-beta-23109",
+          "System.Runtime.Handles": "4.0.0-beta-23109",
+          "System.Text.Encoding": "4.0.0-beta-23109",
+          "System.Threading.Tasks": "4.0.0-beta-23109"
+        },
+        "compile": {
+          "ref/dotnet/System.IO.FileSystem.dll": {}
+        }
+      },
+      "System.IO.FileSystem.Primitives/4.0.0-beta-23109": {
+        "type": "package",
+        "dependencies": {
+          "System.Runtime": "4.0.20-beta-23109"
+        },
+        "compile": {
+          "ref/dotnet/System.IO.FileSystem.Primitives.dll": {}
+        },
+        "runtime": {
+          "lib/dotnet/System.IO.FileSystem.Primitives.dll": {}
+        }
+      },
+      "System.Linq/4.0.0-beta-23109": {
+        "type": "package",
+        "dependencies": {
+          "System.Collections": "4.0.10-beta-23109",
+          "System.Diagnostics.Debug": "4.0.10-beta-23109",
+          "System.Resources.ResourceManager": "4.0.0-beta-23109",
+          "System.Runtime": "4.0.20-beta-23109",
+          "System.Runtime.Extensions": "4.0.10-beta-23109"
+        },
+        "compile": {
+          "ref/dotnet/System.Linq.dll": {}
+        },
+        "runtime": {
+          "lib/dotnet/System.Linq.dll": {}
+        }
+      },
+      "System.Linq.Expressions/4.0.10-beta-23109": {
+        "type": "package",
+        "dependencies": {
+          "System.Reflection": "4.0.0-beta-23109",
+          "System.Runtime": "4.0.0-beta-23109"
+        },
+        "compile": {
+          "ref/dotnet/System.Linq.Expressions.dll": {}
+        }
+      },
+      "System.Net.Http/4.0.1-beta-23225": {
+        "type": "package",
+        "dependencies": {
+          "System.IO": "4.0.0",
+          "System.Net.Primitives": "4.0.0",
+          "System.Runtime": "4.0.0",
+          "System.Text.Encoding": "4.0.0",
+          "System.Threading.Tasks": "4.0.0"
+        },
+        "compile": {
+          "ref/dotnet/System.Net.Http.dll": {}
+        }
+      },
+      "System.Net.Primitives/4.0.0": {
+        "type": "package",
+        "dependencies": {
+          "System.Runtime": "4.0.0"
+        },
+        "compile": {
+          "ref/dotnet/System.Net.Primitives.dll": {}
+        }
+      },
+      "System.ObjectModel/4.0.10": {
+        "type": "package",
+        "dependencies": {
+          "System.Collections": "4.0.10",
+          "System.Diagnostics.Debug": "4.0.10",
+          "System.Resources.ResourceManager": "4.0.0",
+          "System.Runtime": "4.0.20",
+          "System.Threading": "4.0.10"
+        },
+        "compile": {
+          "ref/dotnet/System.ObjectModel.dll": {}
+        },
+        "runtime": {
+          "lib/dotnet/System.ObjectModel.dll": {}
+        }
+      },
+      "System.Reflection/4.1.0-beta-23225": {
+        "type": "package",
+        "dependencies": {
+          "System.IO": "4.0.0",
+          "System.Reflection.Primitives": "4.0.0",
+          "System.Runtime": "4.0.20"
+        },
+        "compile": {
+          "ref/dotnet/System.Reflection.dll": {}
+        }
+      },
+      "System.Reflection.Emit.ILGeneration/4.0.0-beta-23109": {
+        "type": "package",
+        "dependencies": {
+          "System.Reflection": "4.0.0-beta-23109",
+          "System.Reflection.Primitives": "4.0.0-beta-23109",
+          "System.Runtime": "4.0.0-beta-23109"
+        },
+        "compile": {
+          "ref/dotnet/System.Reflection.Emit.ILGeneration.dll": {}
+        }
+      },
+      "System.Reflection.Emit.Lightweight/4.0.0-beta-23109": {
+        "type": "package",
+        "dependencies": {
+          "System.Reflection": "4.0.0-beta-23109",
+          "System.Reflection.Emit.ILGeneration": "4.0.0-beta-23109",
+          "System.Reflection.Primitives": "4.0.0-beta-23109",
+          "System.Runtime": "4.0.0-beta-23109"
+        },
+        "compile": {
+          "ref/dotnet/System.Reflection.Emit.Lightweight.dll": {}
+        }
+      },
+      "System.Reflection.Extensions/4.0.0-beta-23109": {
+        "type": "package",
+        "dependencies": {
+          "System.Reflection": "4.0.0-beta-23109",
+          "System.Runtime": "4.0.0-beta-23109"
+        },
+        "compile": {
+          "ref/dotnet/System.Reflection.Extensions.dll": {}
+        }
+      },
+      "System.Reflection.Metadata/1.1.0-alpha-00009": {
+        "type": "package",
+        "dependencies": {
+          "System.Collections": "4.0.0",
+          "System.Collections.Immutable": "1.1.36",
+          "System.Diagnostics.Debug": "4.0.0",
+          "System.IO": "4.0.0",
+          "System.Reflection": "4.0.0",
+          "System.Reflection.Extensions": "4.0.0",
+          "System.Reflection.Primitives": "4.0.0",
+          "System.Resources.ResourceManager": "4.0.0",
+          "System.Runtime": "4.0.0",
+          "System.Runtime.Extensions": "4.0.0",
+          "System.Runtime.InteropServices": "4.0.0",
+          "System.Text.Encoding": "4.0.0",
+          "System.Text.Encoding.Extensions": "4.0.0",
+          "System.Threading": "4.0.0"
+        },
+        "compile": {
+          "lib/dotnet/System.Reflection.Metadata.dll": {}
+        },
+        "runtime": {
+          "lib/dotnet/System.Reflection.Metadata.dll": {}
+        }
+      },
+      "System.Reflection.Primitives/4.0.0-beta-23109": {
+        "type": "package",
+        "dependencies": {
+          "System.Runtime": "4.0.0-beta-23109"
+        },
+        "compile": {
+          "ref/dotnet/System.Reflection.Primitives.dll": {}
+        }
+      },
+      "System.Reflection.TypeExtensions/4.0.0-beta-23109": {
+        "type": "package",
+        "dependencies": {
+          "System.Reflection": "4.0.0-beta-23109",
+          "System.Runtime": "4.0.0-beta-23109"
+        },
+        "compile": {
+          "ref/dotnet/System.Reflection.TypeExtensions.dll": {}
+        }
+      },
+      "System.Resources.ResourceManager/4.0.0": {
+        "type": "package",
+        "dependencies": {
+          "System.Globalization": "4.0.0",
+          "System.Reflection": "4.0.0",
+          "System.Runtime": "4.0.0"
+        },
+        "compile": {
+          "ref/dotnet/System.Resources.ResourceManager.dll": {}
+        }
+      },
+      "System.Runtime/4.0.21-beta-23225": {
+        "type": "package",
+        "compile": {
+          "ref/dotnet/System.Runtime.dll": {}
+        }
+      },
+      "System.Runtime.Extensions/4.0.10": {
+        "type": "package",
+        "dependencies": {
+          "System.Runtime": "4.0.20"
+        },
+        "compile": {
+          "ref/dotnet/System.Runtime.Extensions.dll": {}
+        }
+      },
+      "System.Runtime.Handles/4.0.0": {
+        "type": "package",
+        "dependencies": {
+          "System.Runtime": "4.0.0"
+        },
+        "compile": {
+          "ref/dotnet/System.Runtime.Handles.dll": {}
+        }
+      },
+      "System.Runtime.InteropServices/4.0.20": {
+        "type": "package",
+        "dependencies": {
+          "System.Reflection": "4.0.0",
+          "System.Reflection.Primitives": "4.0.0",
+          "System.Runtime": "4.0.0",
+          "System.Runtime.Handles": "4.0.0"
+        },
+        "compile": {
+          "ref/dotnet/System.Runtime.InteropServices.dll": {}
+        }
+      },
+      "System.Runtime.Serialization.Primitives/4.0.10-beta-23109": {
+        "type": "package",
+        "dependencies": {
+          "System.Resources.ResourceManager": "4.0.0-beta-23109",
+          "System.Runtime": "4.0.20-beta-23109"
+        },
+        "compile": {
+          "ref/dotnet/System.Runtime.Serialization.Primitives.dll": {}
+        },
+        "runtime": {
+          "lib/dotnet/System.Runtime.Serialization.Primitives.dll": {}
+        }
+      },
+      "System.Security.Cryptography.Algorithms/4.0.0-beta-23225": {
+        "type": "package",
+        "dependencies": {
+          "System.IO": "4.0.0",
+          "System.Runtime": "4.0.0",
+          "System.Security.Cryptography.Primitives": "4.0.0-beta-23225"
+        },
+        "compile": {
+          "ref/dotnet/System.Security.Cryptography.Algorithms.dll": {}
+        }
+      },
+      "System.Security.Cryptography.Encoding/4.0.0-beta-23225": {
+        "type": "package",
+        "dependencies": {
+          "System.Runtime": "4.0.0"
+        },
+        "compile": {
+          "ref/dotnet/System.Security.Cryptography.Encoding.dll": {}
+        }
+      },
+      "System.Security.Cryptography.Primitives/4.0.0-beta-23225": {
+        "type": "package",
+        "dependencies": {
+          "System.IO": "4.0.0",
+          "System.Runtime": "4.0.0",
+          "System.Threading.Tasks": "4.0.0"
+        },
+        "compile": {
+          "ref/dotnet/System.Security.Cryptography.Primitives.dll": {}
+        }
+      },
+      "System.Security.Cryptography.X509Certificates/4.0.0-beta-23225": {
+        "type": "package",
+        "dependencies": {
+          "System.Runtime": "4.0.0",
+          "System.Runtime.Handles": "4.0.0",
+          "System.Security.Cryptography.Algorithms": "4.0.0-beta-23225",
+          "System.Security.Cryptography.Encoding": "4.0.0-beta-23225"
+        },
+        "compile": {
+          "ref/dotnet/System.Security.Cryptography.X509Certificates.dll": {}
+        }
+      },
+      "System.Text.Encoding/4.0.0": {
+        "type": "package",
+        "dependencies": {
+          "System.Runtime": "4.0.0"
+        },
+        "compile": {
+          "ref/dotnet/System.Text.Encoding.dll": {}
+        }
+      },
+      "System.Text.Encoding.Extensions/4.0.0": {
+        "type": "package",
+        "dependencies": {
+          "System.Runtime": "4.0.0",
+          "System.Text.Encoding": "4.0.0"
+        },
+        "compile": {
+          "ref/dotnet/System.Text.Encoding.Extensions.dll": {}
+        }
+      },
+      "System.Text.RegularExpressions/4.0.10-beta-23109": {
+        "type": "package",
+        "dependencies": {
+          "System.Collections": "4.0.10-beta-23109",
+          "System.Globalization": "4.0.10-beta-23109",
+          "System.Resources.ResourceManager": "4.0.0-beta-23109",
+          "System.Runtime": "4.0.20-beta-23109",
+          "System.Runtime.Extensions": "4.0.10-beta-23109",
+          "System.Threading": "4.0.10-beta-23109"
+        },
+        "compile": {
+          "ref/dotnet/System.Text.RegularExpressions.dll": {}
+        },
+        "runtime": {
+          "lib/dotnet/System.Text.RegularExpressions.dll": {}
+        }
+      },
+      "System.Threading/4.0.10": {
+        "type": "package",
+        "dependencies": {
+          "System.Runtime": "4.0.0",
+          "System.Threading.Tasks": "4.0.0"
+        },
+        "compile": {
+          "ref/dotnet/System.Threading.dll": {}
+        }
+      },
+      "System.Threading.Tasks/4.0.10-beta-23109": {
+        "type": "package",
+        "dependencies": {
+          "System.Runtime": "4.0.0-beta-23109"
+        },
+        "compile": {
+          "ref/dotnet/System.Threading.Tasks.dll": {}
+        }
+      }
+    }
+  },
+  "libraries": {
+    "Microsoft.CodeAnalysis/1.1.1": {
+      "type": "package",
+      "sha512": "X+UK+Ev5rQOCkb1HgMdUz47VK/qUvCe8FyObh3McgfIi+j2VXDsQq0YSPxqcKyQd72UmY0ttYDGLsA/ee0oC6w==",
+      "files": [
+        "Microsoft.CodeAnalysis.1.1.1.nupkg",
+        "Microsoft.CodeAnalysis.1.1.1.nupkg.sha512",
+        "Microsoft.CodeAnalysis.nuspec",
+        "ThirdPartyNotices.rtf"
+      ]
+    },
+    "Microsoft.CodeAnalysis.Analyzers/1.1.0": {
+      "type": "package",
+      "sha512": "HS3iRWZKcUw/8eZ/08GXKY2Bn7xNzQPzf8gRPHGSowX7u7XXu9i9YEaBeBNKUXWfI7qjvT2zXtLUvbN0hds8vg==",
+      "files": [
+        "analyzers/dotnet/cs/Microsoft.CodeAnalysis.Analyzers.dll",
+        "analyzers/dotnet/cs/Microsoft.CodeAnalysis.CSharp.Analyzers.dll",
+        "analyzers/dotnet/vb/Microsoft.CodeAnalysis.Analyzers.dll",
+        "analyzers/dotnet/vb/Microsoft.CodeAnalysis.VisualBasic.Analyzers.dll",
+        "Microsoft.CodeAnalysis.Analyzers.1.1.0.nupkg",
+        "Microsoft.CodeAnalysis.Analyzers.1.1.0.nupkg.sha512",
+        "Microsoft.CodeAnalysis.Analyzers.nuspec",
+        "ThirdPartyNotices.rtf",
+        "tools/install.ps1",
+        "tools/uninstall.ps1"
+      ]
+    },
+    "Microsoft.CodeAnalysis.Common/1.1.1": {
+      "type": "package",
+      "sha512": "r958nYjnl//vgjLljJLu52N2FJKlKYF5pqzyXM/C6K0w8uMcKIkJS4RXygqRBhW7ZjlsJXfiEX/JxLeDxMQUWQ==",
+      "files": [
+        "lib/net45/Microsoft.CodeAnalysis.dll",
+        "lib/net45/Microsoft.CodeAnalysis.xml",
+        "lib/portable-net45+win8/Microsoft.CodeAnalysis.dll",
+        "lib/portable-net45+win8/Microsoft.CodeAnalysis.xml",
+        "Microsoft.CodeAnalysis.Common.1.1.1.nupkg",
+        "Microsoft.CodeAnalysis.Common.1.1.1.nupkg.sha512",
+        "Microsoft.CodeAnalysis.Common.nuspec",
+        "ThirdPartyNotices.rtf"
+      ]
+    },
+    "Microsoft.CodeAnalysis.CSharp/1.1.1": {
+      "type": "package",
+      "sha512": "HH8f/KK4fjTWNaKhHPgjF1Hm7lGMEB6A3DK+CUzW9ZbudZTFdNwb3Oa4qDZ25HWF+ifImSdu+1bLgqKCWRbsNQ==",
+      "files": [
+        "lib/net45/Microsoft.CodeAnalysis.CSharp.dll",
+        "lib/net45/Microsoft.CodeAnalysis.CSharp.xml",
+        "lib/portable-net45+win8/Microsoft.CodeAnalysis.CSharp.dll",
+        "lib/portable-net45+win8/Microsoft.CodeAnalysis.CSharp.xml",
+        "Microsoft.CodeAnalysis.CSharp.1.1.1.nupkg",
+        "Microsoft.CodeAnalysis.CSharp.1.1.1.nupkg.sha512",
+        "Microsoft.CodeAnalysis.CSharp.nuspec",
+        "ThirdPartyNotices.rtf"
+      ]
+    },
+    "Microsoft.CodeAnalysis.CSharp.Workspaces/1.1.1": {
+      "type": "package",
+      "sha512": "8qaTrwyJYNIXO4K4XWXb2GqfqWCOPvr50iNMUjMCfovm+wwFBcLFyDN+B37n+qpeku4NoX+3qGRh5i3pxSD17Q==",
+      "files": [
+        "lib/net45/Microsoft.CodeAnalysis.CSharp.Workspaces.dll",
+        "lib/net45/Microsoft.CodeAnalysis.CSharp.Workspaces.xml",
+        "lib/portable-net45+win8/Microsoft.CodeAnalysis.CSharp.Workspaces.dll",
+        "lib/portable-net45+win8/Microsoft.CodeAnalysis.CSharp.Workspaces.xml",
+        "Microsoft.CodeAnalysis.CSharp.Workspaces.1.1.1.nupkg",
+        "Microsoft.CodeAnalysis.CSharp.Workspaces.1.1.1.nupkg.sha512",
+        "Microsoft.CodeAnalysis.CSharp.Workspaces.nuspec",
+        "ThirdPartyNotices.rtf"
+      ]
+    },
+    "Microsoft.CodeAnalysis.VisualBasic/1.1.1": {
+      "type": "package",
+      "sha512": "QFOiWdSHCJwy1usS/7Ka+VAAhtXeEwQCDOd1iKGllGgcJuSiwtLEchxfOkXKsFtNq0P03mVEDRfUxc+6XHR60A==",
+      "files": [
+        "lib/net45/Microsoft.CodeAnalysis.VisualBasic.dll",
+        "lib/net45/Microsoft.CodeAnalysis.VisualBasic.xml",
+        "lib/portable-net45+win8/Microsoft.CodeAnalysis.VisualBasic.dll",
+        "lib/portable-net45+win8/Microsoft.CodeAnalysis.VisualBasic.xml",
+        "Microsoft.CodeAnalysis.VisualBasic.1.1.1.nupkg",
+        "Microsoft.CodeAnalysis.VisualBasic.1.1.1.nupkg.sha512",
+        "Microsoft.CodeAnalysis.VisualBasic.nuspec",
+        "ThirdPartyNotices.rtf"
+      ]
+    },
+    "Microsoft.CodeAnalysis.VisualBasic.Workspaces/1.1.1": {
+      "type": "package",
+      "sha512": "CahYDtBMECLXIr5ClViDFfHKUGkb1kuRPYGCUQW53fdu5b39kkEgvm6tCppViQKV0KOOmYACmyT53xvoYYZ2Tw==",
+      "files": [
+        "lib/net45/Microsoft.CodeAnalysis.VisualBasic.Workspaces.dll",
+        "lib/net45/Microsoft.CodeAnalysis.VisualBasic.Workspaces.xml",
+        "lib/portable-net45+win8/Microsoft.CodeAnalysis.VisualBasic.Workspaces.dll",
+        "lib/portable-net45+win8/Microsoft.CodeAnalysis.VisualBasic.Workspaces.xml",
+        "Microsoft.CodeAnalysis.VisualBasic.Workspaces.1.1.1.nupkg",
+        "Microsoft.CodeAnalysis.VisualBasic.Workspaces.1.1.1.nupkg.sha512",
+        "Microsoft.CodeAnalysis.VisualBasic.Workspaces.nuspec",
+        "ThirdPartyNotices.rtf"
+      ]
+    },
+    "Microsoft.CodeAnalysis.Workspaces.Common/1.1.1": {
+      "type": "package",
+      "sha512": "IRdrJK6VK+h+0pgYXAWBTbeg9wiDv3BauHsZpKcImAOwbezHkeXi9CzYqMXV/Ll+knnctKxDou7OfxpTo1dRgQ==",
+      "files": [
+        "lib/net45/Microsoft.CodeAnalysis.Workspaces.Desktop.dll",
+        "lib/net45/Microsoft.CodeAnalysis.Workspaces.Desktop.xml",
+        "lib/net45/Microsoft.CodeAnalysis.Workspaces.dll",
+        "lib/net45/Microsoft.CodeAnalysis.Workspaces.xml",
+        "lib/portable-net45+win8/Microsoft.CodeAnalysis.Workspaces.dll",
+        "lib/portable-net45+win8/Microsoft.CodeAnalysis.Workspaces.xml",
+        "Microsoft.CodeAnalysis.Workspaces.Common.1.1.1.nupkg",
+        "Microsoft.CodeAnalysis.Workspaces.Common.1.1.1.nupkg.sha512",
+        "Microsoft.CodeAnalysis.Workspaces.Common.nuspec",
+        "ThirdPartyNotices.rtf"
+      ]
+    },
+    "Microsoft.Composition/1.0.27": {
+      "type": "package",
+      "sha512": "pwu80Ohe7SBzZ6i69LVdzowp6V+LaVRzd5F7A6QlD42vQkX0oT7KXKWWPlM/S00w1gnMQMRnEdbtOV12z6rXdQ==",
+      "files": [
+        "lib/portable-net45+win8+wp8+wpa81/System.Composition.AttributedModel.dll",
+        "lib/portable-net45+win8+wp8+wpa81/System.Composition.AttributedModel.XML",
+        "lib/portable-net45+win8+wp8+wpa81/System.Composition.Convention.dll",
+        "lib/portable-net45+win8+wp8+wpa81/System.Composition.Convention.xml",
+        "lib/portable-net45+win8+wp8+wpa81/System.Composition.Hosting.dll",
+        "lib/portable-net45+win8+wp8+wpa81/System.Composition.Hosting.XML",
+        "lib/portable-net45+win8+wp8+wpa81/System.Composition.Runtime.dll",
+        "lib/portable-net45+win8+wp8+wpa81/System.Composition.Runtime.XML",
+        "lib/portable-net45+win8+wp8+wpa81/System.Composition.TypedParts.dll",
+        "lib/portable-net45+win8+wp8+wpa81/System.Composition.TypedParts.XML",
+        "License-Stable.rtf",
+        "Microsoft.Composition.1.0.27.nupkg",
+        "Microsoft.Composition.1.0.27.nupkg.sha512",
+        "Microsoft.Composition.nuspec"
+      ]
+    },
+    "Microsoft.CSharp/4.0.1-beta-23409": {
+      "type": "package",
+      "sha512": "I1jsSsyK89VfNebrnx2eiBD5YT6zp+DcX2v6AxZ/IosS38QYmA9YKVmssMd5yhRkXwr1f8MfgZTxF1Cli90JEQ==",
+      "files": [
+        "lib/dotnet/de/Microsoft.CSharp.xml",
+        "lib/dotnet/es/Microsoft.CSharp.xml",
+        "lib/dotnet/fr/Microsoft.CSharp.xml",
+        "lib/dotnet/it/Microsoft.CSharp.xml",
+        "lib/dotnet/ja/Microsoft.CSharp.xml",
+        "lib/dotnet/ko/Microsoft.CSharp.xml",
+        "lib/dotnet/Microsoft.CSharp.dll",
+        "lib/dotnet/Microsoft.CSharp.xml",
+        "lib/dotnet/ru/Microsoft.CSharp.xml",
+        "lib/dotnet/zh-hans/Microsoft.CSharp.xml",
+        "lib/dotnet/zh-hant/Microsoft.CSharp.xml",
+        "lib/MonoAndroid10/_._",
+        "lib/MonoTouch10/_._",
+        "lib/net45/_._",
+        "lib/netcore50/Microsoft.CSharp.dll",
+        "lib/netcore50/Microsoft.CSharp.xml",
+        "lib/win8/_._",
+        "lib/wp80/_._",
+        "lib/wpa81/_._",
+        "lib/xamarinios10/_._",
+        "lib/xamarinmac20/_._",
+        "Microsoft.CSharp.4.0.1-beta-23409.nupkg",
+        "Microsoft.CSharp.4.0.1-beta-23409.nupkg.sha512",
+        "Microsoft.CSharp.nuspec",
+        "ref/dotnet/Microsoft.CSharp.dll",
+        "ref/MonoAndroid10/_._",
+        "ref/MonoTouch10/_._",
+        "ref/net45/_._",
+        "ref/netcore50/Microsoft.CSharp.dll",
+        "ref/win8/_._",
+        "ref/wp80/_._",
+        "ref/wpa81/_._",
+        "ref/xamarinios10/_._",
+        "ref/xamarinmac20/_._"
+      ]
+    },
+    "System.Collections/4.0.0": {
+      "type": "package",
+      "sha512": "i2vsGDIEbWdHcUSNDPKZP/ZWod6o740el7mGTCy0dqbCxQh74W4QoC+klUwPEtGEFuvzJ7bJgvwJqscosVNyZQ==",
+      "files": [
+        "lib/MonoAndroid10/_._",
+        "lib/MonoTouch10/_._",
+        "lib/net45/_._",
+        "lib/win8/_._",
+        "lib/wp80/_._",
+        "lib/wpa81/_._",
+        "lib/xamarinios10/_._",
+        "lib/xamarinmac20/_._",
+        "License.rtf",
+        "ref/dotnet/de/System.Collections.xml",
+        "ref/dotnet/es/System.Collections.xml",
+        "ref/dotnet/fr/System.Collections.xml",
+        "ref/dotnet/it/System.Collections.xml",
+        "ref/dotnet/ja/System.Collections.xml",
+        "ref/dotnet/ko/System.Collections.xml",
+        "ref/dotnet/ru/System.Collections.xml",
+        "ref/dotnet/System.Collections.dll",
+        "ref/dotnet/System.Collections.xml",
+        "ref/dotnet/zh-hans/System.Collections.xml",
+        "ref/dotnet/zh-hant/System.Collections.xml",
+        "ref/MonoAndroid10/_._",
+        "ref/MonoTouch10/_._",
+        "ref/net45/_._",
+        "ref/netcore50/de/System.Collections.xml",
+        "ref/netcore50/es/System.Collections.xml",
+        "ref/netcore50/fr/System.Collections.xml",
+        "ref/netcore50/it/System.Collections.xml",
+        "ref/netcore50/ja/System.Collections.xml",
+        "ref/netcore50/ko/System.Collections.xml",
+        "ref/netcore50/ru/System.Collections.xml",
+        "ref/netcore50/System.Collections.dll",
+        "ref/netcore50/System.Collections.xml",
+        "ref/netcore50/zh-hans/System.Collections.xml",
+        "ref/netcore50/zh-hant/System.Collections.xml",
+        "ref/win8/_._",
+        "ref/wp80/_._",
+        "ref/wpa81/_._",
+        "ref/xamarinios10/_._",
+        "ref/xamarinmac20/_._",
+        "System.Collections.4.0.0.nupkg",
+        "System.Collections.4.0.0.nupkg.sha512",
+        "System.Collections.nuspec"
+      ]
+    },
+    "System.Collections/4.0.11-beta-23225": {
+      "type": "package",
+      "sha512": "5nxF7rLpel65n6081k8h3ptC6qlH+5WVauBCSlxwa6niB6TJeMP+yw8B2bK7IKDrcSv3EsrN7UTkfrqssxS4Eg==",
+      "files": [
+        "lib/DNXCore50/System.Collections.dll",
+        "lib/MonoAndroid10/_._",
+        "lib/MonoTouch10/_._",
+        "lib/net46/_._",
+        "lib/netcore50/System.Collections.dll",
+        "lib/xamarinios10/_._",
+        "lib/xamarinmac20/_._",
+        "ref/dotnet/System.Collections.dll",
+        "ref/MonoAndroid10/_._",
+        "ref/MonoTouch10/_._",
+        "ref/net46/_._",
+        "ref/xamarinios10/_._",
+        "ref/xamarinmac20/_._",
+        "runtimes/win8-aot/lib/netcore50/System.Collections.dll",
+        "System.Collections.4.0.11-beta-23225.nupkg",
+        "System.Collections.4.0.11-beta-23225.nupkg.sha512",
+        "System.Collections.nuspec"
+      ]
+    },
+    "System.Collections.Concurrent/4.0.10-beta-23109": {
+      "type": "package",
+      "sha512": "fRXR5y4dg9zPovFpSQZkc6gnyMNlQJVQ8lKqPDPFSIelhqWxv2VyY87s5Vd9ViGwKrFwekDwCQFug9ny8qCHuA==",
+      "files": [
+        "lib/dotnet/System.Collections.Concurrent.dll",
+        "lib/net46/_._",
+        "ref/dotnet/de/System.Collections.Concurrent.xml",
+        "ref/dotnet/es/System.Collections.Concurrent.xml",
+        "ref/dotnet/fr/System.Collections.Concurrent.xml",
+        "ref/dotnet/it/System.Collections.Concurrent.xml",
+        "ref/dotnet/ja/System.Collections.Concurrent.xml",
+        "ref/dotnet/ko/System.Collections.Concurrent.xml",
+        "ref/dotnet/ru/System.Collections.Concurrent.xml",
+        "ref/dotnet/System.Collections.Concurrent.dll",
+        "ref/dotnet/System.Collections.Concurrent.xml",
+        "ref/dotnet/zh-hans/System.Collections.Concurrent.xml",
+        "ref/dotnet/zh-hant/System.Collections.Concurrent.xml",
+        "ref/net46/_._",
+        "System.Collections.Concurrent.4.0.10-beta-23109.nupkg",
+        "System.Collections.Concurrent.4.0.10-beta-23109.nupkg.sha512",
+        "System.Collections.Concurrent.nuspec"
+      ]
+    },
+    "System.Collections.Immutable/1.1.37": {
+      "type": "package",
+      "sha512": "fTpqwZYBzoklTT+XjTRK8KxvmrGkYHzBiylCcKyQcxiOM8k+QvhNBxRvFHDWzy4OEP5f8/9n+xQ9mEgEXY+muA==",
+      "files": [
+        "lib/dotnet/System.Collections.Immutable.dll",
+        "lib/dotnet/System.Collections.Immutable.xml",
+        "lib/portable-net45+win8+wp8+wpa81/System.Collections.Immutable.dll",
+        "lib/portable-net45+win8+wp8+wpa81/System.Collections.Immutable.xml",
+        "System.Collections.Immutable.1.1.37.nupkg",
+        "System.Collections.Immutable.1.1.37.nupkg.sha512",
+        "System.Collections.Immutable.nuspec"
+      ]
+    },
+    "System.Collections.NonGeneric/4.0.0-beta-23109": {
+      "type": "package",
+      "sha512": "Z+VGG3YaL4PxuBn/Nbjul1OoaCBzvkylexTwIW6s8arj3c17XkCeJvZ1BIn66lzDpAQYMGZmv97UMT6OboRoVg==",
+      "files": [
+        "lib/dotnet/System.Collections.NonGeneric.dll",
+        "lib/net46/System.Collections.NonGeneric.dll",
+        "ref/dotnet/de/System.Collections.NonGeneric.xml",
+        "ref/dotnet/es/System.Collections.NonGeneric.xml",
+        "ref/dotnet/fr/System.Collections.NonGeneric.xml",
+        "ref/dotnet/it/System.Collections.NonGeneric.xml",
+        "ref/dotnet/ja/System.Collections.NonGeneric.xml",
+        "ref/dotnet/ko/System.Collections.NonGeneric.xml",
+        "ref/dotnet/ru/System.Collections.NonGeneric.xml",
+        "ref/dotnet/System.Collections.NonGeneric.dll",
+        "ref/dotnet/System.Collections.NonGeneric.xml",
+        "ref/dotnet/zh-hans/System.Collections.NonGeneric.xml",
+        "ref/dotnet/zh-hant/System.Collections.NonGeneric.xml",
+        "ref/net46/System.Collections.NonGeneric.dll",
+        "System.Collections.NonGeneric.4.0.0-beta-23109.nupkg",
+        "System.Collections.NonGeneric.4.0.0-beta-23109.nupkg.sha512",
+        "System.Collections.NonGeneric.nuspec"
+      ]
+    },
+    "System.Collections.Specialized/4.0.0-beta-23109": {
+      "type": "package",
+      "sha512": "sHMEvjfZcBO04aDflCBqbNSsrs7NgpkXO4gZN+yt80KMEQ3iWbeK5U8CbdtjDRePNZzoYf5K1mE1c+3RR03UGA==",
+      "files": [
+        "lib/dotnet/System.Collections.Specialized.dll",
+        "lib/net46/System.Collections.Specialized.dll",
+        "ref/dotnet/de/System.Collections.Specialized.xml",
+        "ref/dotnet/es/System.Collections.Specialized.xml",
+        "ref/dotnet/fr/System.Collections.Specialized.xml",
+        "ref/dotnet/it/System.Collections.Specialized.xml",
+        "ref/dotnet/ja/System.Collections.Specialized.xml",
+        "ref/dotnet/ko/System.Collections.Specialized.xml",
+        "ref/dotnet/ru/System.Collections.Specialized.xml",
+        "ref/dotnet/System.Collections.Specialized.dll",
+        "ref/dotnet/System.Collections.Specialized.xml",
+        "ref/dotnet/zh-hans/System.Collections.Specialized.xml",
+        "ref/dotnet/zh-hant/System.Collections.Specialized.xml",
+        "ref/net46/System.Collections.Specialized.dll",
+        "System.Collections.Specialized.4.0.0-beta-23109.nupkg",
+        "System.Collections.Specialized.4.0.0-beta-23109.nupkg.sha512",
+        "System.Collections.Specialized.nuspec"
+      ]
+    },
+    "System.ComponentModel/4.0.0-beta-23109": {
+      "type": "package",
+      "sha512": "JFzHUvX28tQbud0c9AP+SFeOroBG9x7tgc0OYu0Z5nQotnIiwP5nHXq9DoK3N2y0MoRUt8jy2FwkRMAYgiQuNQ==",
+      "files": [
+        "lib/dotnet/System.ComponentModel.dll",
+        "lib/net45/_._",
+        "lib/netcore50/System.ComponentModel.dll",
+        "lib/win8/_._",
+        "lib/wp80/_._",
+        "lib/wpa81/_._",
+        "ref/dotnet/de/System.ComponentModel.xml",
+        "ref/dotnet/es/System.ComponentModel.xml",
+        "ref/dotnet/fr/System.ComponentModel.xml",
+        "ref/dotnet/it/System.ComponentModel.xml",
+        "ref/dotnet/ja/System.ComponentModel.xml",
+        "ref/dotnet/ko/System.ComponentModel.xml",
+        "ref/dotnet/ru/System.ComponentModel.xml",
+        "ref/dotnet/System.ComponentModel.dll",
+        "ref/dotnet/System.ComponentModel.xml",
+        "ref/dotnet/zh-hans/System.ComponentModel.xml",
+        "ref/dotnet/zh-hant/System.ComponentModel.xml",
+        "ref/net45/_._",
+        "ref/netcore50/System.ComponentModel.dll",
+        "ref/netcore50/System.ComponentModel.xml",
+        "ref/win8/_._",
+        "ref/wp80/_._",
+        "ref/wpa81/_._",
+        "System.ComponentModel.4.0.0-beta-23109.nupkg",
+        "System.ComponentModel.4.0.0-beta-23109.nupkg.sha512",
+        "System.ComponentModel.nuspec"
+      ]
+    },
+    "System.ComponentModel.Primitives/4.0.0-beta-23109": {
+      "type": "package",
+      "sha512": "W4QlGNghutVgxOHvA0Snz8oLh79LlBebVowBe02gJavcZszrwRWv5wBWkJgBZopXc+XW8HQJg/wX+ZYrJAyg3A==",
+      "files": [
+        "lib/dotnet/System.ComponentModel.Primitives.dll",
+        "lib/net46/System.ComponentModel.Primitives.dll",
+        "ref/dotnet/de/System.ComponentModel.Primitives.xml",
+        "ref/dotnet/es/System.ComponentModel.Primitives.xml",
+        "ref/dotnet/fr/System.ComponentModel.Primitives.xml",
+        "ref/dotnet/it/System.ComponentModel.Primitives.xml",
+        "ref/dotnet/ja/System.ComponentModel.Primitives.xml",
+        "ref/dotnet/ko/System.ComponentModel.Primitives.xml",
+        "ref/dotnet/ru/System.ComponentModel.Primitives.xml",
+        "ref/dotnet/System.ComponentModel.Primitives.dll",
+        "ref/dotnet/System.ComponentModel.Primitives.xml",
+        "ref/dotnet/zh-hans/System.ComponentModel.Primitives.xml",
+        "ref/dotnet/zh-hant/System.ComponentModel.Primitives.xml",
+        "ref/net46/System.ComponentModel.Primitives.dll",
+        "System.ComponentModel.Primitives.4.0.0-beta-23109.nupkg",
+        "System.ComponentModel.Primitives.4.0.0-beta-23109.nupkg.sha512",
+        "System.ComponentModel.Primitives.nuspec"
+      ]
+    },
+    "System.ComponentModel.TypeConverter/4.0.0-beta-23109": {
+      "type": "package",
+      "sha512": "knpJr7XRZbn/JJZeiUzQvOvi018Jcf24XmimpGN5Za5z8WYdBBniscgdrzWNQMfRu99duPUmxFWHLThrj9Q8Bg==",
+      "files": [
+        "lib/dotnet/System.ComponentModel.TypeConverter.dll",
+        "lib/net46/System.ComponentModel.TypeConverter.dll",
+        "ref/dotnet/de/System.ComponentModel.TypeConverter.xml",
+        "ref/dotnet/es/System.ComponentModel.TypeConverter.xml",
+        "ref/dotnet/fr/System.ComponentModel.TypeConverter.xml",
+        "ref/dotnet/it/System.ComponentModel.TypeConverter.xml",
+        "ref/dotnet/ja/System.ComponentModel.TypeConverter.xml",
+        "ref/dotnet/ko/System.ComponentModel.TypeConverter.xml",
+        "ref/dotnet/ru/System.ComponentModel.TypeConverter.xml",
+        "ref/dotnet/System.ComponentModel.TypeConverter.dll",
+        "ref/dotnet/System.ComponentModel.TypeConverter.xml",
+        "ref/dotnet/zh-hans/System.ComponentModel.TypeConverter.xml",
+        "ref/dotnet/zh-hant/System.ComponentModel.TypeConverter.xml",
+        "ref/net46/System.ComponentModel.TypeConverter.dll",
+        "System.ComponentModel.TypeConverter.4.0.0-beta-23109.nupkg",
+        "System.ComponentModel.TypeConverter.4.0.0-beta-23109.nupkg.sha512",
+        "System.ComponentModel.TypeConverter.nuspec"
+      ]
+    },
+    "System.Diagnostics.Debug/4.0.0": {
+      "type": "package",
+      "sha512": "AYJsLLGDVTC/nyURjgAo7Lpye0+HuSkcQujUf+NgQVdC/C/ky5NyamQHCforHJzgqspitMMtBe8B4UBdGXy1zQ==",
+      "files": [
+        "lib/MonoAndroid10/_._",
+        "lib/MonoTouch10/_._",
+        "lib/net45/_._",
+        "lib/win8/_._",
+        "lib/wp80/_._",
+        "lib/wpa81/_._",
+        "lib/xamarinios10/_._",
+        "lib/xamarinmac20/_._",
+        "License.rtf",
+        "ref/dotnet/de/System.Diagnostics.Debug.xml",
+        "ref/dotnet/es/System.Diagnostics.Debug.xml",
+        "ref/dotnet/fr/System.Diagnostics.Debug.xml",
+        "ref/dotnet/it/System.Diagnostics.Debug.xml",
+        "ref/dotnet/ja/System.Diagnostics.Debug.xml",
+        "ref/dotnet/ko/System.Diagnostics.Debug.xml",
+        "ref/dotnet/ru/System.Diagnostics.Debug.xml",
+        "ref/dotnet/System.Diagnostics.Debug.dll",
+        "ref/dotnet/System.Diagnostics.Debug.xml",
+        "ref/dotnet/zh-hans/System.Diagnostics.Debug.xml",
+        "ref/dotnet/zh-hant/System.Diagnostics.Debug.xml",
+        "ref/MonoAndroid10/_._",
+        "ref/MonoTouch10/_._",
+        "ref/net45/_._",
+        "ref/netcore50/de/System.Diagnostics.Debug.xml",
+        "ref/netcore50/es/System.Diagnostics.Debug.xml",
+        "ref/netcore50/fr/System.Diagnostics.Debug.xml",
+        "ref/netcore50/it/System.Diagnostics.Debug.xml",
+        "ref/netcore50/ja/System.Diagnostics.Debug.xml",
+        "ref/netcore50/ko/System.Diagnostics.Debug.xml",
+        "ref/netcore50/ru/System.Diagnostics.Debug.xml",
+        "ref/netcore50/System.Diagnostics.Debug.dll",
+        "ref/netcore50/System.Diagnostics.Debug.xml",
+        "ref/netcore50/zh-hans/System.Diagnostics.Debug.xml",
+        "ref/netcore50/zh-hant/System.Diagnostics.Debug.xml",
+        "ref/win8/_._",
+        "ref/wp80/_._",
+        "ref/wpa81/_._",
+        "ref/xamarinios10/_._",
+        "ref/xamarinmac20/_._",
+        "System.Diagnostics.Debug.4.0.0.nupkg",
+        "System.Diagnostics.Debug.4.0.0.nupkg.sha512",
+        "System.Diagnostics.Debug.nuspec"
+      ]
+    },
+    "System.Diagnostics.Debug/4.0.10": {
+      "type": "package",
+      "sha512": "pi2KthuvI2LWV2c2V+fwReDsDiKpNl040h6DcwFOb59SafsPT/V1fCy0z66OKwysurJkBMmp5j5CBe3Um+ub0g==",
+      "files": [
+        "lib/DNXCore50/System.Diagnostics.Debug.dll",
+        "lib/MonoAndroid10/_._",
+        "lib/MonoTouch10/_._",
+        "lib/net46/_._",
+        "lib/netcore50/System.Diagnostics.Debug.dll",
+        "lib/xamarinios10/_._",
+        "lib/xamarinmac20/_._",
+        "ref/dotnet/de/System.Diagnostics.Debug.xml",
+        "ref/dotnet/es/System.Diagnostics.Debug.xml",
+        "ref/dotnet/fr/System.Diagnostics.Debug.xml",
+        "ref/dotnet/it/System.Diagnostics.Debug.xml",
+        "ref/dotnet/ja/System.Diagnostics.Debug.xml",
+        "ref/dotnet/ko/System.Diagnostics.Debug.xml",
+        "ref/dotnet/ru/System.Diagnostics.Debug.xml",
+        "ref/dotnet/System.Diagnostics.Debug.dll",
+        "ref/dotnet/System.Diagnostics.Debug.xml",
+        "ref/dotnet/zh-hans/System.Diagnostics.Debug.xml",
+        "ref/dotnet/zh-hant/System.Diagnostics.Debug.xml",
+        "ref/MonoAndroid10/_._",
+        "ref/MonoTouch10/_._",
+        "ref/net46/_._",
+        "ref/xamarinios10/_._",
+        "ref/xamarinmac20/_._",
+        "runtimes/win8-aot/lib/netcore50/System.Diagnostics.Debug.dll",
+        "System.Diagnostics.Debug.4.0.10.nupkg",
+        "System.Diagnostics.Debug.4.0.10.nupkg.sha512",
+        "System.Diagnostics.Debug.nuspec"
+      ]
+    },
+    "System.Diagnostics.Tracing/4.0.20-beta-23109": {
+      "type": "package",
+      "sha512": "sNauLSBFewFLjULHeplEr7FCmmfPbcc1jfz1Mynjy445bYiP/IW1q9X14a//oV/uQG7p82S9qHyfPxoxmt3pxQ==",
+      "files": [
+        "lib/DNXCore50/System.Diagnostics.Tracing.dll",
+        "lib/net46/_._",
+        "lib/netcore50/System.Diagnostics.Tracing.dll",
+        "ref/dotnet/de/System.Diagnostics.Tracing.xml",
+        "ref/dotnet/es/System.Diagnostics.Tracing.xml",
+        "ref/dotnet/fr/System.Diagnostics.Tracing.xml",
+        "ref/dotnet/it/System.Diagnostics.Tracing.xml",
+        "ref/dotnet/ja/System.Diagnostics.Tracing.xml",
+        "ref/dotnet/ko/System.Diagnostics.Tracing.xml",
+        "ref/dotnet/ru/System.Diagnostics.Tracing.xml",
+        "ref/dotnet/System.Diagnostics.Tracing.dll",
+        "ref/dotnet/System.Diagnostics.Tracing.xml",
+        "ref/dotnet/zh-hans/System.Diagnostics.Tracing.xml",
+        "ref/dotnet/zh-hant/System.Diagnostics.Tracing.xml",
+        "ref/net46/_._",
+        "runtimes/win8-aot/lib/netcore50/System.Diagnostics.Tracing.dll",
+        "System.Diagnostics.Tracing.4.0.20-beta-23109.nupkg",
+        "System.Diagnostics.Tracing.4.0.20-beta-23109.nupkg.sha512",
+        "System.Diagnostics.Tracing.nuspec"
+      ]
+    },
+    "System.Dynamic.Runtime/4.0.11-beta-23225": {
+      "type": "package",
+      "sha512": "5XO8dWdYR10m0FcIH7XPo2QJs8wj7Rls9C4I93PY0MHm41VPgUOyQLBfgTrgdb3LAZeqFTjsUVkWEQimYdmzvg==",
+      "files": [
+        "lib/DNXCore50/System.Dynamic.Runtime.dll",
+        "lib/MonoAndroid10/_._",
+        "lib/MonoTouch10/_._",
+        "lib/net46/_._",
+        "lib/netcore50/System.Dynamic.Runtime.dll",
+        "lib/xamarinios10/_._",
+        "lib/xamarinmac20/_._",
+        "ref/dotnet/System.Dynamic.Runtime.dll",
+        "ref/MonoAndroid10/_._",
+        "ref/MonoTouch10/_._",
+        "ref/net46/_._",
+        "ref/xamarinios10/_._",
+        "ref/xamarinmac20/_._",
+        "runtimes/win8-aot/lib/netcore50/System.Dynamic.Runtime.dll",
+        "System.Dynamic.Runtime.4.0.11-beta-23225.nupkg",
+        "System.Dynamic.Runtime.4.0.11-beta-23225.nupkg.sha512",
+        "System.Dynamic.Runtime.nuspec"
+      ]
+    },
+    "System.Globalization/4.0.0": {
+      "type": "package",
+      "sha512": "IBJyTo1y7ZtzzoJUA60T1XPvNTyw/wfFmjFoBFtlYfkekIOtD/AzDDIg0YdUa7eNtFEfliED2R7HdppTdU4t5A==",
+      "files": [
+        "lib/MonoAndroid10/_._",
+        "lib/MonoTouch10/_._",
+        "lib/net45/_._",
+        "lib/win8/_._",
+        "lib/wp80/_._",
+        "lib/wpa81/_._",
+        "lib/xamarinios10/_._",
+        "lib/xamarinmac20/_._",
+        "License.rtf",
+        "ref/dotnet/de/System.Globalization.xml",
+        "ref/dotnet/es/System.Globalization.xml",
+        "ref/dotnet/fr/System.Globalization.xml",
+        "ref/dotnet/it/System.Globalization.xml",
+        "ref/dotnet/ja/System.Globalization.xml",
+        "ref/dotnet/ko/System.Globalization.xml",
+        "ref/dotnet/ru/System.Globalization.xml",
+        "ref/dotnet/System.Globalization.dll",
+        "ref/dotnet/System.Globalization.xml",
+        "ref/dotnet/zh-hans/System.Globalization.xml",
+        "ref/dotnet/zh-hant/System.Globalization.xml",
+        "ref/MonoAndroid10/_._",
+        "ref/MonoTouch10/_._",
+        "ref/net45/_._",
+        "ref/netcore50/de/System.Globalization.xml",
+        "ref/netcore50/es/System.Globalization.xml",
+        "ref/netcore50/fr/System.Globalization.xml",
+        "ref/netcore50/it/System.Globalization.xml",
+        "ref/netcore50/ja/System.Globalization.xml",
+        "ref/netcore50/ko/System.Globalization.xml",
+        "ref/netcore50/ru/System.Globalization.xml",
+        "ref/netcore50/System.Globalization.dll",
+        "ref/netcore50/System.Globalization.xml",
+        "ref/netcore50/zh-hans/System.Globalization.xml",
+        "ref/netcore50/zh-hant/System.Globalization.xml",
+        "ref/win8/_._",
+        "ref/wp80/_._",
+        "ref/wpa81/_._",
+        "ref/xamarinios10/_._",
+        "ref/xamarinmac20/_._",
+        "System.Globalization.4.0.0.nupkg",
+        "System.Globalization.4.0.0.nupkg.sha512",
+        "System.Globalization.nuspec"
+      ]
+    },
+    "System.Globalization/4.0.10": {
+      "type": "package",
+      "sha512": "kzRtbbCNAxdafFBDogcM36ehA3th8c1PGiz8QRkZn8O5yMBorDHSK8/TGJPYOaCS5zdsGk0u9qXHnW91nqy7fw==",
+      "files": [
+        "lib/DNXCore50/System.Globalization.dll",
+        "lib/MonoAndroid10/_._",
+        "lib/MonoTouch10/_._",
+        "lib/net46/_._",
+        "lib/netcore50/System.Globalization.dll",
+        "lib/xamarinios10/_._",
+        "lib/xamarinmac20/_._",
+        "ref/dotnet/de/System.Globalization.xml",
+        "ref/dotnet/es/System.Globalization.xml",
+        "ref/dotnet/fr/System.Globalization.xml",
+        "ref/dotnet/it/System.Globalization.xml",
+        "ref/dotnet/ja/System.Globalization.xml",
+        "ref/dotnet/ko/System.Globalization.xml",
+        "ref/dotnet/ru/System.Globalization.xml",
+        "ref/dotnet/System.Globalization.dll",
+        "ref/dotnet/System.Globalization.xml",
+        "ref/dotnet/zh-hans/System.Globalization.xml",
+        "ref/dotnet/zh-hant/System.Globalization.xml",
+        "ref/MonoAndroid10/_._",
+        "ref/MonoTouch10/_._",
+        "ref/net46/_._",
+        "ref/xamarinios10/_._",
+        "ref/xamarinmac20/_._",
+        "runtimes/win8-aot/lib/netcore50/System.Globalization.dll",
+        "System.Globalization.4.0.10.nupkg",
+        "System.Globalization.4.0.10.nupkg.sha512",
+        "System.Globalization.nuspec"
+      ]
+    },
+    "System.Globalization.Extensions/4.0.0-beta-23109": {
+      "type": "package",
+      "sha512": "Q0BD+jsPZFtcR5DMcyERM2TggHJm9fJNGIMypTTh/6i6jET/c0B1MPnOyOUrHIbLuYrEwyiKDNJz0yw7Ps3hbg==",
+      "files": [
+        "lib/dotnet/System.Globalization.Extensions.dll",
+        "lib/net46/System.Globalization.Extensions.dll",
+        "ref/dotnet/de/System.Globalization.Extensions.xml",
+        "ref/dotnet/es/System.Globalization.Extensions.xml",
+        "ref/dotnet/fr/System.Globalization.Extensions.xml",
+        "ref/dotnet/it/System.Globalization.Extensions.xml",
+        "ref/dotnet/ja/System.Globalization.Extensions.xml",
+        "ref/dotnet/ko/System.Globalization.Extensions.xml",
+        "ref/dotnet/ru/System.Globalization.Extensions.xml",
+        "ref/dotnet/System.Globalization.Extensions.dll",
+        "ref/dotnet/System.Globalization.Extensions.xml",
+        "ref/dotnet/zh-hans/System.Globalization.Extensions.xml",
+        "ref/dotnet/zh-hant/System.Globalization.Extensions.xml",
+        "ref/net46/System.Globalization.Extensions.dll",
+        "System.Globalization.Extensions.4.0.0-beta-23109.nupkg",
+        "System.Globalization.Extensions.4.0.0-beta-23109.nupkg.sha512",
+        "System.Globalization.Extensions.nuspec"
+      ]
+    },
+    "System.IO/4.0.0": {
+      "type": "package",
+      "sha512": "MoCHQ0u5n0OMwUS8OX4Gl48qKiQziSW5cXvt82d+MmAcsLq9OL90+ihnu/aJ1h6OOYcBswrZAEuApfZha9w2lg==",
+      "files": [
+        "lib/MonoAndroid10/_._",
+        "lib/MonoTouch10/_._",
+        "lib/net45/_._",
+        "lib/win8/_._",
+        "lib/wp80/_._",
+        "lib/wpa81/_._",
+        "lib/xamarinios10/_._",
+        "lib/xamarinmac20/_._",
+        "License.rtf",
+        "ref/dotnet/de/System.IO.xml",
+        "ref/dotnet/es/System.IO.xml",
+        "ref/dotnet/fr/System.IO.xml",
+        "ref/dotnet/it/System.IO.xml",
+        "ref/dotnet/ja/System.IO.xml",
+        "ref/dotnet/ko/System.IO.xml",
+        "ref/dotnet/ru/System.IO.xml",
+        "ref/dotnet/System.IO.dll",
+        "ref/dotnet/System.IO.xml",
+        "ref/dotnet/zh-hans/System.IO.xml",
+        "ref/dotnet/zh-hant/System.IO.xml",
+        "ref/MonoAndroid10/_._",
+        "ref/MonoTouch10/_._",
+        "ref/net45/_._",
+        "ref/netcore50/de/System.IO.xml",
+        "ref/netcore50/es/System.IO.xml",
+        "ref/netcore50/fr/System.IO.xml",
+        "ref/netcore50/it/System.IO.xml",
+        "ref/netcore50/ja/System.IO.xml",
+        "ref/netcore50/ko/System.IO.xml",
+        "ref/netcore50/ru/System.IO.xml",
+        "ref/netcore50/System.IO.dll",
+        "ref/netcore50/System.IO.xml",
+        "ref/netcore50/zh-hans/System.IO.xml",
+        "ref/netcore50/zh-hant/System.IO.xml",
+        "ref/win8/_._",
+        "ref/wp80/_._",
+        "ref/wpa81/_._",
+        "ref/xamarinios10/_._",
+        "ref/xamarinmac20/_._",
+        "System.IO.4.0.0.nupkg",
+        "System.IO.4.0.0.nupkg.sha512",
+        "System.IO.nuspec"
+      ]
+    },
+    "System.IO.Compression/4.0.0-beta-23109": {
+      "type": "package",
+      "sha512": "kxDCzu/6/xGkpDk1Zk/NqbxngQd7B1fv53KlWutVBKWD/TwZOtGJbfDuW2eQ13IaYJAoqubMln902wICe2yzKg==",
+      "files": [
+        "lib/dotnet/System.IO.Compression.dll",
+        "lib/net45/_._",
+        "lib/netcore50/System.IO.Compression.dll",
+        "lib/win8/_._",
+        "lib/wpa81/_._",
+        "ref/dotnet/de/System.IO.Compression.xml",
+        "ref/dotnet/es/System.IO.Compression.xml",
+        "ref/dotnet/fr/System.IO.Compression.xml",
+        "ref/dotnet/it/System.IO.Compression.xml",
+        "ref/dotnet/ja/System.IO.Compression.xml",
+        "ref/dotnet/ko/System.IO.Compression.xml",
+        "ref/dotnet/ru/System.IO.Compression.xml",
+        "ref/dotnet/System.IO.Compression.dll",
+        "ref/dotnet/System.IO.Compression.xml",
+        "ref/dotnet/zh-hans/System.IO.Compression.xml",
+        "ref/dotnet/zh-hant/System.IO.Compression.xml",
+        "ref/net45/_._",
+        "ref/netcore50/System.IO.Compression.dll",
+        "ref/netcore50/System.IO.Compression.xml",
+        "ref/win8/_._",
+        "ref/wpa81/_._",
+        "runtime.json",
+        "System.IO.Compression.4.0.0-beta-23109.nupkg",
+        "System.IO.Compression.4.0.0-beta-23109.nupkg.sha512",
+        "System.IO.Compression.nuspec"
+      ]
+    },
+    "System.IO.Compression.clrcompression-x64/4.0.0-beta-23109": {
+      "type": "package",
+      "sha512": "1Stn+qndkQzL+Ej31ZTbYp0vShkyWelnQZBA9e0+sN/or0js5WiD0b8PXeyf6O7O/5JmFkZTFYYmiF0qotkexQ==",
+      "files": [
+        "runtimes/win10-x64/native/ClrCompression.dll",
+        "runtimes/win7-x64/native/clrcompression.dll",
+        "System.IO.Compression.clrcompression-x64.4.0.0-beta-23109.nupkg",
+        "System.IO.Compression.clrcompression-x64.4.0.0-beta-23109.nupkg.sha512",
+        "System.IO.Compression.clrcompression-x64.nuspec"
+      ]
+    },
+    "System.IO.Compression.clrcompression-x86/4.0.0-beta-23109": {
+      "type": "package",
+      "sha512": "qlNN1b/+L1u29uOdk/OsQ0SHcS82jORlVOuqXDLv0fZa3aeiakrqI8mkx+hLm+0Z9WtrLXz5aMdfDjGM1LUmuw==",
+      "files": [
+        "runtimes/win10-x86/native/ClrCompression.dll",
+        "runtimes/win7-x86/native/clrcompression.dll",
+        "System.IO.Compression.clrcompression-x86.4.0.0-beta-23109.nupkg",
+        "System.IO.Compression.clrcompression-x86.4.0.0-beta-23109.nupkg.sha512",
+        "System.IO.Compression.clrcompression-x86.nuspec"
+      ]
+    },
+    "System.IO.FileSystem/4.0.0-beta-23109": {
+      "type": "package",
+      "sha512": "OusDe4B1/Q3BYY4QzNfztnyPPK9a1OGsQVZBg41C1bk8F2S3AOtXCx0GUwAfKbVxxS4dOdIgxWw1JN5m+IlpAA==",
+      "files": [
+        "lib/DNXCore50/System.IO.FileSystem.dll",
+        "lib/net46/System.IO.FileSystem.dll",
+        "lib/netcore50/System.IO.FileSystem.dll",
+        "ref/dotnet/de/System.IO.FileSystem.xml",
+        "ref/dotnet/es/System.IO.FileSystem.xml",
+        "ref/dotnet/fr/System.IO.FileSystem.xml",
+        "ref/dotnet/it/System.IO.FileSystem.xml",
+        "ref/dotnet/ja/System.IO.FileSystem.xml",
+        "ref/dotnet/ko/System.IO.FileSystem.xml",
+        "ref/dotnet/ru/System.IO.FileSystem.xml",
+        "ref/dotnet/System.IO.FileSystem.dll",
+        "ref/dotnet/System.IO.FileSystem.xml",
+        "ref/dotnet/zh-hans/System.IO.FileSystem.xml",
+        "ref/dotnet/zh-hant/System.IO.FileSystem.xml",
+        "ref/net46/System.IO.FileSystem.dll",
+        "System.IO.FileSystem.4.0.0-beta-23109.nupkg",
+        "System.IO.FileSystem.4.0.0-beta-23109.nupkg.sha512",
+        "System.IO.FileSystem.nuspec"
+      ]
+    },
+    "System.IO.FileSystem.Primitives/4.0.0-beta-23109": {
+      "type": "package",
+      "sha512": "1JFc6+hsLnlYgACgluhMi19zFkNruPgWoLDq30z7qMKgs3FZqShvXDZLTQ1Hk+cnenUoUU/8P8yRdmbdQaf4yg==",
+      "files": [
+        "lib/dotnet/System.IO.FileSystem.Primitives.dll",
+        "lib/net46/System.IO.FileSystem.Primitives.dll",
+        "ref/dotnet/de/System.IO.FileSystem.Primitives.xml",
+        "ref/dotnet/es/System.IO.FileSystem.Primitives.xml",
+        "ref/dotnet/fr/System.IO.FileSystem.Primitives.xml",
+        "ref/dotnet/it/System.IO.FileSystem.Primitives.xml",
+        "ref/dotnet/ja/System.IO.FileSystem.Primitives.xml",
+        "ref/dotnet/ko/System.IO.FileSystem.Primitives.xml",
+        "ref/dotnet/ru/System.IO.FileSystem.Primitives.xml",
+        "ref/dotnet/System.IO.FileSystem.Primitives.dll",
+        "ref/dotnet/System.IO.FileSystem.Primitives.xml",
+        "ref/dotnet/zh-hans/System.IO.FileSystem.Primitives.xml",
+        "ref/dotnet/zh-hant/System.IO.FileSystem.Primitives.xml",
+        "ref/net46/System.IO.FileSystem.Primitives.dll",
+        "System.IO.FileSystem.Primitives.4.0.0-beta-23109.nupkg",
+        "System.IO.FileSystem.Primitives.4.0.0-beta-23109.nupkg.sha512",
+        "System.IO.FileSystem.Primitives.nuspec"
+      ]
+    },
+    "System.Linq/4.0.0-beta-23109": {
+      "type": "package",
+      "sha512": "NN0sQlEAjYDdMW5SU8p75niORiKwME2hRac30HB1QVUSuMtDs/easUBMJKGnXRHmxcrdwvHApfJOiH1tZ6eTbQ==",
+      "files": [
+        "lib/dotnet/System.Linq.dll",
+        "lib/net45/_._",
+        "lib/netcore50/System.Linq.dll",
+        "lib/win8/_._",
+        "lib/wp80/_._",
+        "lib/wpa81/_._",
+        "ref/dotnet/de/System.Linq.xml",
+        "ref/dotnet/es/System.Linq.xml",
+        "ref/dotnet/fr/System.Linq.xml",
+        "ref/dotnet/it/System.Linq.xml",
+        "ref/dotnet/ja/System.Linq.xml",
+        "ref/dotnet/ko/System.Linq.xml",
+        "ref/dotnet/ru/System.Linq.xml",
+        "ref/dotnet/System.Linq.dll",
+        "ref/dotnet/System.Linq.xml",
+        "ref/dotnet/zh-hans/System.Linq.xml",
+        "ref/dotnet/zh-hant/System.Linq.xml",
+        "ref/net45/_._",
+        "ref/netcore50/System.Linq.dll",
+        "ref/netcore50/System.Linq.xml",
+        "ref/win8/_._",
+        "ref/wp80/_._",
+        "ref/wpa81/_._",
+        "System.Linq.4.0.0-beta-23109.nupkg",
+        "System.Linq.4.0.0-beta-23109.nupkg.sha512",
+        "System.Linq.nuspec"
+      ]
+    },
+    "System.Linq/4.0.0": {
+      "type": "package",
+      "sha512": "r6Hlc+ytE6m/9UBr+nNRRdoJEWjoeQiT3L3lXYFDHoXk3VYsRBCDNXrawcexw7KPLaH0zamQLiAb6avhZ50cGg==",
+      "files": [
+        "lib/dotnet/System.Linq.dll",
+        "lib/net45/_._",
+        "lib/netcore50/System.Linq.dll",
+        "lib/win8/_._",
+        "lib/wp80/_._",
+        "lib/wpa81/_._",
+        "ref/dotnet/de/System.Linq.xml",
+        "ref/dotnet/es/System.Linq.xml",
+        "ref/dotnet/fr/System.Linq.xml",
+        "ref/dotnet/it/System.Linq.xml",
+        "ref/dotnet/ja/System.Linq.xml",
+        "ref/dotnet/ko/System.Linq.xml",
+        "ref/dotnet/ru/System.Linq.xml",
+        "ref/dotnet/System.Linq.dll",
+        "ref/dotnet/System.Linq.xml",
+        "ref/dotnet/zh-hans/System.Linq.xml",
+        "ref/dotnet/zh-hant/System.Linq.xml",
+        "ref/net45/_._",
+        "ref/netcore50/System.Linq.dll",
+        "ref/netcore50/System.Linq.xml",
+        "ref/win8/_._",
+        "ref/wp80/_._",
+        "ref/wpa81/_._",
+        "System.Linq.4.0.0.nupkg",
+        "System.Linq.4.0.0.nupkg.sha512",
+        "System.Linq.nuspec"
+      ]
+    },
+    "System.Linq.Expressions/4.0.10-beta-23109": {
+      "type": "package",
+      "sha512": "cy+sQJW809QnFHIXt5Y/If45u362gwiNqHldnJS70l7VCjyR4Bo3UgZMZl+bowSupWxqXk69cwCQhRUyFu2hVw==",
+      "files": [
+        "lib/DNXCore50/System.Linq.Expressions.dll",
+        "lib/net46/_._",
+        "lib/netcore50/System.Linq.Expressions.dll",
+        "ref/dotnet/de/System.Linq.Expressions.xml",
+        "ref/dotnet/es/System.Linq.Expressions.xml",
+        "ref/dotnet/fr/System.Linq.Expressions.xml",
+        "ref/dotnet/it/System.Linq.Expressions.xml",
+        "ref/dotnet/ja/System.Linq.Expressions.xml",
+        "ref/dotnet/ko/System.Linq.Expressions.xml",
+        "ref/dotnet/ru/System.Linq.Expressions.xml",
+        "ref/dotnet/System.Linq.Expressions.dll",
+        "ref/dotnet/System.Linq.Expressions.xml",
+        "ref/dotnet/zh-hans/System.Linq.Expressions.xml",
+        "ref/dotnet/zh-hant/System.Linq.Expressions.xml",
+        "ref/net46/_._",
+        "runtime.json",
+        "runtimes/win8-aot/lib/netcore50/System.Linq.Expressions.dll",
+        "System.Linq.Expressions.4.0.10-beta-23109.nupkg",
+        "System.Linq.Expressions.4.0.10-beta-23109.nupkg.sha512",
+        "System.Linq.Expressions.nuspec"
+      ]
+    },
+    "System.Net.Http/4.0.1-beta-23225": {
+      "type": "package",
+      "sha512": "vr7kg18C/a+p3MzPIqRn2v0lIcvppuBtjFTiMRC571LAdnmllwLqdNFhwgi19x4z4dOdPfVMylZz9FWWGyWddg==",
+      "files": [
+        "lib/DNXCore50/System.Net.Http.dll",
+        "lib/net45/_._",
+        "lib/netcore50/System.Net.Http.dll",
+        "lib/win8/_._",
+        "lib/wpa81/_._",
+        "ref/dotnet/System.Net.Http.dll",
+        "ref/net45/_._",
+        "ref/netcore50/System.Net.Http.dll",
+        "ref/win8/_._",
+        "ref/wpa81/_._",
+        "System.Net.Http.4.0.1-beta-23225.nupkg",
+        "System.Net.Http.4.0.1-beta-23225.nupkg.sha512",
+        "System.Net.Http.nuspec"
+      ]
+    },
+    "System.Net.Primitives/4.0.0": {
+      "type": "package",
+      "sha512": "RcWCfqEPIGdytI4grLSG6LFe270154kMvuOs/pU+VzlKbjnW+h2c6jWf4r/tqzAELiBhibGHE2MGn+SLtl+fZg==",
+      "files": [
+        "lib/MonoAndroid10/_._",
+        "lib/MonoTouch10/_._",
+        "lib/net45/_._",
+        "lib/win8/_._",
+        "lib/wpa81/_._",
+        "lib/xamarinios10/_._",
+        "lib/xamarinmac20/_._",
+        "License.rtf",
+        "ref/dotnet/de/System.Net.Primitives.xml",
+        "ref/dotnet/es/System.Net.Primitives.xml",
+        "ref/dotnet/fr/System.Net.Primitives.xml",
+        "ref/dotnet/it/System.Net.Primitives.xml",
+        "ref/dotnet/ja/System.Net.Primitives.xml",
+        "ref/dotnet/ko/System.Net.Primitives.xml",
+        "ref/dotnet/ru/System.Net.Primitives.xml",
+        "ref/dotnet/System.Net.Primitives.dll",
+        "ref/dotnet/System.Net.Primitives.xml",
+        "ref/dotnet/zh-hans/System.Net.Primitives.xml",
+        "ref/dotnet/zh-hant/System.Net.Primitives.xml",
+        "ref/MonoAndroid10/_._",
+        "ref/MonoTouch10/_._",
+        "ref/net45/_._",
+        "ref/netcore50/de/System.Net.Primitives.xml",
+        "ref/netcore50/es/System.Net.Primitives.xml",
+        "ref/netcore50/fr/System.Net.Primitives.xml",
+        "ref/netcore50/it/System.Net.Primitives.xml",
+        "ref/netcore50/ja/System.Net.Primitives.xml",
+        "ref/netcore50/ko/System.Net.Primitives.xml",
+        "ref/netcore50/ru/System.Net.Primitives.xml",
+        "ref/netcore50/System.Net.Primitives.dll",
+        "ref/netcore50/System.Net.Primitives.xml",
+        "ref/netcore50/zh-hans/System.Net.Primitives.xml",
+        "ref/netcore50/zh-hant/System.Net.Primitives.xml",
+        "ref/win8/_._",
+        "ref/wpa81/_._",
+        "ref/xamarinios10/_._",
+        "ref/xamarinmac20/_._",
+        "System.Net.Primitives.4.0.0.nupkg",
+        "System.Net.Primitives.4.0.0.nupkg.sha512",
+        "System.Net.Primitives.nuspec"
+      ]
+    },
+    "System.ObjectModel/4.0.10": {
+      "type": "package",
+      "sha512": "Djn1wb0vP662zxbe+c3mOhvC4vkQGicsFs1Wi0/GJJpp3Eqp+oxbJ+p2Sx3O0efYueggAI5SW+BqEoczjfr1cA==",
+      "files": [
+        "lib/dotnet/System.ObjectModel.dll",
+        "lib/MonoAndroid10/_._",
+        "lib/MonoTouch10/_._",
+        "lib/net46/_._",
+        "lib/xamarinios10/_._",
+        "lib/xamarinmac20/_._",
+        "ref/dotnet/de/System.ObjectModel.xml",
+        "ref/dotnet/es/System.ObjectModel.xml",
+        "ref/dotnet/fr/System.ObjectModel.xml",
+        "ref/dotnet/it/System.ObjectModel.xml",
+        "ref/dotnet/ja/System.ObjectModel.xml",
+        "ref/dotnet/ko/System.ObjectModel.xml",
+        "ref/dotnet/ru/System.ObjectModel.xml",
+        "ref/dotnet/System.ObjectModel.dll",
+        "ref/dotnet/System.ObjectModel.xml",
+        "ref/dotnet/zh-hans/System.ObjectModel.xml",
+        "ref/dotnet/zh-hant/System.ObjectModel.xml",
+        "ref/MonoAndroid10/_._",
+        "ref/MonoTouch10/_._",
+        "ref/net46/_._",
+        "ref/xamarinios10/_._",
+        "ref/xamarinmac20/_._",
+        "System.ObjectModel.4.0.10.nupkg",
+        "System.ObjectModel.4.0.10.nupkg.sha512",
+        "System.ObjectModel.nuspec"
+      ]
+    },
+    "System.Reflection/4.0.0": {
+      "type": "package",
+      "sha512": "g96Rn8XuG7y4VfxPj/jnXroRJdQ8L3iN3k3zqsuzk4k3Nq4KMXARYiIO4BLW4GwX06uQpuYwRMcAC/aF117knQ==",
+      "files": [
+        "lib/MonoAndroid10/_._",
+        "lib/MonoTouch10/_._",
+        "lib/net45/_._",
+        "lib/win8/_._",
+        "lib/wp80/_._",
+        "lib/wpa81/_._",
+        "lib/xamarinios10/_._",
+        "lib/xamarinmac20/_._",
+        "License.rtf",
+        "ref/dotnet/de/System.Reflection.xml",
+        "ref/dotnet/es/System.Reflection.xml",
+        "ref/dotnet/fr/System.Reflection.xml",
+        "ref/dotnet/it/System.Reflection.xml",
+        "ref/dotnet/ja/System.Reflection.xml",
+        "ref/dotnet/ko/System.Reflection.xml",
+        "ref/dotnet/ru/System.Reflection.xml",
+        "ref/dotnet/System.Reflection.dll",
+        "ref/dotnet/System.Reflection.xml",
+        "ref/dotnet/zh-hans/System.Reflection.xml",
+        "ref/dotnet/zh-hant/System.Reflection.xml",
+        "ref/MonoAndroid10/_._",
+        "ref/MonoTouch10/_._",
+        "ref/net45/_._",
+        "ref/netcore50/de/System.Reflection.xml",
+        "ref/netcore50/es/System.Reflection.xml",
+        "ref/netcore50/fr/System.Reflection.xml",
+        "ref/netcore50/it/System.Reflection.xml",
+        "ref/netcore50/ja/System.Reflection.xml",
+        "ref/netcore50/ko/System.Reflection.xml",
+        "ref/netcore50/ru/System.Reflection.xml",
+        "ref/netcore50/System.Reflection.dll",
+        "ref/netcore50/System.Reflection.xml",
+        "ref/netcore50/zh-hans/System.Reflection.xml",
+        "ref/netcore50/zh-hant/System.Reflection.xml",
+        "ref/win8/_._",
+        "ref/wp80/_._",
+        "ref/wpa81/_._",
+        "ref/xamarinios10/_._",
+        "ref/xamarinmac20/_._",
+        "System.Reflection.4.0.0.nupkg",
+        "System.Reflection.4.0.0.nupkg.sha512",
+        "System.Reflection.nuspec"
+      ]
+    },
+    "System.Reflection/4.1.0-beta-23225": {
+      "type": "package",
+      "sha512": "WbLtaCxoe5XdqEyZuGpemSQ8YBJ8cj11zx+yxOxJfHbNrmu7oMQ29+J50swaqg3soUc3BVBMqfIhb/7gocDHQA==",
+      "files": [
+        "lib/DNXCore50/System.Reflection.dll",
+        "lib/MonoAndroid10/_._",
+        "lib/MonoTouch10/_._",
+        "lib/net46/_._",
+        "lib/netcore50/System.Reflection.dll",
+        "lib/xamarinios10/_._",
+        "lib/xamarinmac20/_._",
+        "ref/dotnet/System.Reflection.dll",
+        "ref/MonoAndroid10/_._",
+        "ref/MonoTouch10/_._",
+        "ref/net46/_._",
+        "ref/xamarinios10/_._",
+        "ref/xamarinmac20/_._",
+        "runtimes/win8-aot/lib/netcore50/System.Reflection.dll",
+        "System.Reflection.4.1.0-beta-23225.nupkg",
+        "System.Reflection.4.1.0-beta-23225.nupkg.sha512",
+        "System.Reflection.nuspec"
+      ]
+    },
+    "System.Reflection.Emit.ILGeneration/4.0.0-beta-23109": {
+      "type": "package",
+      "sha512": "tJO27blFXyvYwDLbK7GvgFC94XjeY6MnRitBI4w8LHfEc/gVdRmCC8gzkE8KEmkecnIWIt9VTSJ3p4lGgafKKA==",
+      "files": [
+        "lib/DNXCore50/System.Reflection.Emit.ILGeneration.dll",
+        "lib/net45/_._",
+        "lib/netcore50/System.Reflection.Emit.ILGeneration.dll",
+        "lib/wp80/_._",
+        "ref/dotnet/de/System.Reflection.Emit.ILGeneration.xml",
+        "ref/dotnet/es/System.Reflection.Emit.ILGeneration.xml",
+        "ref/dotnet/fr/System.Reflection.Emit.ILGeneration.xml",
+        "ref/dotnet/it/System.Reflection.Emit.ILGeneration.xml",
+        "ref/dotnet/ja/System.Reflection.Emit.ILGeneration.xml",
+        "ref/dotnet/ko/System.Reflection.Emit.ILGeneration.xml",
+        "ref/dotnet/ru/System.Reflection.Emit.ILGeneration.xml",
+        "ref/dotnet/System.Reflection.Emit.ILGeneration.dll",
+        "ref/dotnet/System.Reflection.Emit.ILGeneration.xml",
+        "ref/dotnet/zh-hans/System.Reflection.Emit.ILGeneration.xml",
+        "ref/dotnet/zh-hant/System.Reflection.Emit.ILGeneration.xml",
+        "ref/net45/_._",
+        "ref/wp80/_._",
+        "System.Reflection.Emit.ILGeneration.4.0.0-beta-23109.nupkg",
+        "System.Reflection.Emit.ILGeneration.4.0.0-beta-23109.nupkg.sha512",
+        "System.Reflection.Emit.ILGeneration.nuspec"
+      ]
+    },
+    "System.Reflection.Emit.Lightweight/4.0.0-beta-23109": {
+      "type": "package",
+      "sha512": "Kbg03ijw7jZUswutleX/zmGgz6VYszTuyy4DciBn1PHFYAqAgZFZdK3cpYCsAU+cPliQ35UcOX828OsAG9NU4w==",
+      "files": [
+        "lib/DNXCore50/System.Reflection.Emit.Lightweight.dll",
+        "lib/net45/_._",
+        "lib/netcore50/System.Reflection.Emit.Lightweight.dll",
+        "lib/wp80/_._",
+        "ref/dotnet/de/System.Reflection.Emit.Lightweight.xml",
+        "ref/dotnet/es/System.Reflection.Emit.Lightweight.xml",
+        "ref/dotnet/fr/System.Reflection.Emit.Lightweight.xml",
+        "ref/dotnet/it/System.Reflection.Emit.Lightweight.xml",
+        "ref/dotnet/ja/System.Reflection.Emit.Lightweight.xml",
+        "ref/dotnet/ko/System.Reflection.Emit.Lightweight.xml",
+        "ref/dotnet/ru/System.Reflection.Emit.Lightweight.xml",
+        "ref/dotnet/System.Reflection.Emit.Lightweight.dll",
+        "ref/dotnet/System.Reflection.Emit.Lightweight.xml",
+        "ref/dotnet/zh-hans/System.Reflection.Emit.Lightweight.xml",
+        "ref/dotnet/zh-hant/System.Reflection.Emit.Lightweight.xml",
+        "ref/net45/_._",
+        "ref/wp80/_._",
+        "System.Reflection.Emit.Lightweight.4.0.0-beta-23109.nupkg",
+        "System.Reflection.Emit.Lightweight.4.0.0-beta-23109.nupkg.sha512",
+        "System.Reflection.Emit.Lightweight.nuspec"
+      ]
+    },
+    "System.Reflection.Extensions/4.0.0-beta-23109": {
+      "type": "package",
+      "sha512": "sXo3+qJ7TukCF/rDFYKjEog4iVb75dXJztu/lkvhMHgYnviPSbi9zg78FQUFhB6BOvntwnknrgNJhhtl3x9a7A==",
+      "files": [
+        "lib/DNXCore50/System.Reflection.Extensions.dll",
+        "lib/net45/_._",
+        "lib/netcore50/System.Reflection.Extensions.dll",
+        "lib/win8/_._",
+        "lib/wp80/_._",
+        "lib/wpa81/_._",
+        "ref/dotnet/de/System.Reflection.Extensions.xml",
+        "ref/dotnet/es/System.Reflection.Extensions.xml",
+        "ref/dotnet/fr/System.Reflection.Extensions.xml",
+        "ref/dotnet/it/System.Reflection.Extensions.xml",
+        "ref/dotnet/ja/System.Reflection.Extensions.xml",
+        "ref/dotnet/ko/System.Reflection.Extensions.xml",
+        "ref/dotnet/ru/System.Reflection.Extensions.xml",
+        "ref/dotnet/System.Reflection.Extensions.dll",
+        "ref/dotnet/System.Reflection.Extensions.xml",
+        "ref/dotnet/zh-hans/System.Reflection.Extensions.xml",
+        "ref/dotnet/zh-hant/System.Reflection.Extensions.xml",
+        "ref/net45/_._",
+        "ref/netcore50/System.Reflection.Extensions.dll",
+        "ref/netcore50/System.Reflection.Extensions.xml",
+        "ref/win8/_._",
+        "ref/wp80/_._",
+        "ref/wpa81/_._",
+        "runtimes/win8-aot/lib/netcore50/System.Reflection.Extensions.dll",
+        "System.Reflection.Extensions.4.0.0-beta-23109.nupkg",
+        "System.Reflection.Extensions.4.0.0-beta-23109.nupkg.sha512",
+        "System.Reflection.Extensions.nuspec"
+      ]
+    },
+    "System.Reflection.Extensions/4.0.0": {
+      "type": "package",
+      "sha512": "dbYaZWCyFAu1TGYUqR2n+Q+1casSHPR2vVW0WVNkXpZbrd2BXcZ7cpvpu9C98CTHtNmyfMWCLpCclDqly23t6A==",
+      "files": [
+        "lib/DNXCore50/System.Reflection.Extensions.dll",
+        "lib/net45/_._",
+        "lib/netcore50/System.Reflection.Extensions.dll",
+        "lib/win8/_._",
+        "lib/wp80/_._",
+        "lib/wpa81/_._",
+        "ref/dotnet/de/System.Reflection.Extensions.xml",
+        "ref/dotnet/es/System.Reflection.Extensions.xml",
+        "ref/dotnet/fr/System.Reflection.Extensions.xml",
+        "ref/dotnet/it/System.Reflection.Extensions.xml",
+        "ref/dotnet/ja/System.Reflection.Extensions.xml",
+        "ref/dotnet/ko/System.Reflection.Extensions.xml",
+        "ref/dotnet/ru/System.Reflection.Extensions.xml",
+        "ref/dotnet/System.Reflection.Extensions.dll",
+        "ref/dotnet/System.Reflection.Extensions.xml",
+        "ref/dotnet/zh-hans/System.Reflection.Extensions.xml",
+        "ref/dotnet/zh-hant/System.Reflection.Extensions.xml",
+        "ref/net45/_._",
+        "ref/netcore50/System.Reflection.Extensions.dll",
+        "ref/netcore50/System.Reflection.Extensions.xml",
+        "ref/win8/_._",
+        "ref/wp80/_._",
+        "ref/wpa81/_._",
+        "runtimes/win8-aot/lib/netcore50/System.Reflection.Extensions.dll",
+        "System.Reflection.Extensions.4.0.0.nupkg",
+        "System.Reflection.Extensions.4.0.0.nupkg.sha512",
+        "System.Reflection.Extensions.nuspec"
+      ]
+    },
+    "System.Reflection.Metadata/1.1.0-alpha-00009": {
+      "type": "package",
+      "sha512": "mYqM9/TzKM0HAWeo31bDadJe47VR3XSk7BmMRUcR2tNDPgKj3VPuKqcnFMquqbFaOd6ZApu4gQ4YWACnrcXcFQ==",
+      "files": [
+        "lib/dotnet/System.Reflection.Metadata.dll",
+        "lib/dotnet/System.Reflection.Metadata.xml",
+        "lib/portable-net45+win8/System.Reflection.Metadata.dll",
+        "lib/portable-net45+win8/System.Reflection.Metadata.xml",
+        "System.Reflection.Metadata.1.1.0-alpha-00009.nupkg",
+        "System.Reflection.Metadata.1.1.0-alpha-00009.nupkg.sha512",
+        "System.Reflection.Metadata.nuspec"
+      ]
+    },
+    "System.Reflection.Metadata/1.1.0": {
+      "type": "package",
+      "serviceable": true,
+      "sha512": "a8VsRm/B0Ik1o5FumSMWmpwbG7cvIIajAYhzTTy9VB9XItByJDQHGZkQTIAdsvVJ6MI5O3uH/lb0izgQDlDIWA==",
+      "files": [
+        "lib/dotnet5.2/System.Reflection.Metadata.dll",
+        "lib/dotnet5.2/System.Reflection.Metadata.xml",
+        "lib/portable-net45+win8/System.Reflection.Metadata.dll",
+        "lib/portable-net45+win8/System.Reflection.Metadata.xml",
+        "System.Reflection.Metadata.1.1.0.nupkg",
+        "System.Reflection.Metadata.1.1.0.nupkg.sha512",
+        "System.Reflection.Metadata.nuspec"
+      ]
+    },
+    "System.Reflection.Primitives/4.0.0-beta-23109": {
+      "type": "package",
+      "sha512": "R5oBDNgUtSV9KTPCxwHWiTyryX/9mngnPbLWwFOEF5xcNd3Qlu6/3LiauGsIzGtXV8vOpRl9tfyIFy8t4ix4Gw==",
+      "files": [
+        "lib/DNXCore50/System.Reflection.Primitives.dll",
+        "lib/net45/_._",
+        "lib/netcore50/System.Reflection.Primitives.dll",
+        "lib/win8/_._",
+        "lib/wp80/_._",
+        "lib/wpa81/_._",
+        "ref/dotnet/de/System.Reflection.Primitives.xml",
+        "ref/dotnet/es/System.Reflection.Primitives.xml",
+        "ref/dotnet/fr/System.Reflection.Primitives.xml",
+        "ref/dotnet/it/System.Reflection.Primitives.xml",
+        "ref/dotnet/ja/System.Reflection.Primitives.xml",
+        "ref/dotnet/ko/System.Reflection.Primitives.xml",
+        "ref/dotnet/ru/System.Reflection.Primitives.xml",
+        "ref/dotnet/System.Reflection.Primitives.dll",
+        "ref/dotnet/System.Reflection.Primitives.xml",
+        "ref/dotnet/zh-hans/System.Reflection.Primitives.xml",
+        "ref/dotnet/zh-hant/System.Reflection.Primitives.xml",
+        "ref/net45/_._",
+        "ref/netcore50/System.Reflection.Primitives.dll",
+        "ref/netcore50/System.Reflection.Primitives.xml",
+        "ref/win8/_._",
+        "ref/wp80/_._",
+        "ref/wpa81/_._",
+        "runtimes/win8-aot/lib/netcore50/System.Reflection.Primitives.dll",
+        "System.Reflection.Primitives.4.0.0-beta-23109.nupkg",
+        "System.Reflection.Primitives.4.0.0-beta-23109.nupkg.sha512",
+        "System.Reflection.Primitives.nuspec"
+      ]
+    },
+    "System.Reflection.Primitives/4.0.0": {
+      "type": "package",
+      "sha512": "n9S0XpKv2ruc17FSnaiX6nV47VfHTZ1wLjKZlAirUZCvDQCH71mVp+Ohabn0xXLh5pK2PKp45HCxkqu5Fxn/lA==",
+      "files": [
+        "lib/DNXCore50/System.Reflection.Primitives.dll",
+        "lib/net45/_._",
+        "lib/netcore50/System.Reflection.Primitives.dll",
+        "lib/win8/_._",
+        "lib/wp80/_._",
+        "lib/wpa81/_._",
+        "ref/dotnet/de/System.Reflection.Primitives.xml",
+        "ref/dotnet/es/System.Reflection.Primitives.xml",
+        "ref/dotnet/fr/System.Reflection.Primitives.xml",
+        "ref/dotnet/it/System.Reflection.Primitives.xml",
+        "ref/dotnet/ja/System.Reflection.Primitives.xml",
+        "ref/dotnet/ko/System.Reflection.Primitives.xml",
+        "ref/dotnet/ru/System.Reflection.Primitives.xml",
+        "ref/dotnet/System.Reflection.Primitives.dll",
+        "ref/dotnet/System.Reflection.Primitives.xml",
+        "ref/dotnet/zh-hans/System.Reflection.Primitives.xml",
+        "ref/dotnet/zh-hant/System.Reflection.Primitives.xml",
+        "ref/net45/_._",
+        "ref/netcore50/System.Reflection.Primitives.dll",
+        "ref/netcore50/System.Reflection.Primitives.xml",
+        "ref/win8/_._",
+        "ref/wp80/_._",
+        "ref/wpa81/_._",
+        "runtimes/win8-aot/lib/netcore50/System.Reflection.Primitives.dll",
+        "System.Reflection.Primitives.4.0.0.nupkg",
+        "System.Reflection.Primitives.4.0.0.nupkg.sha512",
+        "System.Reflection.Primitives.nuspec"
+      ]
+    },
+    "System.Reflection.TypeExtensions/4.0.0-beta-23109": {
+      "type": "package",
+      "sha512": "lTuPMxeoT/Jqb1QtsIuSomLiJpQP3Y4DqqxLPncrMvLrejwdF25QSbhXdx5twgvBDqwSVL8wYtqiOqKe02u7FA==",
+      "files": [
+        "lib/DNXCore50/System.Reflection.TypeExtensions.dll",
+        "lib/net46/System.Reflection.TypeExtensions.dll",
+        "lib/netcore50/System.Reflection.TypeExtensions.dll",
+        "ref/dotnet/de/System.Reflection.TypeExtensions.xml",
+        "ref/dotnet/es/System.Reflection.TypeExtensions.xml",
+        "ref/dotnet/fr/System.Reflection.TypeExtensions.xml",
+        "ref/dotnet/it/System.Reflection.TypeExtensions.xml",
+        "ref/dotnet/ja/System.Reflection.TypeExtensions.xml",
+        "ref/dotnet/ko/System.Reflection.TypeExtensions.xml",
+        "ref/dotnet/ru/System.Reflection.TypeExtensions.xml",
+        "ref/dotnet/System.Reflection.TypeExtensions.dll",
+        "ref/dotnet/System.Reflection.TypeExtensions.xml",
+        "ref/dotnet/zh-hans/System.Reflection.TypeExtensions.xml",
+        "ref/dotnet/zh-hant/System.Reflection.TypeExtensions.xml",
+        "ref/net46/System.Reflection.TypeExtensions.dll",
+        "runtimes/win8-aot/lib/netcore50/System.Reflection.TypeExtensions.dll",
+        "System.Reflection.TypeExtensions.4.0.0-beta-23109.nupkg",
+        "System.Reflection.TypeExtensions.4.0.0-beta-23109.nupkg.sha512",
+        "System.Reflection.TypeExtensions.nuspec"
+      ]
+    },
+    "System.Resources.ResourceManager/4.0.0": {
+      "type": "package",
+      "sha512": "qmqeZ4BJgjfU+G2JbrZt4Dk1LsMxO4t+f/9HarNY6w8pBgweO6jT+cknUH7c3qIrGvyUqraBhU45Eo6UtA0fAw==",
+      "files": [
+        "lib/DNXCore50/System.Resources.ResourceManager.dll",
+        "lib/net45/_._",
+        "lib/netcore50/System.Resources.ResourceManager.dll",
+        "lib/win8/_._",
+        "lib/wp80/_._",
+        "lib/wpa81/_._",
+        "ref/dotnet/de/System.Resources.ResourceManager.xml",
+        "ref/dotnet/es/System.Resources.ResourceManager.xml",
+        "ref/dotnet/fr/System.Resources.ResourceManager.xml",
+        "ref/dotnet/it/System.Resources.ResourceManager.xml",
+        "ref/dotnet/ja/System.Resources.ResourceManager.xml",
+        "ref/dotnet/ko/System.Resources.ResourceManager.xml",
+        "ref/dotnet/ru/System.Resources.ResourceManager.xml",
+        "ref/dotnet/System.Resources.ResourceManager.dll",
+        "ref/dotnet/System.Resources.ResourceManager.xml",
+        "ref/dotnet/zh-hans/System.Resources.ResourceManager.xml",
+        "ref/dotnet/zh-hant/System.Resources.ResourceManager.xml",
+        "ref/net45/_._",
+        "ref/netcore50/System.Resources.ResourceManager.dll",
+        "ref/netcore50/System.Resources.ResourceManager.xml",
+        "ref/win8/_._",
+        "ref/wp80/_._",
+        "ref/wpa81/_._",
+        "runtimes/win8-aot/lib/netcore50/System.Resources.ResourceManager.dll",
+        "System.Resources.ResourceManager.4.0.0.nupkg",
+        "System.Resources.ResourceManager.4.0.0.nupkg.sha512",
+        "System.Resources.ResourceManager.nuspec"
+      ]
+    },
+    "System.Runtime/4.0.0": {
+      "type": "package",
+      "sha512": "Uq9epame8hEqJlj4KaWb67dDJvj4IM37jRFGVeFbugRdPz48bR0voyBhrbf3iSa2tAmlkg4lsa6BUOL9iwlMew==",
+      "files": [
+        "lib/MonoAndroid10/_._",
+        "lib/MonoTouch10/_._",
+        "lib/net45/_._",
+        "lib/win8/_._",
+        "lib/wp80/_._",
+        "lib/wpa81/_._",
+        "lib/xamarinios10/_._",
+        "lib/xamarinmac20/_._",
+        "License.rtf",
+        "ref/dotnet/de/System.Runtime.xml",
+        "ref/dotnet/es/System.Runtime.xml",
+        "ref/dotnet/fr/System.Runtime.xml",
+        "ref/dotnet/it/System.Runtime.xml",
+        "ref/dotnet/ja/System.Runtime.xml",
+        "ref/dotnet/ko/System.Runtime.xml",
+        "ref/dotnet/ru/System.Runtime.xml",
+        "ref/dotnet/System.Runtime.dll",
+        "ref/dotnet/System.Runtime.xml",
+        "ref/dotnet/zh-hans/System.Runtime.xml",
+        "ref/dotnet/zh-hant/System.Runtime.xml",
+        "ref/MonoAndroid10/_._",
+        "ref/MonoTouch10/_._",
+        "ref/net45/_._",
+        "ref/netcore50/de/System.Runtime.xml",
+        "ref/netcore50/es/System.Runtime.xml",
+        "ref/netcore50/fr/System.Runtime.xml",
+        "ref/netcore50/it/System.Runtime.xml",
+        "ref/netcore50/ja/System.Runtime.xml",
+        "ref/netcore50/ko/System.Runtime.xml",
+        "ref/netcore50/ru/System.Runtime.xml",
+        "ref/netcore50/System.Runtime.dll",
+        "ref/netcore50/System.Runtime.xml",
+        "ref/netcore50/zh-hans/System.Runtime.xml",
+        "ref/netcore50/zh-hant/System.Runtime.xml",
+        "ref/win8/_._",
+        "ref/wp80/_._",
+        "ref/wpa81/_._",
+        "ref/xamarinios10/_._",
+        "ref/xamarinmac20/_._",
+        "System.Runtime.4.0.0.nupkg",
+        "System.Runtime.4.0.0.nupkg.sha512",
+        "System.Runtime.nuspec"
+      ]
+    },
+    "System.Runtime/4.0.21-beta-23225": {
+      "type": "package",
+      "sha512": "3YYoQMbbiX6ayLsynZtnA+x7KIMier2NivCOxNzlfDb/ZmpVFCQ2XyYd33JYAVM7TnfFbFMzKZxD1kC+zo8wYA==",
+      "files": [
+        "lib/DNXCore50/System.Runtime.dll",
+        "lib/MonoAndroid10/_._",
+        "lib/MonoTouch10/_._",
+        "lib/net46/_._",
+        "lib/netcore50/System.Runtime.dll",
+        "lib/xamarinios10/_._",
+        "lib/xamarinmac20/_._",
+        "ref/dotnet/System.Runtime.dll",
+        "ref/MonoAndroid10/_._",
+        "ref/MonoTouch10/_._",
+        "ref/net46/_._",
+        "ref/xamarinios10/_._",
+        "ref/xamarinmac20/_._",
+        "runtimes/win8-aot/lib/netcore50/System.Runtime.dll",
+        "System.Runtime.4.0.21-beta-23225.nupkg",
+        "System.Runtime.4.0.21-beta-23225.nupkg.sha512",
+        "System.Runtime.nuspec"
+      ]
+    },
+    "System.Runtime.Extensions/4.0.0": {
+      "type": "package",
+      "sha512": "zPzwoJcA7qar/b5Ihhzfcdr3vBOR8FIg7u//Qc5mqyAriasXuMFVraBZ5vOQq5asfun9ryNEL8Z2BOlUK5QRqA==",
+      "files": [
+        "lib/MonoAndroid10/_._",
+        "lib/MonoTouch10/_._",
+        "lib/net45/_._",
+        "lib/win8/_._",
+        "lib/wp80/_._",
+        "lib/wpa81/_._",
+        "lib/xamarinios10/_._",
+        "lib/xamarinmac20/_._",
+        "License.rtf",
+        "ref/dotnet/de/System.Runtime.Extensions.xml",
+        "ref/dotnet/es/System.Runtime.Extensions.xml",
+        "ref/dotnet/fr/System.Runtime.Extensions.xml",
+        "ref/dotnet/it/System.Runtime.Extensions.xml",
+        "ref/dotnet/ja/System.Runtime.Extensions.xml",
+        "ref/dotnet/ko/System.Runtime.Extensions.xml",
+        "ref/dotnet/ru/System.Runtime.Extensions.xml",
+        "ref/dotnet/System.Runtime.Extensions.dll",
+        "ref/dotnet/System.Runtime.Extensions.xml",
+        "ref/dotnet/zh-hans/System.Runtime.Extensions.xml",
+        "ref/dotnet/zh-hant/System.Runtime.Extensions.xml",
+        "ref/MonoAndroid10/_._",
+        "ref/MonoTouch10/_._",
+        "ref/net45/_._",
+        "ref/netcore50/de/System.Runtime.Extensions.xml",
+        "ref/netcore50/es/System.Runtime.Extensions.xml",
+        "ref/netcore50/fr/System.Runtime.Extensions.xml",
+        "ref/netcore50/it/System.Runtime.Extensions.xml",
+        "ref/netcore50/ja/System.Runtime.Extensions.xml",
+        "ref/netcore50/ko/System.Runtime.Extensions.xml",
+        "ref/netcore50/ru/System.Runtime.Extensions.xml",
+        "ref/netcore50/System.Runtime.Extensions.dll",
+        "ref/netcore50/System.Runtime.Extensions.xml",
+        "ref/netcore50/zh-hans/System.Runtime.Extensions.xml",
+        "ref/netcore50/zh-hant/System.Runtime.Extensions.xml",
+        "ref/win8/_._",
+        "ref/wp80/_._",
+        "ref/wpa81/_._",
+        "ref/xamarinios10/_._",
+        "ref/xamarinmac20/_._",
+        "System.Runtime.Extensions.4.0.0.nupkg",
+        "System.Runtime.Extensions.4.0.0.nupkg.sha512",
+        "System.Runtime.Extensions.nuspec"
+      ]
+    },
+    "System.Runtime.Extensions/4.0.10": {
+      "type": "package",
+      "sha512": "5dsEwf3Iml7d5OZeT20iyOjT+r+okWpN7xI2v+R4cgd3WSj4DeRPTvPFjDpacbVW4skCAZ8B9hxXJYgkCFKJ1A==",
+      "files": [
+        "lib/DNXCore50/System.Runtime.Extensions.dll",
+        "lib/MonoAndroid10/_._",
+        "lib/MonoTouch10/_._",
+        "lib/net46/_._",
+        "lib/netcore50/System.Runtime.Extensions.dll",
+        "lib/xamarinios10/_._",
+        "lib/xamarinmac20/_._",
+        "ref/dotnet/de/System.Runtime.Extensions.xml",
+        "ref/dotnet/es/System.Runtime.Extensions.xml",
+        "ref/dotnet/fr/System.Runtime.Extensions.xml",
+        "ref/dotnet/it/System.Runtime.Extensions.xml",
+        "ref/dotnet/ja/System.Runtime.Extensions.xml",
+        "ref/dotnet/ko/System.Runtime.Extensions.xml",
+        "ref/dotnet/ru/System.Runtime.Extensions.xml",
+        "ref/dotnet/System.Runtime.Extensions.dll",
+        "ref/dotnet/System.Runtime.Extensions.xml",
+        "ref/dotnet/zh-hans/System.Runtime.Extensions.xml",
+        "ref/dotnet/zh-hant/System.Runtime.Extensions.xml",
+        "ref/MonoAndroid10/_._",
+        "ref/MonoTouch10/_._",
+        "ref/net46/_._",
+        "ref/xamarinios10/_._",
+        "ref/xamarinmac20/_._",
+        "runtimes/win8-aot/lib/netcore50/System.Runtime.Extensions.dll",
+        "System.Runtime.Extensions.4.0.10.nupkg",
+        "System.Runtime.Extensions.4.0.10.nupkg.sha512",
+        "System.Runtime.Extensions.nuspec"
+      ]
+    },
+    "System.Runtime.Handles/4.0.0": {
+      "type": "package",
+      "sha512": "638VhpRq63tVcQ6HDb3um3R/J2BtR1Sa96toHo6PcJGPXEPEsleCuqhBgX2gFCz0y0qkutANwW6VPPY5wQu1XQ==",
+      "files": [
+        "lib/DNXCore50/System.Runtime.Handles.dll",
+        "lib/MonoAndroid10/_._",
+        "lib/MonoTouch10/_._",
+        "lib/net46/_._",
+        "lib/netcore50/System.Runtime.Handles.dll",
+        "lib/xamarinios10/_._",
+        "lib/xamarinmac20/_._",
+        "ref/dotnet/de/System.Runtime.Handles.xml",
+        "ref/dotnet/es/System.Runtime.Handles.xml",
+        "ref/dotnet/fr/System.Runtime.Handles.xml",
+        "ref/dotnet/it/System.Runtime.Handles.xml",
+        "ref/dotnet/ja/System.Runtime.Handles.xml",
+        "ref/dotnet/ko/System.Runtime.Handles.xml",
+        "ref/dotnet/ru/System.Runtime.Handles.xml",
+        "ref/dotnet/System.Runtime.Handles.dll",
+        "ref/dotnet/System.Runtime.Handles.xml",
+        "ref/dotnet/zh-hans/System.Runtime.Handles.xml",
+        "ref/dotnet/zh-hant/System.Runtime.Handles.xml",
+        "ref/MonoAndroid10/_._",
+        "ref/MonoTouch10/_._",
+        "ref/net46/_._",
+        "ref/xamarinios10/_._",
+        "ref/xamarinmac20/_._",
+        "runtimes/win8-aot/lib/netcore50/System.Runtime.Handles.dll",
+        "System.Runtime.Handles.4.0.0.nupkg",
+        "System.Runtime.Handles.4.0.0.nupkg.sha512",
+        "System.Runtime.Handles.nuspec"
+      ]
+    },
+    "System.Runtime.InteropServices/4.0.0": {
+      "type": "package",
+      "sha512": "J8GBB0OsVuKJXR412x6uZdoyNi4y9OMjjJRHPutRHjqujuvthus6Xdxn/i8J1lL2PK+2jWCLpZp72h8x73hkLg==",
+      "files": [
+        "lib/MonoAndroid10/_._",
+        "lib/MonoTouch10/_._",
+        "lib/net45/_._",
+        "lib/win8/_._",
+        "lib/wpa81/_._",
+        "lib/xamarinios10/_._",
+        "lib/xamarinmac20/_._",
+        "License.rtf",
+        "ref/dotnet/de/System.Runtime.InteropServices.xml",
+        "ref/dotnet/es/System.Runtime.InteropServices.xml",
+        "ref/dotnet/fr/System.Runtime.InteropServices.xml",
+        "ref/dotnet/it/System.Runtime.InteropServices.xml",
+        "ref/dotnet/ja/System.Runtime.InteropServices.xml",
+        "ref/dotnet/ko/System.Runtime.InteropServices.xml",
+        "ref/dotnet/ru/System.Runtime.InteropServices.xml",
+        "ref/dotnet/System.Runtime.InteropServices.dll",
+        "ref/dotnet/System.Runtime.InteropServices.xml",
+        "ref/dotnet/zh-hans/System.Runtime.InteropServices.xml",
+        "ref/dotnet/zh-hant/System.Runtime.InteropServices.xml",
+        "ref/MonoAndroid10/_._",
+        "ref/MonoTouch10/_._",
+        "ref/net45/_._",
+        "ref/netcore50/de/System.Runtime.InteropServices.xml",
+        "ref/netcore50/es/System.Runtime.InteropServices.xml",
+        "ref/netcore50/fr/System.Runtime.InteropServices.xml",
+        "ref/netcore50/it/System.Runtime.InteropServices.xml",
+        "ref/netcore50/ja/System.Runtime.InteropServices.xml",
+        "ref/netcore50/ko/System.Runtime.InteropServices.xml",
+        "ref/netcore50/ru/System.Runtime.InteropServices.xml",
+        "ref/netcore50/System.Runtime.InteropServices.dll",
+        "ref/netcore50/System.Runtime.InteropServices.xml",
+        "ref/netcore50/zh-hans/System.Runtime.InteropServices.xml",
+        "ref/netcore50/zh-hant/System.Runtime.InteropServices.xml",
+        "ref/win8/_._",
+        "ref/wpa81/_._",
+        "ref/xamarinios10/_._",
+        "ref/xamarinmac20/_._",
+        "System.Runtime.InteropServices.4.0.0.nupkg",
+        "System.Runtime.InteropServices.4.0.0.nupkg.sha512",
+        "System.Runtime.InteropServices.nuspec"
+      ]
+    },
+    "System.Runtime.InteropServices/4.0.20": {
+      "type": "package",
+      "sha512": "ZgDyBYfEnjWoz/viS6VOswA6XOkDSH2DzgbpczbW50RywhnCgTl+w3JEvtAiOGyIh8cyx1NJq80jsNBSUr8Pig==",
+      "files": [
+        "lib/DNXCore50/System.Runtime.InteropServices.dll",
+        "lib/MonoAndroid10/_._",
+        "lib/MonoTouch10/_._",
+        "lib/net46/_._",
+        "lib/netcore50/System.Runtime.InteropServices.dll",
+        "lib/xamarinios10/_._",
+        "lib/xamarinmac20/_._",
+        "ref/dotnet/de/System.Runtime.InteropServices.xml",
+        "ref/dotnet/es/System.Runtime.InteropServices.xml",
+        "ref/dotnet/fr/System.Runtime.InteropServices.xml",
+        "ref/dotnet/it/System.Runtime.InteropServices.xml",
+        "ref/dotnet/ja/System.Runtime.InteropServices.xml",
+        "ref/dotnet/ko/System.Runtime.InteropServices.xml",
+        "ref/dotnet/ru/System.Runtime.InteropServices.xml",
+        "ref/dotnet/System.Runtime.InteropServices.dll",
+        "ref/dotnet/System.Runtime.InteropServices.xml",
+        "ref/dotnet/zh-hans/System.Runtime.InteropServices.xml",
+        "ref/dotnet/zh-hant/System.Runtime.InteropServices.xml",
+        "ref/MonoAndroid10/_._",
+        "ref/MonoTouch10/_._",
+        "ref/net46/_._",
+        "ref/xamarinios10/_._",
+        "ref/xamarinmac20/_._",
+        "runtimes/win8-aot/lib/netcore50/System.Runtime.InteropServices.dll",
+        "System.Runtime.InteropServices.4.0.20.nupkg",
+        "System.Runtime.InteropServices.4.0.20.nupkg.sha512",
+        "System.Runtime.InteropServices.nuspec"
+      ]
+    },
+    "System.Runtime.Serialization.Primitives/4.0.10-beta-23109": {
+      "type": "package",
+      "sha512": "Tr4N2JNBj0sM+apa0tMBXTI0yg8wlrWsiDHFtuPFQL+yiutGCgS8fyUcAYNUp4HccsD6leGT8D1N8+0/eMJQSQ==",
+      "files": [
+        "lib/dotnet/System.Runtime.Serialization.Primitives.dll",
+        "lib/net46/_._",
+        "ref/dotnet/de/System.Runtime.Serialization.Primitives.xml",
+        "ref/dotnet/es/System.Runtime.Serialization.Primitives.xml",
+        "ref/dotnet/fr/System.Runtime.Serialization.Primitives.xml",
+        "ref/dotnet/it/System.Runtime.Serialization.Primitives.xml",
+        "ref/dotnet/ja/System.Runtime.Serialization.Primitives.xml",
+        "ref/dotnet/ko/System.Runtime.Serialization.Primitives.xml",
+        "ref/dotnet/ru/System.Runtime.Serialization.Primitives.xml",
+        "ref/dotnet/System.Runtime.Serialization.Primitives.dll",
+        "ref/dotnet/System.Runtime.Serialization.Primitives.xml",
+        "ref/dotnet/zh-hans/System.Runtime.Serialization.Primitives.xml",
+        "ref/dotnet/zh-hant/System.Runtime.Serialization.Primitives.xml",
+        "ref/net46/_._",
+        "System.Runtime.Serialization.Primitives.4.0.10-beta-23109.nupkg",
+        "System.Runtime.Serialization.Primitives.4.0.10-beta-23109.nupkg.sha512",
+        "System.Runtime.Serialization.Primitives.nuspec"
+      ]
+    },
+    "System.Security.Cryptography.Algorithms/4.0.0-beta-23225": {
+      "type": "package",
+      "sha512": "GjeU8uLxWigoEEtfD2aBtPLmskJNnanmUwNSNKdHHzIuGr69hwmSsaVA1IDJSQ1dX5WQY32v1O1MROCfEq/Seg==",
+      "files": [
+        "lib/DNXCore50/System.Security.Cryptography.Algorithms.dll",
+        "lib/MonoAndroid10/_._",
+        "lib/MonoTouch10/_._",
+        "lib/net46/System.Security.Cryptography.Algorithms.dll",
+        "lib/xamarinios10/_._",
+        "lib/xamarinmac20/_._",
+        "ref/dotnet/System.Security.Cryptography.Algorithms.dll",
+        "ref/MonoAndroid10/_._",
+        "ref/MonoTouch10/_._",
+        "ref/net46/System.Security.Cryptography.Algorithms.dll",
+        "ref/xamarinios10/_._",
+        "ref/xamarinmac20/_._",
+        "System.Security.Cryptography.Algorithms.4.0.0-beta-23225.nupkg",
+        "System.Security.Cryptography.Algorithms.4.0.0-beta-23225.nupkg.sha512",
+        "System.Security.Cryptography.Algorithms.nuspec"
+      ]
+    },
+    "System.Security.Cryptography.Encoding/4.0.0-beta-23225": {
+      "type": "package",
+      "sha512": "cnSypPb7Xhng+D/VRZyu+bPvQ4+ShNt6epFmFRfYRPqmRcVHdYxuIOVTPSvbqkIz56IeYW8xOwkuOU7YdRUzbg==",
+      "files": [
+        "lib/DNXCore50/System.Security.Cryptography.Encoding.dll",
+        "lib/MonoAndroid10/_._",
+        "lib/MonoTouch10/_._",
+        "lib/net46/System.Security.Cryptography.Encoding.dll",
+        "lib/xamarinios10/_._",
+        "lib/xamarinmac20/_._",
+        "ref/dotnet/System.Security.Cryptography.Encoding.dll",
+        "ref/MonoAndroid10/_._",
+        "ref/MonoTouch10/_._",
+        "ref/net46/System.Security.Cryptography.Encoding.dll",
+        "ref/xamarinios10/_._",
+        "ref/xamarinmac20/_._",
+        "System.Security.Cryptography.Encoding.4.0.0-beta-23225.nupkg",
+        "System.Security.Cryptography.Encoding.4.0.0-beta-23225.nupkg.sha512",
+        "System.Security.Cryptography.Encoding.nuspec"
+      ]
+    },
+    "System.Security.Cryptography.Primitives/4.0.0-beta-23225": {
+      "type": "package",
+      "sha512": "acOPCfkrkOFr/NAnA+hIOnY8yQZr94JzJ02heQDIqE0sFKyBITLbgQBoO+gTBVRxGr1o+oiYbFnXY0Q30+SACg==",
+      "files": [
+        "lib/DNXCore50/System.Security.Cryptography.Primitives.dll",
+        "lib/MonoAndroid10/_._",
+        "lib/MonoTouch10/_._",
+        "lib/net46/System.Security.Cryptography.Primitives.dll",
+        "lib/xamarinios10/_._",
+        "lib/xamarinmac20/_._",
+        "ref/dotnet/System.Security.Cryptography.Primitives.dll",
+        "ref/MonoAndroid10/_._",
+        "ref/MonoTouch10/_._",
+        "ref/net46/System.Security.Cryptography.Primitives.dll",
+        "ref/xamarinios10/_._",
+        "ref/xamarinmac20/_._",
+        "System.Security.Cryptography.Primitives.4.0.0-beta-23225.nupkg",
+        "System.Security.Cryptography.Primitives.4.0.0-beta-23225.nupkg.sha512",
+        "System.Security.Cryptography.Primitives.nuspec"
+      ]
+    },
+    "System.Security.Cryptography.X509Certificates/4.0.0-beta-23225": {
+      "type": "package",
+      "sha512": "B1IFymfZHmgOprkMBkFQBdU7ctcG4IZe07v6p2HjVJMwWoRULJtpFAosDOhWpi5cNbjW6SvuiJAfxApQ0t99YA==",
+      "files": [
+        "lib/DNXCore50/System.Security.Cryptography.X509Certificates.dll",
+        "lib/MonoAndroid10/_._",
+        "lib/MonoTouch10/_._",
+        "lib/net46/System.Security.Cryptography.X509Certificates.dll",
+        "lib/xamarinios10/_._",
+        "lib/xamarinmac20/_._",
+        "ref/dotnet/System.Security.Cryptography.X509Certificates.dll",
+        "ref/MonoAndroid10/_._",
+        "ref/MonoTouch10/_._",
+        "ref/net46/System.Security.Cryptography.X509Certificates.dll",
+        "ref/xamarinios10/_._",
+        "ref/xamarinmac20/_._",
+        "System.Security.Cryptography.X509Certificates.4.0.0-beta-23225.nupkg",
+        "System.Security.Cryptography.X509Certificates.4.0.0-beta-23225.nupkg.sha512",
+        "System.Security.Cryptography.X509Certificates.nuspec"
+      ]
+    },
+    "System.Text.Encoding/4.0.0": {
+      "type": "package",
+      "sha512": "AMxFNOXpA6Ab8swULbXuJmoT2K5w6TnV3ObF5wsmEcIHQUJghoZtDVfVHb08O2wW15mOSI1i9Wg0Dx0pY13o8g==",
+      "files": [
+        "lib/MonoAndroid10/_._",
+        "lib/MonoTouch10/_._",
+        "lib/net45/_._",
+        "lib/win8/_._",
+        "lib/wp80/_._",
+        "lib/wpa81/_._",
+        "lib/xamarinios10/_._",
+        "lib/xamarinmac20/_._",
+        "License.rtf",
+        "ref/dotnet/de/System.Text.Encoding.xml",
+        "ref/dotnet/es/System.Text.Encoding.xml",
+        "ref/dotnet/fr/System.Text.Encoding.xml",
+        "ref/dotnet/it/System.Text.Encoding.xml",
+        "ref/dotnet/ja/System.Text.Encoding.xml",
+        "ref/dotnet/ko/System.Text.Encoding.xml",
+        "ref/dotnet/ru/System.Text.Encoding.xml",
+        "ref/dotnet/System.Text.Encoding.dll",
+        "ref/dotnet/System.Text.Encoding.xml",
+        "ref/dotnet/zh-hans/System.Text.Encoding.xml",
+        "ref/dotnet/zh-hant/System.Text.Encoding.xml",
+        "ref/MonoAndroid10/_._",
+        "ref/MonoTouch10/_._",
+        "ref/net45/_._",
+        "ref/netcore50/de/System.Text.Encoding.xml",
+        "ref/netcore50/es/System.Text.Encoding.xml",
+        "ref/netcore50/fr/System.Text.Encoding.xml",
+        "ref/netcore50/it/System.Text.Encoding.xml",
+        "ref/netcore50/ja/System.Text.Encoding.xml",
+        "ref/netcore50/ko/System.Text.Encoding.xml",
+        "ref/netcore50/ru/System.Text.Encoding.xml",
+        "ref/netcore50/System.Text.Encoding.dll",
+        "ref/netcore50/System.Text.Encoding.xml",
+        "ref/netcore50/zh-hans/System.Text.Encoding.xml",
+        "ref/netcore50/zh-hant/System.Text.Encoding.xml",
+        "ref/win8/_._",
+        "ref/wp80/_._",
+        "ref/wpa81/_._",
+        "ref/xamarinios10/_._",
+        "ref/xamarinmac20/_._",
+        "System.Text.Encoding.4.0.0.nupkg",
+        "System.Text.Encoding.4.0.0.nupkg.sha512",
+        "System.Text.Encoding.nuspec"
+      ]
+    },
+    "System.Text.Encoding.Extensions/4.0.0": {
+      "type": "package",
+      "sha512": "FktA77+2DC0S5oRhgM569pbzFrcA45iQpYiI7+YKl68B6TfI2N5TQbXqSWlh2YXKoFXHi2RFwPMha2lxiFJZ6A==",
+      "files": [
+        "lib/MonoAndroid10/_._",
+        "lib/MonoTouch10/_._",
+        "lib/net45/_._",
+        "lib/win8/_._",
+        "lib/wp80/_._",
+        "lib/wpa81/_._",
+        "lib/xamarinios10/_._",
+        "lib/xamarinmac20/_._",
+        "License.rtf",
+        "ref/dotnet/de/System.Text.Encoding.Extensions.xml",
+        "ref/dotnet/es/System.Text.Encoding.Extensions.xml",
+        "ref/dotnet/fr/System.Text.Encoding.Extensions.xml",
+        "ref/dotnet/it/System.Text.Encoding.Extensions.xml",
+        "ref/dotnet/ja/System.Text.Encoding.Extensions.xml",
+        "ref/dotnet/ko/System.Text.Encoding.Extensions.xml",
+        "ref/dotnet/ru/System.Text.Encoding.Extensions.xml",
+        "ref/dotnet/System.Text.Encoding.Extensions.dll",
+        "ref/dotnet/System.Text.Encoding.Extensions.xml",
+        "ref/dotnet/zh-hans/System.Text.Encoding.Extensions.xml",
+        "ref/dotnet/zh-hant/System.Text.Encoding.Extensions.xml",
+        "ref/MonoAndroid10/_._",
+        "ref/MonoTouch10/_._",
+        "ref/net45/_._",
+        "ref/netcore50/de/System.Text.Encoding.Extensions.xml",
+        "ref/netcore50/es/System.Text.Encoding.Extensions.xml",
+        "ref/netcore50/fr/System.Text.Encoding.Extensions.xml",
+        "ref/netcore50/it/System.Text.Encoding.Extensions.xml",
+        "ref/netcore50/ja/System.Text.Encoding.Extensions.xml",
+        "ref/netcore50/ko/System.Text.Encoding.Extensions.xml",
+        "ref/netcore50/ru/System.Text.Encoding.Extensions.xml",
+        "ref/netcore50/System.Text.Encoding.Extensions.dll",
+        "ref/netcore50/System.Text.Encoding.Extensions.xml",
+        "ref/netcore50/zh-hans/System.Text.Encoding.Extensions.xml",
+        "ref/netcore50/zh-hant/System.Text.Encoding.Extensions.xml",
+        "ref/win8/_._",
+        "ref/wp80/_._",
+        "ref/wpa81/_._",
+        "ref/xamarinios10/_._",
+        "ref/xamarinmac20/_._",
+        "System.Text.Encoding.Extensions.4.0.0.nupkg",
+        "System.Text.Encoding.Extensions.4.0.0.nupkg.sha512",
+        "System.Text.Encoding.Extensions.nuspec"
+      ]
+    },
+    "System.Text.RegularExpressions/4.0.10-beta-23109": {
+      "type": "package",
+      "sha512": "F+tfzB34KhZnjS3ActdL57CQVD9oYGhAZm8AREL+KvbJTh1Y8/tlyCyI2xoH6KdJzIPcXC50yu4OkHNbpcutEw==",
+      "files": [
+        "lib/dotnet/System.Text.RegularExpressions.dll",
+        "lib/net46/_._",
+        "ref/dotnet/de/System.Text.RegularExpressions.xml",
+        "ref/dotnet/es/System.Text.RegularExpressions.xml",
+        "ref/dotnet/fr/System.Text.RegularExpressions.xml",
+        "ref/dotnet/it/System.Text.RegularExpressions.xml",
+        "ref/dotnet/ja/System.Text.RegularExpressions.xml",
+        "ref/dotnet/ko/System.Text.RegularExpressions.xml",
+        "ref/dotnet/ru/System.Text.RegularExpressions.xml",
+        "ref/dotnet/System.Text.RegularExpressions.dll",
+        "ref/dotnet/System.Text.RegularExpressions.xml",
+        "ref/dotnet/zh-hans/System.Text.RegularExpressions.xml",
+        "ref/dotnet/zh-hant/System.Text.RegularExpressions.xml",
+        "ref/net46/_._",
+        "System.Text.RegularExpressions.4.0.10-beta-23109.nupkg",
+        "System.Text.RegularExpressions.4.0.10-beta-23109.nupkg.sha512",
+        "System.Text.RegularExpressions.nuspec"
+      ]
+    },
+    "System.Threading/4.0.0": {
+      "type": "package",
+      "sha512": "H6O/9gUrjPDNYanh/7OFGAZHjVXvEuITD0RcnjfvIV04HOGrOPqUBU0kmz9RIX/7YGgCQn1o1S2DX6Cuv8kVGQ==",
+      "files": [
+        "lib/MonoAndroid10/_._",
+        "lib/MonoTouch10/_._",
+        "lib/net45/_._",
+        "lib/win8/_._",
+        "lib/wp80/_._",
+        "lib/wpa81/_._",
+        "lib/xamarinios10/_._",
+        "lib/xamarinmac20/_._",
+        "License.rtf",
+        "ref/dotnet/de/System.Threading.xml",
+        "ref/dotnet/es/System.Threading.xml",
+        "ref/dotnet/fr/System.Threading.xml",
+        "ref/dotnet/it/System.Threading.xml",
+        "ref/dotnet/ja/System.Threading.xml",
+        "ref/dotnet/ko/System.Threading.xml",
+        "ref/dotnet/ru/System.Threading.xml",
+        "ref/dotnet/System.Threading.dll",
+        "ref/dotnet/System.Threading.xml",
+        "ref/dotnet/zh-hans/System.Threading.xml",
+        "ref/dotnet/zh-hant/System.Threading.xml",
+        "ref/MonoAndroid10/_._",
+        "ref/MonoTouch10/_._",
+        "ref/net45/_._",
+        "ref/netcore50/de/System.Threading.xml",
+        "ref/netcore50/es/System.Threading.xml",
+        "ref/netcore50/fr/System.Threading.xml",
+        "ref/netcore50/it/System.Threading.xml",
+        "ref/netcore50/ja/System.Threading.xml",
+        "ref/netcore50/ko/System.Threading.xml",
+        "ref/netcore50/ru/System.Threading.xml",
+        "ref/netcore50/System.Threading.dll",
+        "ref/netcore50/System.Threading.xml",
+        "ref/netcore50/zh-hans/System.Threading.xml",
+        "ref/netcore50/zh-hant/System.Threading.xml",
+        "ref/win8/_._",
+        "ref/wp80/_._",
+        "ref/wpa81/_._",
+        "ref/xamarinios10/_._",
+        "ref/xamarinmac20/_._",
+        "System.Threading.4.0.0.nupkg",
+        "System.Threading.4.0.0.nupkg.sha512",
+        "System.Threading.nuspec"
+      ]
+    },
+    "System.Threading/4.0.10": {
+      "type": "package",
+      "sha512": "0w6pRxIEE7wuiOJeKabkDgeIKmqf4ER1VNrs6qFwHnooEE78yHwi/bKkg5Jo8/pzGLm0xQJw0nEmPXt1QBAIUA==",
+      "files": [
+        "lib/DNXCore50/System.Threading.dll",
+        "lib/MonoAndroid10/_._",
+        "lib/MonoTouch10/_._",
+        "lib/net46/_._",
+        "lib/netcore50/System.Threading.dll",
+        "lib/xamarinios10/_._",
+        "lib/xamarinmac20/_._",
+        "ref/dotnet/de/System.Threading.xml",
+        "ref/dotnet/es/System.Threading.xml",
+        "ref/dotnet/fr/System.Threading.xml",
+        "ref/dotnet/it/System.Threading.xml",
+        "ref/dotnet/ja/System.Threading.xml",
+        "ref/dotnet/ko/System.Threading.xml",
+        "ref/dotnet/ru/System.Threading.xml",
+        "ref/dotnet/System.Threading.dll",
+        "ref/dotnet/System.Threading.xml",
+        "ref/dotnet/zh-hans/System.Threading.xml",
+        "ref/dotnet/zh-hant/System.Threading.xml",
+        "ref/MonoAndroid10/_._",
+        "ref/MonoTouch10/_._",
+        "ref/net46/_._",
+        "ref/xamarinios10/_._",
+        "ref/xamarinmac20/_._",
+        "runtimes/win8-aot/lib/netcore50/System.Threading.dll",
+        "System.Threading.4.0.10.nupkg",
+        "System.Threading.4.0.10.nupkg.sha512",
+        "System.Threading.nuspec"
+      ]
+    },
+    "System.Threading.Tasks/4.0.10-beta-23109": {
+      "type": "package",
+      "sha512": "J7lBqLLy1A85KZUgFz0fS8u6BO+pnWun2OAkrNqcUQbgCiKDC9v92u9q6a6AB9znum+GCdzH3cyEftNtIVNd1Q==",
+      "files": [
+        "lib/DNXCore50/System.Threading.Tasks.dll",
+        "lib/net46/_._",
+        "lib/netcore50/System.Threading.Tasks.dll",
+        "ref/dotnet/de/System.Threading.Tasks.xml",
+        "ref/dotnet/es/System.Threading.Tasks.xml",
+        "ref/dotnet/fr/System.Threading.Tasks.xml",
+        "ref/dotnet/it/System.Threading.Tasks.xml",
+        "ref/dotnet/ja/System.Threading.Tasks.xml",
+        "ref/dotnet/ko/System.Threading.Tasks.xml",
+        "ref/dotnet/ru/System.Threading.Tasks.xml",
+        "ref/dotnet/System.Threading.Tasks.dll",
+        "ref/dotnet/System.Threading.Tasks.xml",
+        "ref/dotnet/zh-hans/System.Threading.Tasks.xml",
+        "ref/dotnet/zh-hant/System.Threading.Tasks.xml",
+        "ref/net46/_._",
+        "runtimes/win8-aot/lib/netcore50/System.Threading.Tasks.dll",
+        "System.Threading.Tasks.4.0.10-beta-23109.nupkg",
+        "System.Threading.Tasks.4.0.10-beta-23109.nupkg.sha512",
+        "System.Threading.Tasks.nuspec"
+      ]
+    }
+  },
+  "projectFileDependencyGroups": {
+    "": [],
+    "DNX,Version=v4.5.1": [
+      "Microsoft.CSharp >= 4.0.1-beta-23409",
+      "Microsoft.CodeAnalysis >= 1.1.1",
+      "fx/System.Runtime ",
+      "fx/System.Runtime.Serialization ",
+      "fx/System.Threading.Tasks ",
+      "fx/System.Text.Encoding "
+    ],
+    ".NETPlatform,Version=v5.1": [
+      "System.Runtime >= 4.0.21-beta-23225",
+      "System.Collections >= 4.0.11-beta-23225",
+      "System.Reflection >= 4.1.0-beta-23225",
+      "System.Collections.Specialized >= 4.0.0-beta-23109",
+      "System.Linq >= 4.0.0-beta-23109",
+      "System.IO.FileSystem >= 4.0.0-beta-23109",
+      "System.IO.Compression >= 4.0.0-beta-23109",
+      "System.Runtime.Serialization.Primitives >= 4.0.10-beta-23109",
+      "System.Text.RegularExpressions >= 4.0.10-beta-23109",
+      "System.Collections.Concurrent >= 4.0.10-beta-23109",
+      "System.Reflection.Extensions >= 4.0.0-beta-23109",
+      "System.Reflection.TypeExtensions >= 4.0.0-beta-23109",
+      "System.Reflection.Metadata >= 1.1.0-alpha-00009",
+      "System.Reflection.Primitives >= 4.0.0-beta-23109",
+      "System.Linq.Expressions >= 4.0.10-beta-23109",
+      "System.Dynamic.Runtime >= 4.0.11-beta-23225",
+      "Microsoft.CSharp >= 4.0.1-beta-23409",
+      "Microsoft.CodeAnalysis >= 1.1.1",
+      "System.Security.Cryptography.Encoding >= 4.0.0-beta-23225",
+      "System.Security.Cryptography.X509Certificates >= 4.0.0-beta-23225",
+      "System.ComponentModel.TypeConverter >= 4.0.0-beta-23109",
+      "System.Net.Http >= 4.0.1-beta-23225"
+    ]
+  }
 }