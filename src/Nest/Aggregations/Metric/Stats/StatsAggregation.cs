--- conflicted
+++ resolved
@@ -11,13 +11,9 @@
 
 	public class StatsAggregation : MetricAggregationBase, IStatsAggregator
 	{
-<<<<<<< HEAD
-		public StatsAgg(string name, Field field) : base(name, field) { }
-=======
 		internal StatsAggregation() { }
 
-		public StatsAggregation(string name, FieldName field) : base(name, field) { }
->>>>>>> 2c24c1bd
+		public StatsAggregation(string name, Field field) : base(name, field) { }
 
 		internal override void WrapInContainer(AggregationContainer c) => c.Stats = this;
 	}
