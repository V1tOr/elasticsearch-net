--- conflicted
+++ resolved
@@ -58,23 +58,7 @@
 		public IDictionary<string, object> Params { get; set; }
 		public TermsAggregationCollectMode? CollectMode { get; set; }
 
-<<<<<<< HEAD
-	public class TermsAgg : BucketAgg, ITermsAggregator
-	{
-		public Field Field { get; set; }
-		public string Script { get; set; }
-		public int? Size { get; set; }
-		public int? ShardSize { get; set; }
-		public int? MinimumDocumentCount { get; set; }
-		public TermsAggregationExecutionHint? ExecutionHint { get; set; }
-		public IDictionary<string, string> Order { get; set; }
-		public TermsIncludeExclude Include { get; set; }
-		public TermsIncludeExclude Exclude { get; set; }
-		public IDictionary<string, object> Params { get; set; }
-		public TermsAggregationCollectMode? CollectMode { get; set; }
-=======
 		internal TermsAggregation() { }
->>>>>>> 2c24c1bd
 
 		public TermsAggregation(string name) : base(name) { }
 
@@ -86,11 +70,7 @@
 			, ITermsAggregation 
 		where T : class
 	{
-<<<<<<< HEAD
-		Field ITermsAggregator.Field { get; set; }
-=======
-		FieldName ITermsAggregation.Field { get; set; }
->>>>>>> 2c24c1bd
+		Field ITermsAggregation.Field { get; set; }
 		
 		string ITermsAggregation.Script { get; set; }
 		
