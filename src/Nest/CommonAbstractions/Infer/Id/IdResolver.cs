--- conflicted
+++ resolved
@@ -29,13 +29,8 @@
 
 		internal static Func<object, object> MakeDelegate<T, U>(MethodInfo @get)
 		{
-<<<<<<< HEAD
 			var f = (Func<T, U>)@get.CreateDelegate(typeof(Func<T, U>));
-			return t => f(t);
-=======
-			var f = (Func<T, U>)Delegate.CreateDelegate(typeof(Func<T, U>), @get);
 			return t => f((T)t);
->>>>>>> 0ce87b20
 		}
 
 		public string GetIdFor(Type type, object @object)
@@ -56,29 +51,29 @@
 			{
 				return null;
 			}
-			var getMethod = idProperty.GetGetMethod();
-			var generic = MakeDelegateMethodInfo.MakeGenericMethod(type, getMethod.ReturnType);
+				var getMethod = idProperty.GetGetMethod();
+				var generic = MakeDelegateMethodInfo.MakeGenericMethod(type, getMethod.ReturnType);
 			var func = (Func<object, object>)generic.Invoke(null, new[] { getMethod });
-			cachedLookup = o =>
-			{
+				cachedLookup = o =>
+				{
 				var v = func(o);
-				return v != null ? v.ToString() : null;
-			};
+					return v != null ? v.ToString() : null;
+				};
 			if (preferLocal)
-				LocalIdDelegates.TryAdd(type, cachedLookup);
+					LocalIdDelegates.TryAdd(type, cachedLookup);
 			else
-				IdDelegates.TryAdd(type, cachedLookup);
-			return cachedLookup(@object);
-		}
+					IdDelegates.TryAdd(type, cachedLookup);
+				return cachedLookup(@object);
+			}
 
 		public string GetIdFor<T>(T @object)
-		{
+			{
 			if (@object == null)
 				return null;
 
 			var type = typeof(T);
 			return GetIdFor(type, @object);
-		}
+			}
 
 		private PropertyInfo GetInferredId(Type type)
 		{
