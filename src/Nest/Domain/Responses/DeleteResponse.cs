﻿using Newtonsoft.Json;
using System.Collections.Generic;

namespace Nest
{
	// TODO: For backwards compatibility, this class acts as the response object
	// for both delete and delete by query requests, even though their actual responses
	// are completely different.  For 2.0, we should move the delete by query specific 
	// properties to a separate object (DeleteByQueryResponse).
	// See: https://github.com/elasticsearch/elasticsearch-net/issues/1146
	public interface IDeleteResponse : IResponse
	{
		/// <summary>
		/// The ID of the deleted document.
		/// NOTE: This property only applies to delete requests and will be 
		/// null for delete by query.
		/// </summary>
		string Id { get; }

		/// <summary>
		/// The index of the deleted document.
		/// NOTE: This property only applies to delete requests and will be 
		/// null for delete by query.
		/// </summary>
		string Index { get; }

		/// <summary>
		/// The type of the deleted document.
		/// NOTE: This property only applies to delete requests and will be 
		/// null for delete by query.
		/// </summary>
		string Type { get; }
<<<<<<< HEAD
		long Version { get; }
=======

		/// <summary>
		/// The version of the deleted document.
		/// NOTE: This property only applies to delete requests and will be 
		/// null for delete by query.
		/// </summary>
		string Version { get; }

		/// <summary>
		/// Whether or not the document was found and deleted from the index.
		/// NOTE: This property only applies to delete requests and will be 
		/// false for delete by query.
		/// </summary>
>>>>>>> de942bd4
		bool Found { get; }

		#region DeleteByQuery properties
		
		/// <summary>
		/// The delete by query details for each affected index.
		/// NOTE: This property only applies to delete by query requests and
		/// will be null for delete requests.
		/// </summary>
		IDictionary<string, DeleteByQueryIndices> Indices { get; set; }

		#endregion
	}


	[JsonObject]
	public class DeleteResponse : BaseResponse, IDeleteResponse
	{
		[JsonProperty("_index")]
		public string Index { get; internal set; }

		[JsonProperty("_type")]
		public string Type { get; internal set; }
		
		[JsonProperty("_id")]
		public string Id { get; internal set; }
		
		[JsonProperty("_version")]
<<<<<<< HEAD
		public long Version { get; internal set; }
=======
		public string Version { get; internal set; }
		
>>>>>>> de942bd4
		[JsonProperty("found")]
		public bool Found { get; internal set; }
		
		[JsonProperty("_indices")]
		[JsonConverter(typeof(DictionaryKeysAreNotPropertyNamesJsonConverter))]
		public IDictionary<string, DeleteByQueryIndices> Indices { get; set; }
	}

	[JsonObject]
	public class DeleteByQueryIndices
	{
		[JsonProperty("_shards")]
		public ShardsMetaData Shards { get; set; }
	}
}<|MERGE_RESOLUTION|>--- conflicted
+++ resolved
@@ -30,9 +30,6 @@
 		/// null for delete by query.
 		/// </summary>
 		string Type { get; }
-<<<<<<< HEAD
-		long Version { get; }
-=======
 
 		/// <summary>
 		/// The version of the deleted document.
@@ -46,7 +43,6 @@
 		/// NOTE: This property only applies to delete requests and will be 
 		/// false for delete by query.
 		/// </summary>
->>>>>>> de942bd4
 		bool Found { get; }
 
 		#region DeleteByQuery properties
@@ -75,12 +71,8 @@
 		public string Id { get; internal set; }
 		
 		[JsonProperty("_version")]
-<<<<<<< HEAD
-		public long Version { get; internal set; }
-=======
 		public string Version { get; internal set; }
 		
->>>>>>> de942bd4
 		[JsonProperty("found")]
 		public bool Found { get; internal set; }
 		
