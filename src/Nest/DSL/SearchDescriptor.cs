--- conflicted
+++ resolved
@@ -14,28 +14,6 @@
 
 namespace Nest
 {
-<<<<<<< HEAD
-=======
-	/// <summary>
-	/// </summary>
-	public interface IRequest {}
-
-	[JsonObject(MemberSerialization = MemberSerialization.OptIn)]
-	public interface IRequest<TParameters> : IPathInfo<TParameters>, IRequest
-		where TParameters : FluentRequestParameters<TParameters>, new()
-	{
-		/// <summary>
-		/// Used to describe request parameters not part of the body. e.q query string or 
-		/// connection configuration overrides
-		/// </summary>
-		TParameters RequestParameters { get; set; }
-
-		/// <summary>
-		/// 
-		/// </summary>
-		RequestConfiguration RequestConfiguration { get; set; }
-	}
->>>>>>> 0472f5be
 
 	[JsonObject(MemberSerialization = MemberSerialization.OptIn)]
 	public interface ISearchRequest : IRequest<SearchRequestParameters>
