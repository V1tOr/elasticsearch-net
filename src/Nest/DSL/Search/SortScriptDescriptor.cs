﻿using System;
using System.Collections.Generic;
using System.Linq;
using Newtonsoft.Json;

namespace Nest.DSL.Descriptors
{
	public interface IScriptSort : ISort
	{
		[JsonProperty(PropertyName = "type")]
		string Type { get; set; }

		[JsonProperty(PropertyName = "script")]
		string Script { get; set; }

		[JsonProperty(PropertyName = "params")]
		[JsonConverter(typeof(DictionaryKeysAreNotPropertyNamesJsonConverter))]
		Dictionary<string, object> Params { get; set; }

		[JsonProperty(PropertyName = "lang")]
		string Language { get; set; }
	}

	public class ScriptSort : SortBase, IScriptSort
	{
		public string Type { get; set; }
		public string Script { get; set; }
		public Dictionary<string, object> Params { get; set; }
<<<<<<< HEAD

		PropertyPathMarker ISort.SortKey
		{
			get
			{
				return "_script";
			}
		}
=======
		public string Language { get; set; }
>>>>>>> 8d5f78ba
	}

	public class SortScriptDescriptor<T> : SortDescriptorBase<T, SortScriptDescriptor<T>>, IScriptSort where T : class
	{
		public IScriptSort Self { get { return this; } }

		string IScriptSort.Type { get; set; }

		string IScriptSort.Script { get; set; }

		string IScriptSort.Language { get; set; }

		Dictionary<string, object> IScriptSort.Params { get; set; }

		public SortScriptDescriptor<T> Script(string script)
		{
			script.ThrowIfNull("script");
			Self.Script = script;
			return this;
		}

		public SortScriptDescriptor<T> Params(Func<FluentDictionary<string, object>, FluentDictionary<string, object>> paramDictionary)
		{
			paramDictionary.ThrowIfNull("paramDictionary");
			Self.Params = paramDictionary(new FluentDictionary<string, object>());
			return this;
		}

		public virtual SortScriptDescriptor<T> MissingLast()
		{
			Self.Missing = "_last";
			return this;
		}
		public virtual SortScriptDescriptor<T> MissingFirst()
		{
			Self.Missing = "_first";
			return this;
		}
		public virtual SortScriptDescriptor<T> Type(string type)
		{
			Self.Type = type;
			return this;
		}

		/// <summary>
		/// Value to sort on when the orginal value for the field is missing
		/// </summary>
		public virtual SortScriptDescriptor<T> MissingValue(string value)
		{
			Self.Missing = value;
			return this;
		}

		public SortScriptDescriptor<T> Language(string language)
		{
			Self.Language = language;
			return this;
		}

		PropertyPathMarker ISort.SortKey
		{
			get
			{
				return "_script";
			}
		}
	}
}<|MERGE_RESOLUTION|>--- conflicted
+++ resolved
@@ -26,18 +26,8 @@
 		public string Type { get; set; }
 		public string Script { get; set; }
 		public Dictionary<string, object> Params { get; set; }
-<<<<<<< HEAD
-
-		PropertyPathMarker ISort.SortKey
-		{
-			get
-			{
-				return "_script";
-			}
-		}
-=======
+		public override PropertyPathMarker SortKey { get { return "_script"; } }
 		public string Language { get; set; }
->>>>>>> 8d5f78ba
 	}
 
 	public class SortScriptDescriptor<T> : SortDescriptorBase<T, SortScriptDescriptor<T>>, IScriptSort where T : class
@@ -49,6 +39,8 @@
 		string IScriptSort.Script { get; set; }
 
 		string IScriptSort.Language { get; set; }
+
+		PropertyPathMarker ISort.SortKey { get { return "_script"; } }
 
 		Dictionary<string, object> IScriptSort.Params { get; set; }
 
@@ -96,13 +88,5 @@
 			Self.Language = language;
 			return this;
 		}
-
-		PropertyPathMarker ISort.SortKey
-		{
-			get
-			{
-				return "_script";
-			}
-		}
 	}
 }