﻿using System;
using System.Collections.Generic;
using System.Linq;
using System.Runtime.Serialization;
using System.Linq.Expressions;
using Newtonsoft.Json;
using Newtonsoft.Json.Converters;

namespace Nest
{
	
	[JsonConverter(typeof(StringEnumConverter))]
	public enum SortOrder
	{
		[EnumMember(Value = "asc")]
		Ascending,
		[EnumMember(Value = "desc")]
		Descending
	}

	[JsonConverter(typeof(StringEnumConverter))]
	public enum SortMode
	{
		[EnumMember(Value = "min")]
		Min,
		[EnumMember(Value = "max")]
		Max,
		[EnumMember(Value = "sum")]
		Sum,
		[EnumMember(Value = "avg")]
		Average
	}

	[JsonObject(MemberSerialization = MemberSerialization.OptIn)]
	public interface ISort
	{
		PropertyPathMarker SortKey { get; }

		[JsonProperty("missing")]
		string Missing { get; set; }

		[JsonProperty("order")]
		SortOrder? Order { get; set; }

		[JsonProperty("mode")]
		SortMode? Mode { get; set; }

		[JsonProperty("nested_filter")]
		FilterContainer NestedFilter { get; set; }

		[JsonProperty("nested_path")]
		PropertyPathMarker NestedPath { get; set; }
	}

	public abstract class SortBase : ISort
	{
		public string Missing { get; set; }
		public SortOrder? Order { get; set; }
		public SortMode? Mode { get; set; }
		public FilterContainer NestedFilter { get; set; }
		public PropertyPathMarker NestedPath { get; set; }
<<<<<<< HEAD
		public bool? IgnoreUnmappedFields { get; set; }
		PropertyPathMarker ISort.SortKey
		{
			get
			{
				return Field;
			}
		}
=======
>>>>>>> 8d5f78ba
	}

	public abstract class SortDescriptorBase<T, TDescriptor> : ISort where T : class where TDescriptor : SortDescriptorBase<T, TDescriptor>
	{
		private ISort Self { get { return this; } }

		string ISort.Missing { get; set; }

		SortOrder? ISort.Order { get; set; }

		SortMode? ISort.Mode { get; set; }

		FilterContainer ISort.NestedFilter { get; set; }

		PropertyPathMarker ISort.NestedPath { get; set; }

		public virtual TDescriptor Ascending()
		{
			Self.Order = SortOrder.Ascending;
			return (TDescriptor)this;
		}

		public virtual TDescriptor Descending()
		{
			Self.Order = SortOrder.Descending;
			return (TDescriptor)this;
		}

		public virtual TDescriptor Order(SortOrder order)
		{
			Self.Order = order;
			return (TDescriptor)this;
		}

		public virtual TDescriptor Mode(SortMode mode)
		{
			Self.Mode = mode;
			return (TDescriptor)this;
		}

		public virtual TDescriptor NestedFilter(Func<FilterDescriptor<T>, FilterContainer> filterSelector)
		{
			filterSelector.ThrowIfNull("filterSelector");

			var filter = new FilterDescriptor<T>();
			Self.NestedFilter = filterSelector(filter);
			return (TDescriptor)this;
		}

		public virtual TDescriptor NestedPath(string path)
		{
			Self.NestedPath = path;
			return (TDescriptor)this;
		}

		public TDescriptor NestedPath(Expression<Func<T, object>> objectPath)
		{
			Self.NestedPath = objectPath;
			return (TDescriptor)this;
		}
	}

	public interface IFieldSort : ISort
	{
		PropertyPathMarker Field { get; set; }

		[JsonProperty("ignore_unmapped")]
		bool? IgnoreUnmappedFields { get; set; }
	}

	public class Sort : SortBase, IFieldSort
	{
		public PropertyPathMarker Field { get; set; }
		public bool? IgnoreUnmappedFields { get; set; }
	}

	public class SortFieldDescriptor<T> : SortDescriptorBase<T, SortFieldDescriptor<T>>, IFieldSort where T : class
	{
		private IFieldSort Self { get { return this; } }

		PropertyPathMarker IFieldSort.Field { get; set; }

		bool? IFieldSort.IgnoreUnmappedFields { get; set; }

		public virtual SortFieldDescriptor<T> OnField(string field)
		{
			Self.Field = field;
			return this;
		}

		public virtual SortFieldDescriptor<T> OnField(Expression<Func<T, object>> objectPath)
		{
			Self.Field = objectPath;
			return this;
		}

		public virtual SortFieldDescriptor<T> MissingLast()
		{
			Self.Missing = "_last";
			return this;
		}

		public virtual SortFieldDescriptor<T> MissingFirst()
		{
			Self.Missing = "_first";
			return this;
		}

		public virtual SortFieldDescriptor<T> MissingValue(string value)
		{
			Self.Missing = value;
			return this;
		}

		public virtual SortFieldDescriptor<T> IgnoreUnmappedFields(bool ignore = true)
		{
			Self.IgnoreUnmappedFields = ignore;
			return this;
		}

        public virtual SortFieldDescriptor<T> NestedMin()
        {
            Self.Mode = SortMode.Min;
            return this;
        }

        public virtual SortFieldDescriptor<T> NestedMax()
        {
			Self.Mode = SortMode.Max;
            return this;
        }

        public virtual SortFieldDescriptor<T> NestedSum()
        {
            Self.Mode = SortMode.Sum;
            return this;
        }

        public virtual SortFieldDescriptor<T> NestedAvg()
        {
			Self.Mode = SortMode.Average;
            return this;
        }
<<<<<<< HEAD

		public virtual SortFieldDescriptor<T> NestedFilter(Func<FilterDescriptor<T>, FilterContainer> filterSelector)
		{
			filterSelector.ThrowIfNull("filterSelector");

			var filter = new FilterDescriptor<T>();
			Self.NestedFilter = filterSelector(filter);
			return this;
		}

		public virtual SortFieldDescriptor<T> NestedPath(string path)
		{
			Self.NestedPath = path;
			return this;
		}

		public SortFieldDescriptor<T> NestedPath(Expression<Func<T, object>> objectPath)
		{
			Self.NestedPath = objectPath;
			return this;
		}

		PropertyPathMarker ISort.SortKey
		{
			get
			{
				return Self.Field;
			}
		}
=======
>>>>>>> 8d5f78ba
	}
}<|MERGE_RESOLUTION|>--- conflicted
+++ resolved
@@ -59,17 +59,8 @@
 		public SortMode? Mode { get; set; }
 		public FilterContainer NestedFilter { get; set; }
 		public PropertyPathMarker NestedPath { get; set; }
-<<<<<<< HEAD
 		public bool? IgnoreUnmappedFields { get; set; }
-		PropertyPathMarker ISort.SortKey
-		{
-			get
-			{
-				return Field;
-			}
-		}
-=======
->>>>>>> 8d5f78ba
+		public abstract PropertyPathMarker SortKey { get; }
 	}
 
 	public abstract class SortDescriptorBase<T, TDescriptor> : ISort where T : class where TDescriptor : SortDescriptorBase<T, TDescriptor>
@@ -85,6 +76,8 @@
 		FilterContainer ISort.NestedFilter { get; set; }
 
 		PropertyPathMarker ISort.NestedPath { get; set; }
+
+		PropertyPathMarker ISort.SortKey { get { throw new NotImplementedException(); } }
 
 		public virtual TDescriptor Ascending()
 		{
@@ -143,7 +136,11 @@
 	public class Sort : SortBase, IFieldSort
 	{
 		public PropertyPathMarker Field { get; set; }
-		public bool? IgnoreUnmappedFields { get; set; }
+
+		public override PropertyPathMarker SortKey
+		{
+			get { return Field; }
+		}
 	}
 
 	public class SortFieldDescriptor<T> : SortDescriptorBase<T, SortFieldDescriptor<T>>, IFieldSort where T : class
@@ -154,6 +151,8 @@
 
 		bool? IFieldSort.IgnoreUnmappedFields { get; set; }
 
+		PropertyPathMarker ISort.SortKey { get { return Self.Field; } }
+
 		public virtual SortFieldDescriptor<T> OnField(string field)
 		{
 			Self.Field = field;
@@ -213,37 +212,5 @@
 			Self.Mode = SortMode.Average;
             return this;
         }
-<<<<<<< HEAD
-
-		public virtual SortFieldDescriptor<T> NestedFilter(Func<FilterDescriptor<T>, FilterContainer> filterSelector)
-		{
-			filterSelector.ThrowIfNull("filterSelector");
-
-			var filter = new FilterDescriptor<T>();
-			Self.NestedFilter = filterSelector(filter);
-			return this;
-		}
-
-		public virtual SortFieldDescriptor<T> NestedPath(string path)
-		{
-			Self.NestedPath = path;
-			return this;
-		}
-
-		public SortFieldDescriptor<T> NestedPath(Expression<Func<T, object>> objectPath)
-		{
-			Self.NestedPath = objectPath;
-			return this;
-		}
-
-		PropertyPathMarker ISort.SortKey
-		{
-			get
-			{
-				return Self.Field;
-			}
-		}
-=======
->>>>>>> 8d5f78ba
 	}
 }