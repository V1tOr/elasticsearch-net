﻿<?xml version="1.0" encoding="utf-8"?>
<Project ToolsVersion="4.0" DefaultTargets="Build" xmlns="http://schemas.microsoft.com/developer/msbuild/2003">
  <PropertyGroup>
    <Configuration Condition=" '$(Configuration)' == '' ">Debug</Configuration>
    <Platform Condition=" '$(Platform)' == '' ">AnyCPU</Platform>
    <ProductVersion>9.0.21022</ProductVersion>
    <SchemaVersion>2.0</SchemaVersion>
    <ProjectGuid>{072BA7DA-7B60-407D-8B6E-95E3186BE70C}</ProjectGuid>
    <OutputType>Library</OutputType>
    <AppDesignerFolder>Properties</AppDesignerFolder>
    <RootNamespace>Nest</RootNamespace>
    <AssemblyName>Nest</AssemblyName>
    <FileAlignment>512</FileAlignment>
    <FileUpgradeFlags>
    </FileUpgradeFlags>
    <OldToolsVersion>3.5</OldToolsVersion>
    <UpgradeBackupLocation />
    <PublishUrl>publish\</PublishUrl>
    <Install>true</Install>
    <InstallFrom>Disk</InstallFrom>
    <UpdateEnabled>false</UpdateEnabled>
    <UpdateMode>Foreground</UpdateMode>
    <UpdateInterval>7</UpdateInterval>
    <UpdateIntervalUnits>Days</UpdateIntervalUnits>
    <UpdatePeriodically>false</UpdatePeriodically>
    <UpdateRequired>false</UpdateRequired>
    <MapFileExtensions>true</MapFileExtensions>
    <ApplicationRevision>0</ApplicationRevision>
    <ApplicationVersion>1.0.0.%2a</ApplicationVersion>
    <IsWebBootstrapper>false</IsWebBootstrapper>
    <UseApplicationTrust>false</UseApplicationTrust>
    <BootstrapperEnabled>true</BootstrapperEnabled>
    <SolutionDir Condition="$(SolutionDir) == '' Or $(SolutionDir) == '*Undefined*'">..\</SolutionDir>
    <RestorePackages>true</RestorePackages>
  </PropertyGroup>
  <PropertyGroup Condition=" '$(Configuration)|$(Platform)' == 'Debug|AnyCPU' ">
    <DebugSymbols>True</DebugSymbols>
    <DebugType>full</DebugType>
    <Optimize>False</Optimize>
    <OutputPath>bin\Debug\</OutputPath>
    <DefineConstants>DEBUG;TRACE</DefineConstants>
    <ErrorReport>prompt</ErrorReport>
    <WarningLevel>4</WarningLevel>
    <CodeAnalysisRuleSet>BasicCorrectnessRules.ruleset</CodeAnalysisRuleSet>
    <PlatformTarget>AnyCPU</PlatformTarget>
    <DocumentationFile>bin\Debug\Nest.XML</DocumentationFile>
    <UseVSHostingProcess>false</UseVSHostingProcess>
    <NoWarn>1591,1572,1571,1573,1587,1570</NoWarn>
  </PropertyGroup>
  <PropertyGroup Condition=" '$(Configuration)|$(Platform)' == 'Release|AnyCPU' ">
    <DebugType>pdbonly</DebugType>
    <Optimize>True</Optimize>
    <OutputPath>bin\Release\</OutputPath>
    <DefineConstants>TRACE</DefineConstants>
    <ErrorReport>prompt</ErrorReport>
    <WarningLevel>4</WarningLevel>
    <CodeAnalysisRuleSet>AllRules.ruleset</CodeAnalysisRuleSet>
    <DocumentationFile>bin\Release\Nest.XML</DocumentationFile>
    <NoWarn>1591,1572,1571,1573,1587,1570</NoWarn>
  </PropertyGroup>
  <PropertyGroup Condition="'$(Configuration)|$(Platform)' == 'Debug - Generator|AnyCPU'">
    <DebugSymbols>true</DebugSymbols>
    <OutputPath>bin\Debug - Generator\</OutputPath>
    <DefineConstants>DEBUG;TRACE</DefineConstants>
    <DocumentationFile>bin\Debug\Nest.XML</DocumentationFile>
    <DebugType>full</DebugType>
    <PlatformTarget>AnyCPU</PlatformTarget>
    <ErrorReport>prompt</ErrorReport>
    <CodeAnalysisRuleSet>BasicCorrectnessRules.ruleset</CodeAnalysisRuleSet>
  </PropertyGroup>
  <PropertyGroup>
    <SignAssembly>true</SignAssembly>
  </PropertyGroup>
  <PropertyGroup>
    <AssemblyOriginatorKeyFile>..\..\build\keys\keypair.snk</AssemblyOriginatorKeyFile>
  </PropertyGroup>
  <ItemGroup>
    <Reference Include="Microsoft.CSharp" />
    <Reference Include="Newtonsoft.Json, Version=6.0.0.0, Culture=neutral, PublicKeyToken=30ad4fe6b2a6aeed, processorArchitecture=MSIL">
      <SpecificVersion>False</SpecificVersion>
      <HintPath>..\..\dep\Newtonsoft.Json.6.0.1\lib\net40\Newtonsoft.Json.dll</HintPath>
    </Reference>
    <Reference Include="System" />
    <Reference Include="System.Core">
      <RequiredTargetFramework>3.5</RequiredTargetFramework>
    </Reference>
    <Reference Include="System.Configuration" />
    <Reference Include="System.Runtime.Serialization" />
    <Reference Include="System.ServiceModel" />
  </ItemGroup>
  <ItemGroup>
    <Compile Include="ConvenienceExtensions\AliasExtensions.cs" />
    <Compile Include="ConvenienceExtensions\CountExtensions.cs" />
    <Compile Include="ConvenienceExtensions\DeleteExtensions.cs" />
    <Compile Include="ConvenienceExtensions\IndexManyExtensions.cs" />
    <Compile Include="ConvenienceExtensions\GetExtensions.cs" />
    <Compile Include="ConvenienceExtensions\DeleteManyExtensions.cs" />
    <Compile Include="ConvenienceExtensions\GetManyExtensions.cs" />
    <Compile Include="ConvenienceExtensions\CreateIndexExtensions.cs" />
    <Compile Include="ConvenienceExtensions\OpenCloseIndexExtensions.cs" />
    <Compile Include="ConvenienceExtensions\ExistsExtensions.cs" />
    <Compile Include="ConvenienceExtensions\ScrollExtensions.cs" />
    <Compile Include="ConvenienceExtensions\SerializerExtensions.cs" />
    <Compile Include="ConvenienceExtensions\SourceExtensions.cs" />
    <Compile Include="ConvenienceExtensions\SourceManyExtensions.cs" />
    <Compile Include="Domain\Aggregations\AggregationsHelper.cs" />
    <Compile Include="Domain\Aggregations\Bucket.cs" />
    <Compile Include="Domain\Aggregations\BucketAggregationBase.cs" />
    <Compile Include="Domain\Aggregations\HistogramItem.cs" />
    <Compile Include="Domain\Aggregations\ExtendedStatsMetric.cs" />
    <Compile Include="Domain\Aggregations\IAggration.cs" />
    <Compile Include="Domain\Aggregations\IBucketAggregation.cs" />
    <Compile Include="Domain\Aggregations\IBucketItem.cs" />
    <Compile Include="Domain\Aggregations\IBucketWithCountAggregation.cs" />
    <Compile Include="Domain\Aggregations\IMetricAggregation.cs" />
    <Compile Include="Domain\Aggregations\SignificantTermItem.cs" />
    <Compile Include="Domain\Aggregations\KeyItem.cs" />
    <Compile Include="Domain\Aggregations\SingleBucket.cs" />
    <Compile Include="Domain\Aggregations\RangeItem.cs" />
    <Compile Include="Domain\Aggregations\PercentilesMetric.cs" />
    <Compile Include="Domain\Aggregations\StatsMetric.cs" />
    <Compile Include="Domain\Aggregations\ValueMetric.cs" />
    <Compile Include="Domain\Alias\CreateAliasDescriptor.cs" />
    <Compile Include="Domain\Alias\AliasAddDescriptor.cs" />
    <Compile Include="Domain\Alias\AliasAddOperation.cs" />
    <Compile Include="Domain\Alias\AliasDefinition.cs" />
    <Compile Include="Domain\Alias\AliasRemoveDescriptor.cs" />
    <Compile Include="Domain\Alias\AliasRemoveOperation.cs" />
    <Compile Include="Domain\Alias\IAliasAction.cs" />
    <Compile Include="Domain\Analysis\CharFilter\PatternReplaceCharFilter.cs" />
    <Compile Include="Domain\Analysis\TokenFilter\DelimitedPayloadTokenFilter.cs" />
    <Compile Include="Domain\Analysis\TokenFilter\CommonGramsTokenFilter.cs" />
    <Compile Include="Domain\Analysis\TokenFilter\KeywordRepeatTokenFilter.cs" />
    <Compile Include="Domain\Analysis\TokenFilter\HunspellTokenFilter.cs" />
    <Compile Include="Domain\Analysis\TokenFilter\LimitTokenCountTokenFilter.cs" />
    <Compile Include="Domain\Analysis\TokenFilter\PatternCaptureTokenFilter.cs" />
    <Compile Include="Domain\Analysis\TokenFilter\KeepWordsTokenFilter.cs" />
    <Compile Include="Domain\Analysis\TokenFilter\StemmerOverrideTokenFilter.cs" />
    <Compile Include="Domain\Analysis\TokenFilter\UppercaseTokenFilter.cs" />
    <Compile Include="Domain\Bulk\IBulkOperation.cs" />
    <Compile Include="Domain\Hit\ExplainGet.cs" />
    <Compile Include="Domain\Mapping\Descriptors\MappingTransformDescriptor.cs" />
    <Compile Include="Domain\Mapping\IFieldMapping.cs" />
    <Compile Include="Domain\Mapping\SpecialFields\ISpecialField.cs" />
    <Compile Include="Domain\Geometry\CircleGeoShape.cs" />
    <Compile Include="Domain\Geometry\EnvelopeGeoShape.cs" />
    <Compile Include="Domain\Geometry\GeoShape.cs" />
    <Compile Include="Domain\Geometry\LineStringGeoShape.cs" />
    <Compile Include="Domain\Geometry\MultiLineStringGeoShape.cs" />
    <Compile Include="Domain\Geometry\MultiPointGeoShape.cs" />
    <Compile Include="Domain\Geometry\MultiPolygonGeoShape.cs" />
    <Compile Include="Domain\Geometry\PointGeoShape.cs" />
    <Compile Include="Domain\Geometry\PolygonGeoShape.cs" />
    <Compile Include="Domain\Mapping\SubMappings\NormsMapping.cs" />
<<<<<<< HEAD
    <Compile Include="DSL\Facets\Ip4ExpressionRange.cs" />
=======
    <Compile Include="Domain\Mapping\SubMappings\MappingTransform.cs" />
    <Compile Include="Domain\Responses\ExplainResponse.cs" />
    <Compile Include="Domain\Responses\GetFieldMappingResponse.cs" />
    <Compile Include="Domain\Responses\MultiPercolateResponse.cs" />
>>>>>>> f9fbf9da
    <Compile Include="DSL\Filter\GeoShapeCircleFilterDescriptor.cs" />
    <Compile Include="DSL\Filter\GeoShapeMultiLineStringFilterDescriptor.cs" />
    <Compile Include="DSL\Filter\GeoShapeMultiPointFilterDescriptor.cs" />
    <Compile Include="DSL\Filter\GeoShapeLineStringFilterDescriptor.cs" />
    <Compile Include="DSL\Filter\GeoShapeMultiPolygonFilterDescriptor.cs" />
    <Compile Include="DSL\Filter\GeoShapePolygonFilterDescriptor.cs" />
    <Compile Include="DSL\Filter\GeoShapePointFilterDescriptor.cs" />
    <Compile Include="DSL\GetAliasDescriptor.cs" />
    <Compile Include="DSL\AliasExistsDescriptor.cs" />
    <Compile Include="DSL\GetFieldMappingDescriptor.cs" />
    <Compile Include="DSL\MultiPercolate\IPercolateOperation.cs" />
    <Compile Include="DSL\MultiPercolateDescriptor.cs" />
    <Compile Include="DSL\Paths\IndexOptionalNamePathDescriptor.cs" />
    <Compile Include="DSL\Paths\IndicesOptionalTypesNamePathDecriptor.cs" />
    <Compile Include="DSL\TypeExistsDescriptor.cs" />
    <Compile Include="DSL\Query\Functions\FieldValueFactorDescriptor.cs" />
    <Compile Include="DSL\Query\GeoShapeMultiPointQueryDescriptor.cs" />
    <Compile Include="DSL\Query\GeoShapeMultiPolygonQueryDescriptor.cs" />
    <Compile Include="DSL\Query\GeoShapePolygonQueryDescriptor.cs" />
    <Compile Include="DSL\Query\GeoShapePointQueryDescriptor.cs" />
    <Compile Include="DSL\Query\GeoShapeMultiLineStringQueryDescriptor.cs" />
    <Compile Include="DSL\Query\GeoShapeLineStringQueryDescriptor.cs" />
    <Compile Include="DSL\Query\GeoShapeEnvelopeQueryDescriptor.cs" />
    <Compile Include="DSL\Query\SubDescriptors\ExternalFieldDeclarationDescriptor.cs" />
    <Compile Include="DSL\TermVector\IMultiTermVectorDocumentDescriptor.cs" />
    <Compile Include="DSL\MultiGet\MultiGetDoc.cs" />
    <Compile Include="Domain\Connection\ConnectionSettings.cs" />
    <Compile Include="Domain\Connection\IConnectionSettingsValues.cs" />
    <Compile Include="Domain\DSL\DescriptorForAttribute.cs" />
    <Compile Include="Domain\ICustomJson.cs" />
    <Compile Include="Domain\Paths\FluentFieldList.cs" />
    <Compile Include="Domain\Property.cs" />
    <Compile Include="Domain\Marker\PropertyNameMarker.cs" />
    <Compile Include="Domain\Marker\PropertyPathMarker.cs" />
    <Compile Include="Domain\Repository\Snapshot.cs" />
    <Compile Include="Domain\Repository\SnapshotRestore.cs" />
    <Compile Include="Domain\Responses\ClusterGetSettingsResponse - Copy.cs" />
    <Compile Include="Domain\Responses\ClusterPutSettingsResponse.cs" />
    <Compile Include="Domain\Responses\GetSnapshotResponse.cs" />
    <Compile Include="Domain\Responses\MultiTermVectorResponse.cs" />
    <Compile Include="Domain\Responses\RestoreResponse.cs" />
    <Compile Include="Domain\Responses\SnapshotResponse.cs" />
    <Compile Include="Domain\Aggregations\TermsIncludeExclude.cs" />
    <Compile Include="Domain\Similarity\BM25Similarity.cs" />
    <Compile Include="Domain\Similarity\DefaultSimilarity.cs" />
    <Compile Include="Domain\Similarity\DFRSimilarity.cs" />
    <Compile Include="Domain\Similarity\IBSimilarity.cs" />
    <Compile Include="Domain\Similarity\LMDirichletSimilarity.cs" />
    <Compile Include="Domain\Similarity\LMJelinekSimilarity.cs" />
    <Compile Include="Domain\Similarity\SimilarityBase.cs" />
    <Compile Include="DSL\Bulk\BulkOperationBase.cs" />
    <Compile Include="DSL\ClusterGetSettingsDescriptor.cs" />
    <Compile Include="DSL\ClusterSettingsDescriptor.cs" />
    <Compile Include="DSL\Common\BasePathRequest.cs" />
    <Compile Include="DSL\Common\BaseRequest.cs" />
    <Compile Include="DSL\DeleteSnapshotDescriptor.cs" />
    <Compile Include="DSL\Facets\FacetRequest.cs" />
    <Compile Include="DSL\Filter\BoolFilterExtensions.cs" />
    <Compile Include="DSL\Filter\IFieldNameFilter.cs" />
    <Compile Include="DSL\Filter\IFilter.cs" />
    <Compile Include="DSL\Filter\OrFilterDescriptor.cs" />
    <Compile Include="DSL\Filter\PlainFilter.cs" />
    <Compile Include="DSL\Filter\PrefixFilterDescriptor.cs" />
    <Compile Include="DSL\Filter\RawFilter.cs" />
    <Compile Include="DSL\Common\IRequest.cs" />
    <Compile Include="DSL\Query\BoolQueryExtensions.cs" />
    <Compile Include="DSL\Query\Functions\FieldValueFactorModifier.cs" />
    <Compile Include="DSL\Query\PlainQuery.cs" />
    <Compile Include="DSL\Query\QueryContainer.cs" />
    <Compile Include="DSL\Rescore\RescoreQueryDescriptor.cs" />
    <Compile Include="DSL\SimilarityDescriptor.cs" />
    <Compile Include="DSL\Suggest\Fuzziness.cs" />
    <Compile Include="DSL\Suggest\IFuzziness.cs" />
    <Compile Include="DSL\ExplainDescriptor.cs" />
    <Compile Include="DSL\Visitor\DslPrettyPrintVisitor.cs" />
    <Compile Include="DSL\Visitor\QueryFilterWalker.cs" />
    <Compile Include="DSL\Visitor\QueryVisitor.cs" />
    <Compile Include="DSL\Visitor\VisitorScope.cs" />
    <Compile Include="DSL\_Requests.generated.cs" />
    <Compile Include="ElasticClient-AliasExists.cs" />
    <Compile Include="ElasticClient-ClusterSettings.cs" />
    <Compile Include="ElasticClient-DeleteIndex.cs" />
    <Compile Include="ElasticClient-MappingGetField.cs" />
    <Compile Include="ElasticClient-MultiPercolate.cs" />
    <Compile Include="ElasticClient-TypeExists.cs" />
    <Compile Include="ElasticClient-Explain.cs" />
    <Compile Include="Enums\NormsLoading.cs" />
    <Compile Include="Enums\RoutingAllocationEnableOption.cs" />
    <Compile Include="ExposedInternals\NestSerializer.cs" />
    <Compile Include="Enums\GeoDistance.cs" />
    <Compile Include="Obsolete\Obsolete.cs" />
    <Compile Include="Resolvers\Converters\Aggregations\FilterAggregatorConverter.cs" />
    <Compile Include="Resolvers\Converters\CompositeJsonConverter.cs" />
    <Compile Include="Domain\DSL\ICustomJsonReader.cs" />
    <Compile Include="DSL\Filter\INotFilter.cs" />
    <Compile Include="DSL\Filter\QueryFilterDescriptor.cs" />
    <Compile Include="DSL\Filter\AndFilterDescriptor.cs" />
    <Compile Include="DSL\Filter\TermsFilterDescriptor.cs" />
    <Compile Include="DSL\GetSnapshotDescriptor.cs" />
    <Compile Include="DSL\Query\IQueryContainer.cs" />
    <Compile Include="DSL\Query\Behaviour\IFieldNameQuery.cs" />
    <Compile Include="DSL\Query\Functions\BoostFactorFunction.cs" />
    <Compile Include="DSL\Query\Functions\ExpFunction.cs" />
    <Compile Include="DSL\Query\Functions\FunctionBoostMode.cs" />
    <Compile Include="DSL\Query\Functions\FunctionScoreDecayFieldDescriptor.cs" />
    <Compile Include="DSL\Query\Functions\FunctionScoreDecayFunction.cs" />
    <Compile Include="DSL\Query\Functions\FunctionScoreFunctionsDescriptor.cs" />
    <Compile Include="DSL\Query\Functions\FunctionScoreMode.cs" />
    <Compile Include="DSL\Query\Functions\IFunctionScoreFunction.cs" />
    <Compile Include="DSL\Query\Functions\RandomScoreFunction.cs" />
    <Compile Include="DSL\Query\Functions\GaussFunction.cs" />
    <Compile Include="DSL\Query\Functions\LinearFunction.cs" />
    <Compile Include="DSL\Query\Functions\ScriptScoreFunction.cs" />
    <Compile Include="DSL\Query\SubDescriptors\ISpanSubQuery.cs" />
    <Compile Include="Domain\TermVector\MultiTermVectorDocument.cs" />
    <Compile Include="DSL\TermVector\MultiTermVectorDocumentDescriptor.cs" />
    <Compile Include="DSL\MultiTermVectorsDescriptor.cs" />
    <Compile Include="DSL\Paths\DocumentOptionalPathDescriptor.cs" />
    <Compile Include="DSL\RestoreDescriptor.cs" />
    <Compile Include="DSL\SnapshotDescriptor.cs" />
    <Compile Include="DSL\DeleteRepositoryDescriptor.cs" />
    <Compile Include="DSL\Paths\RepositorySnapshotPathDescriptor.cs" />
    <Compile Include="DSL\Repository\HdfsRepositoryDescriptor.cs" />
    <Compile Include="DSL\Repository\AzureRepositoryDescriptor.cs" />
    <Compile Include="DSL\Repository\S3RepositoryDescriptor.cs" />
    <Compile Include="DSL\Repository\FileSystemRepositoryDescriptor.cs" />
    <Compile Include="Domain\Repository\IRepository.cs" />
    <Compile Include="DSL\Repository\ReadOnlyUrlRepositoryDescriptor.cs" />
    <Compile Include="Domain\RequestParametersExtensions.Generated.cs" />
    <Compile Include="Domain\Responses\GetAliasesResponse.cs" />
    <Compile Include="Domain\Responses\GetMappingResponse.cs" />
    <Compile Include="Domain\Responses\IMultiSearchResponse.cs" />
    <Compile Include="Domain\Bulk\BulkUpdateBody.cs" />
    <Compile Include="Domain\Alias\IndexAliases.cs" />
    <Compile Include="Domain\Responses\IShardsOperationResponse.cs" />
    <Compile Include="Domain\Responses\TermVectorResponse.cs" />
    <Compile Include="Domain\TermVector\FieldStatistics.cs" />
    <Compile Include="Domain\TermVector\TermVector.cs" />
    <Compile Include="Domain\TermVector\TermVectorTerm.cs" />
    <Compile Include="Domain\TermVector\Token.cs" />
    <Compile Include="Domain\Responses\EmptyResponse.cs" />
    <Compile Include="Domain\Responses\SuggestResponse.cs" />
    <Compile Include="DSL\Aggregations\AggregationDescriptor.cs" />
    <Compile Include="DSL\Aggregations\BucketAggregationBaseDescriptor.cs" />
    <Compile Include="DSL\Aggregations\DateHistogramAggregationDescriptor.cs" />
    <Compile Include="DSL\Aggregations\FilterAggregationDescriptor.cs" />
    <Compile Include="DSL\Aggregations\GeoHashAggregationDescriptor.cs" />
    <Compile Include="DSL\Aggregations\GlobalAggregationDescriptor.cs" />
    <Compile Include="DSL\Aggregations\PercentilesAggregationDescriptor.cs" />
    <Compile Include="DSL\Aggregations\Ip4RangeAggregationDescriptor.cs" />
    <Compile Include="DSL\Aggregations\ExtendedStatsAggregationDescriptor.cs" />
    <Compile Include="DSL\Aggregations\IAggregationDescriptor.cs" />
    <Compile Include="DSL\Aggregations\MetricAggregationBaseDescriptor.cs" />
    <Compile Include="DSL\Aggregations\NestedAggregationDescriptor.cs" />
    <Compile Include="DSL\Aggregations\DateRangeAggregationDescriptor.cs" />
    <Compile Include="DSL\Aggregations\GeoDistanceAggregationDescriptor.cs" />
    <Compile Include="DSL\Aggregations\RangeAggregationDescriptor.cs" />
    <Compile Include="DSL\Aggregations\StatsAggregationDescriptor.cs" />
    <Compile Include="DSL\Aggregations\AverageAggregationDescriptor.cs" />
    <Compile Include="DSL\Aggregations\CardinalityAggregationDescriptor.cs" />
    <Compile Include="DSL\Aggregations\SumAggregationDescriptor.cs" />
    <Compile Include="DSL\Aggregations\MaxAggregationDescriptor.cs" />
    <Compile Include="DSL\Aggregations\MinAggregationDescriptor.cs" />
    <Compile Include="DSL\Aggregations\HistogramAggregationDescriptor.cs" />
    <Compile Include="DSL\Aggregations\MissingAggregationDescriptor.cs" />
    <Compile Include="DSL\Aggregations\SignificantTermsAggregationDescriptor.cs" />
    <Compile Include="DSL\Aggregations\TermsAggregationDescriptor.cs" />
    <Compile Include="DSL\Aggregations\ValueCountAggregationDescriptor.cs" />
    <Compile Include="DSL\ClearScrollDescriptor.cs" />
    <Compile Include="DSL\CreateRepositoryDescriptor.cs" />
    <Compile Include="DSL\IndexDescriptor.cs" />
    <Compile Include="DSL\Paths\RepositoryPathDescriptor.cs" />
    <Compile Include="DSL\PercolateCountDescriptor.cs" />
    <Compile Include="DSL\Query\CommonTermsQueryDescriptor.cs" />
    <Compile Include="DSL\SuggestDescriptor.cs" />
    <Compile Include="DSL\CloseIndexDescriptor.cs" />
    <Compile Include="DSL\ClusterStateDescriptor.cs" />
    <Compile Include="DSL\ClearCacheDescriptor.cs" />
    <Compile Include="DSL\Facets\Ip4Range.cs" />
    <Compile Include="DSL\Facets\DateExpressionRange.cs" />
    <Compile Include="DSL\Common\BasePathDescriptor.cs" />
    <Compile Include="DSL\Query\GeoShapeCircleQueryDescriptor.cs" />
    <Compile Include="DSL\Query\SimpleQueryStringQueryDescriptor.cs" />
    <Compile Include="DSL\SourceDescriptor.cs" />
    <Compile Include="DSL\NodesStatsDescriptor.cs" />
    <Compile Include="DSL\NodesInfoDescriptor.cs" />
    <Compile Include="DSL\ClusterHealthDescriptor.cs" />
    <Compile Include="DSL\AnalyzeDescriptor.cs" />
    <Compile Include="DSL\AliasDescriptor.cs" />
    <Compile Include="DSL\IndicesStatusDescriptor.cs" />
    <Compile Include="DSL\GetAliasesDescriptor.cs" />
    <Compile Include="DSL\DeleteDescriptor.cs" />
    <Compile Include="DSL\DocumentExistsDescriptor.cs" />
    <Compile Include="DSL\CountDescriptor.cs" />
    <Compile Include="DSL\IndexExistsDescriptor.cs" />
    <Compile Include="DSL\IndicesStatsDescriptor.cs" />
    <Compile Include="DSL\InfoDescriptor.cs" />
    <Compile Include="DSL\GetIndexSettingsDescriptor.cs" />
    <Compile Include="DSL\DeleteIndexDescriptor.cs" />
    <Compile Include="DSL\FlushDescriptor.cs" />
    <Compile Include="DSL\DeleteMappingDescriptor.cs" />
    <Compile Include="DSL\GetMappingDescriptor.cs" />
    <Compile Include="DSL\Paths\IndicesOptionalPathDescriptor.cs" />
    <Compile Include="DSL\Paths\IndicesOptionalExplicitAllPathDescriptor.cs" />
    <Compile Include="DSL\Paths\FixedIndexTypePathDescriptor.cs" />
    <Compile Include="DSL\Paths\NodeIdOptionalDescriptor.cs" />
    <Compile Include="DSL\Paths\IndexTypePathDescriptor.cs" />
    <Compile Include="DSL\Paths\IndicesTypePathDescriptor.cs" />
    <Compile Include="DSL\Search\SearchSourceDescriptor.cs" />
    <Compile Include="DSL\TermVectorDescriptor.cs" />
    <Compile Include="DSL\UnregisterPercolatorDescriptor.cs" />
    <Compile Include="DSL\DeleteTemplateDescriptor.cs" />
    <Compile Include="DSL\GetTemplateDescriptor.cs" />
    <Compile Include="DSL\DeleteWarmerDescriptor.cs" />
    <Compile Include="Domain\DSL\IPathInfo.cs" />
    <Compile Include="DSL\Paths\IndexNamePathDescriptor.cs" />
    <Compile Include="DSL\Paths\NamePathDescriptor.cs" />
    <Compile Include="DSL\Paths\IndicesOptionalTypesOptionalFieldPathDecriptor.cs" />
    <Compile Include="DSL\SegmentsDescriptor.cs" />
    <Compile Include="DSL\RefreshDescriptor.cs" />
    <Compile Include="DSL\OptimizeDescriptor.cs" />
    <Compile Include="DSL\OpenIndexDescriptor.cs" />
    <Compile Include="Domain\FluentDictionary.cs" />
    <Compile Include="DSL\Paths\IndexPathDescriptor.cs" />
    <Compile Include="DSL\ScrollDescriptor.cs" />
    <Compile Include="DSL\UpdateSettingsDescriptor.cs" />
    <Compile Include="DSL\Paths\IndexOptionalPathDescriptor.cs" />
    <Compile Include="ElasticClient-Exists.cs" />
    <Compile Include="ElasticClient-MultiTermVectors.cs" />
    <Compile Include="ElasticClient-Snapshot.cs" />
    <Compile Include="ElasticClient-Restore.cs" />
    <Compile Include="ElasticClient-Repository.cs" />
    <Compile Include="ElasticClient-Suggest.cs" />
    <Compile Include="ElasticClient-RootNodeInfo.cs" />
    <Compile Include="ElasticClient-TermVector.cs" />
    <Compile Include="ElasticClient-UpdateSettings.cs" />
    <Compile Include="DSL\MultiGet\IMultiGetOperation.cs" />
    <Compile Include="DSL\DeleteByQueryDescriptor.cs" />
    <Compile Include="DSL\Paths\DocumentPathDescriptor.cs" />
    <Compile Include="DSL\MultiGet\MultiGetOperationDescriptor.cs" />
    <Compile Include="DSL\_Descriptors.generated.cs" />
    <Compile Include="Enums\TermsAggregationExecutionHint.cs" />
    <Compile Include="Enums\GeoHashPrecision.cs" />
    <Compile Include="Exception\DispatchException.cs" />
    <Compile Include="ExposedInternals\JsonConverterPiggyBackState.cs" />
    <Compile Include="Extensions\StringExtensions.cs" />
    <Compile Include="Extensions\SuffixExtensions.cs" />
    <Compile Include="Extensions\TypeExtensions.cs" />
    <Compile Include="RawDispatch.generated.cs" />
    <Compile Include="RawDispatch.cs" />
    <Compile Include="Domain\Geometry\IndexedGeoShape.cs" />
    <Compile Include="Domain\Mapping\Descriptors\CompletionMappingDescriptor.cs" />
    <Compile Include="Domain\Mapping\Types\CompletionMapping.cs" />
    <Compile Include="Domain\Responses\RootVersionInfoResponse.cs" />
    <Compile Include="Domain\Responses\StatusResponse.cs" />
    <Compile Include="Domain\Stats\IndexSizeStats.cs" />
    <Compile Include="Domain\Stats\IndexDocStats.cs" />
    <Compile Include="Domain\Status\IndexStatus.cs" />
    <Compile Include="Domain\Stats\TranslogStats.cs" />
    <Compile Include="DSL\Filter\ConditionlessFilterDescriptor.cs" />
    <Compile Include="DSL\Filter\TermFilterDescriptor.cs" />
    <Compile Include="DSL\Filter\TermsLookupFilterDescriptor.cs" />
    <Compile Include="DSL\Filter\GeoIndexedShapeFilterDescriptor.cs" />
    <Compile Include="DSL\Filter\GeoShapeEnvelopeFilterDescriptor.cs" />
    <Compile Include="DSL\Query\ConditionlessQueryDescriptor.cs" />
    <Compile Include="DSL\Suggest\FuzzySuggestDescriptor.cs" />
    <Compile Include="DSL\Filter\RegexpFilterDescriptor.cs" />
    <Compile Include="DSL\Query\RegexpQueryDescriptor.cs" />
    <Compile Include="ElasticClient-Status.cs" />
    <Compile Include="Enums\DynamicMappingOption.cs" />
    <Compile Include="DSL\Suggest\CompletionSuggestDescriptor.cs" />
    <Compile Include="DSL\Query\FunctionScoreQueryDescriptor.cs" />
    <Compile Include="ExposedInternals\ElasticInferrer.cs" />
    <Compile Include="ExposedInternals\INestSerializer.cs" />
    <Compile Include="Domain\Responses\IReindexResponse.cs" />
    <Compile Include="Domain\Suggest\Suggest.cs" />
    <Compile Include="Domain\Suggest\SuggestOption.cs" />
    <Compile Include="DSL\Reindex\ReindexDescriptor.cs" />
    <Compile Include="DSL\Suggest\BaseSuggestDescriptor.cs" />
    <Compile Include="DSL\Suggest\DirectGeneratorDescriptor.cs" />
    <Compile Include="DSL\Suggest\PhraseSuggestDescriptor.cs" />
    <Compile Include="DSL\Suggest\SuggestBucket.cs" />
    <Compile Include="DSL\Suggest\TermSuggestDescriptor.cs" />
    <Compile Include="Exception\ReindexException.cs" />
    <Compile Include="Domain\Responses\ReindexObservable.cs" />
    <Compile Include="Domain\Responses\ReindexObserver.cs" />
    <Compile Include="Domain\Responses\ReindexResponse.cs" />
    <Compile Include="ElasticClient-Reindex.cs" />
    <Compile Include="Domain\Hit\HighlightCollection.cs" />
    <Compile Include="Domain\RawJson.cs" />
    <Compile Include="Domain\Responses\ClusterStateResponse.cs" />
    <Compile Include="Domain\Responses\BulkUpdateResponseItem.cs" />
    <Compile Include="Domain\State\ClusterState.cs" />
    <Compile Include="DSL\Bulk\BulkUpdateDescriptor.cs" />
    <Compile Include="DSL\Filter\HasParentFilterDescriptor.cs" />
    <Compile Include="Domain\DSL\ChildScoreType.cs" />
    <Compile Include="DSL\Query\HasParentQueryDescriptor.cs" />
    <Compile Include="Domain\DSL\ParentScoreType.cs" />
    <Compile Include="DSL\RegisterPercolatorDescriptor.cs" />
    <Compile Include="DSL\PercolateDescriptor.cs" />
    <Compile Include="DSL\Query\SubDescriptors\ExternalFieldDeclaration.cs" />
    <Compile Include="DSL\Query\SubDescriptors\IExternalFieldDeclaration.cs" />
    <Compile Include="DSL\Query\MultiMatchQueryDescriptor.cs" />
    <Compile Include="ElasticClient-ClusterState.cs" />
    <Compile Include="Extensions\UriExtensions.cs" />
    <Compile Include="Resolvers\Converters\AnalysisSettingsConverter.cs" />
    <Compile Include="Resolvers\Converters\AnalyzerCollectionConverter.cs" />
    <Compile Include="Resolvers\Converters\CharFilterCollectionConverter.cs" />
    <Compile Include="Resolvers\Converters\ConcreteTypeConverter.cs" />
    <Compile Include="Domain\Mapping\Attributes\IElasticPropertyAttribute.cs" />
    <Compile Include="Domain\Mapping\Attributes\IElasticPropertyVisitor.cs" />
    <Compile Include="Domain\Mapping\Types\WarmerMapping.cs" />
    <Compile Include="Domain\Responses\WarmerResponse.cs">
      <SubType>Code</SubType>
    </Compile>
    <Compile Include="DSL\Rescore\RescoreDescriptor.cs" />
    <Compile Include="DSL\Termplates\CreateWarmerDescriptor.cs" />
    <Compile Include="DSL\PutWarmerDescriptor.cs" />
    <Compile Include="DSL\GetWarmerDescriptor.cs" />
    <Compile Include="DSL\Query\MatchPhrasePrefixQueryDescriptor.cs" />
    <Compile Include="DSL\Query\MatchPhraseQueryDescriptor.cs" />
    <Compile Include="DSL\Query\MatchQueryDescriptor.cs" />
    <Compile Include="DSL\Query\CustomFiltersScoreQueryDescriptor.cs" />
    <Compile Include="DSL\Query\FilterScoreQueryDescriptor.cs" />
    <Compile Include="ElasticClient-Warmers.cs" />
    <Compile Include="Domain\Responses\BulkCreateResponseItem.cs" />
    <Compile Include="Domain\Responses\BulkDeleteResponseItem.cs" />
    <Compile Include="Domain\Responses\BulkIndexResponseItem.cs" />
    <Compile Include="Domain\Responses\BulkOperationResponseItem.cs" />
    <Compile Include="Domain\Responses\MultiSearchResponse.cs" />
    <Compile Include="Domain\Responses\IBulkResponse.cs" />
    <Compile Include="Domain\Similarity\SimilaritySettings.cs" />
    <Compile Include="ElasticClient-MultiSearch.cs" />
    <Compile Include="Domain\Mapping\Types\TemplateMapping.cs" />
    <Compile Include="Domain\Responses\TemplateResponse.cs" />
    <Compile Include="DSL\MultiSearchDescriptor.cs" />
    <Compile Include="DSL\PutTemplateDescriptor.cs" />
    <Compile Include="ElasticClient-Template.cs" />
    <Compile Include="Domain\Bulk\BulkOperationDescriptorBase.cs" />
    <Compile Include="DSL\Bulk\BulkCreateDescriptor.cs" />
    <Compile Include="DSL\BulkDescriptor.cs" />
    <Compile Include="DSL\Bulk\BulkIndexDescriptor.cs" />
    <Compile Include="DSL\Bulk\BulkDeleteDescriptor.cs" />
    <Compile Include="ElasticClient-DeleteByQuery.cs" />
    <Compile Include="Domain\Analysis\Analyzers\Language.cs" />
    <Compile Include="Domain\Analysis\Analyzers\LanguageAnalyzer.cs" />
    <Compile Include="Domain\Analysis\Analyzers\KeywordAnalyzer.cs" />
    <Compile Include="Domain\Analysis\Analyzers\PatternAnalyzer.cs" />
    <Compile Include="Domain\Analysis\Analyzers\StopAnalyzer.cs" />
    <Compile Include="Domain\Analysis\Analyzers\WhitespaceAnalyzer.cs" />
    <Compile Include="Domain\Analysis\Analyzers\SimpleAnalyzer.cs" />
    <Compile Include="Domain\Analysis\CharFilter\CharFilterBase.cs" />
    <Compile Include="Domain\Analysis\CharFilter\HtmlStripCharFilter.cs" />
    <Compile Include="Domain\Analysis\CharFilter\MappingCharFilter.cs" />
    <Compile Include="Domain\Analysis\IAnalysisSetting.cs" />
    <Compile Include="Domain\Analysis\TokenFilter\AsciiFoldingTokenFilter.cs" />
    <Compile Include="Domain\Analysis\TokenFilter\CompoundWordTokenFilter.cs" />
    <Compile Include="Domain\Analysis\TokenFilter\TrimTokenFilter.cs" />
    <Compile Include="Domain\Analysis\TokenFilter\UniqueTokenFilter.cs" />
    <Compile Include="Domain\Analysis\TokenFilter\TruncateTokenFilter.cs" />
    <Compile Include="Domain\Analysis\TokenFilter\ElisionTokenFilter.cs" />
    <Compile Include="Domain\Analysis\TokenFilter\ReverseTokenFilter.cs" />
    <Compile Include="Domain\Analysis\TokenFilter\DictionaryDecompounderTokenFilter.cs" />
    <Compile Include="Domain\Analysis\TokenFilter\HyphenationDecompounderTokenFilter.cs" />
    <Compile Include="Domain\Analysis\TokenFilter\PhoneticTokenFilter.cs" />
    <Compile Include="Domain\Analysis\TokenFilter\SnowballTokenFilter.cs" />
    <Compile Include="Domain\Analysis\TokenFilter\KStemTokenFilter.cs" />
    <Compile Include="Domain\Analysis\TokenFilter\KeywordMarkerTokenFilter.cs" />
    <Compile Include="Domain\Analysis\TokenFilter\StemmerTokenFilter.cs" />
    <Compile Include="Domain\Analysis\TokenFilter\PorterStemTokenFilter.cs" />
    <Compile Include="Domain\Analysis\TokenFilter\LowercaseTokenFilter.cs" />
    <Compile Include="Domain\Analysis\TokenFilter\LengthTokenFilter.cs" />
    <Compile Include="Domain\Analysis\TokenFilter\StandardTokenFilter.cs" />
    <Compile Include="Domain\Analysis\Tokenizer\PathHierarchyTokenizer.cs" />
    <Compile Include="Domain\Analysis\Tokenizer\UaxEmailUrlTokenizer.cs" />
    <Compile Include="Domain\Analysis\Tokenizer\PatternTokenizer.cs" />
    <Compile Include="Domain\Analysis\Tokenizer\WhitespaceTokenizer.cs" />
    <Compile Include="Domain\Analysis\Tokenizer\StandardTokenizer.cs" />
    <Compile Include="Domain\Analysis\Tokenizer\NGramTokenizer.cs" />
    <Compile Include="Domain\Analysis\Tokenizer\LowercaseTokenizer.cs" />
    <Compile Include="Domain\Analysis\Tokenizer\LetterTokenizer.cs" />
    <Compile Include="Domain\Analysis\Tokenizer\EdgeNGramTokenizer.cs" />
    <Compile Include="Domain\Analysis\Tokenizer\KeywordTokenizer.cs" />
    <Compile Include="Domain\Analysis\Tokenizer\TokenizerBase.cs" />
    <Compile Include="Domain\Analysis\TokenFilter\EdgeNgramTokenFilter.cs" />
    <Compile Include="DSL\Mapping\AnalysisDescriptor.cs" />
    <Compile Include="DSL\CreateIndexDescriptor.cs" />
    <Compile Include="Domain\Analysis\Analyzers\AnalyzerBase.cs" />
    <Compile Include="ElasticClient-CreateIndex.cs" />
    <Compile Include="Domain\Responses\HealthResponse.cs" />
    <Compile Include="Domain\Responses\NodeInfoResponse.cs" />
    <Compile Include="Domain\Responses\NodeStatsResponse.cs" />
    <Compile Include="Domain\Stats\IndexHealthStats.cs" />
    <Compile Include="Domain\Stats\NodeInfo.cs" />
    <Compile Include="Domain\Stats\NodeStats.cs" />
    <Compile Include="Domain\Stats\ShardHealthStats.cs" />
    <Compile Include="DSL\MoreLikeThisDescriptor.cs" />
    <Compile Include="ElasticClient-ClusterHealth.cs" />
    <Compile Include="ElasticClient-MoreLikeThis.cs" />
    <Compile Include="Domain\Mapping\Descriptors\AttachmentMappingDescriptor.cs" />
    <Compile Include="Domain\Mapping\Descriptors\BooleanMappingDescriptor.cs" />
    <Compile Include="Domain\Mapping\Descriptors\BinaryMappingDescriptor.cs" />
    <Compile Include="Domain\Mapping\Descriptors\GenericMappingDescriptor.cs" />
    <Compile Include="Domain\Mapping\Descriptors\DynamicTemplatesDescriptor.cs" />
    <Compile Include="Domain\Mapping\Descriptors\SingleMappingDescriptor.cs" />
    <Compile Include="Domain\Mapping\Descriptors\GeoShapeMappingDescriptor.cs" />
    <Compile Include="Domain\Mapping\Descriptors\GeoPointMappingDescriptor.cs" />
    <Compile Include="Domain\Mapping\Descriptors\IPMappingDescriptor.cs" />
    <Compile Include="Domain\Mapping\Descriptors\MultiFieldMappingDescriptor.cs" />
    <Compile Include="Domain\Mapping\Descriptors\NestedObjectMappingDescriptor.cs" />
    <Compile Include="Domain\Mapping\Descriptors\ObjectMappingDescriptor.cs" />
    <Compile Include="Domain\Mapping\Descriptors\CorePropertiesDescriptor.cs" />
    <Compile Include="Domain\Mapping\Descriptors\NumberMappingDescriptor.cs" />
    <Compile Include="Domain\Mapping\Descriptors\DateMappingDescriptor.cs" />
    <Compile Include="Domain\Mapping\Descriptors\PropertiesDescriptor.cs" />
    <Compile Include="Domain\Mapping\Descriptors\StringMappingDescriptor.cs" />
    <Compile Include="Domain\Mapping\SpecialFields\DynamicTemplate.cs" />
    <Compile Include="Domain\Mapping\Types\BinaryMapping.cs" />
    <Compile Include="Domain\Mapping\Types\BooleanMapping.cs" />
    <Compile Include="Domain\Mapping\Types\AttachmentMapping.cs" />
    <Compile Include="Domain\Mapping\Types\GeoShapeMapping.cs" />
    <Compile Include="Domain\Mapping\Types\GeoPointMapping.cs" />
    <Compile Include="Domain\Mapping\Types\IPMapping.cs" />
    <Compile Include="Domain\Mapping\Types\MultiFieldMapping.cs" />
    <Compile Include="Domain\Mapping\Types\IElasticCoreType.cs" />
    <Compile Include="Domain\Mapping\Types\DateMapping.cs" />
    <Compile Include="Domain\Mapping\Types\NumberMapping.cs" />
    <Compile Include="Domain\Mapping\Types\StringMapping.cs" />
    <Compile Include="Domain\Mapping\Types\NestedObjectMapping.cs" />
    <Compile Include="Domain\Mapping\Types\ObjectMapping.cs" />
    <Compile Include="ElasticClient-MappingGet.cs" />
    <Compile Include="ElasticClient-MappingDelete.cs" />
    <Compile Include="Domain\Hit\MultiGetHit.cs" />
    <Compile Include="Domain\Mapping\SpecialFields\AnalyzerFieldMapping.cs" />
    <Compile Include="Domain\Mapping\SpecialFields\AllFieldMapping.cs" />
    <Compile Include="Domain\Mapping\SpecialFields\BoostFieldMapping.cs" />
    <Compile Include="Domain\Mapping\SpecialFields\TtlFieldMapping.cs" />
    <Compile Include="Domain\Mapping\SpecialFields\TimestampFieldMapping.cs" />
    <Compile Include="Domain\Mapping\SpecialFields\SizeFieldMapping.cs" />
    <Compile Include="Domain\Mapping\SpecialFields\IndexFieldMapping.cs" />
    <Compile Include="Domain\Mapping\SpecialFields\RoutingFieldMapping.cs" />
    <Compile Include="Domain\Mapping\SpecialFields\TypeFieldMapping.cs" />
    <Compile Include="Domain\Mapping\SpecialFields\SourceFieldMapping.cs" />
    <Compile Include="DSL\PutMappingDescriptor.cs" />
    <Compile Include="Domain\Responses\MultiGetResponse.cs" />
    <Compile Include="DSL\MultiGetDescriptor.cs" />
    <Compile Include="ElasticClient-Get.cs" />
    <Compile Include="Domain\Paths\FieldSelection.cs" />
    <Compile Include="Domain\Responses\BulkResponse.cs" />
    <Compile Include="Domain\Responses\GetResponse.cs" />
    <Compile Include="Domain\Responses\DeleteResponse.cs" />
    <Compile Include="Domain\Responses\IndexResponse.cs" />
    <Compile Include="DSL\GetDescriptor.cs" />
    <Compile Include="ElasticClient-MultiGet.cs" />
    <Compile Include="Domain\Analysis\TokenFilter\NgramTokenFiler.cs" />
    <Compile Include="Domain\Analysis\TokenFilter\SynonymTokenFilter.cs" />
    <Compile Include="ElasticClient-Nodes.cs" />
    <Compile Include="ElasticClient-Scroll.cs" />
    <Compile Include="Domain\Hit\ValidationExplanation.cs" />
    <Compile Include="Domain\Responses\ValidateResponse.cs" />
    <Compile Include="DSL\ValidateQueryDescriptor.cs" />
    <Compile Include="ElasticClient-Validate.cs" />
    <Compile Include="Domain\DSL\Filter.cs" />
    <Compile Include="Domain\DSL\Query.cs" />
    <Compile Include="ElasticClient-Bulk.cs" />
    <Compile Include="Domain\Responses\UpdateResponse.cs" />
    <Compile Include="DSL\Filter\FilterContainer.cs" />
    <Compile Include="DSL\Filter\IFilterContainer.cs" />
    <Compile Include="DSL\Query\TermsQueryDescriptor.cs" />
    <Compile Include="DSL\UpdateDescriptor.cs" />
    <Compile Include="ElasticClient-Update.cs" />
    <Compile Include="Domain\Facets\QueryFacet.cs" />
    <Compile Include="DSL\Search\HighlightDescriptor.cs" />
    <Compile Include="DSL\Search\HighlightFieldDescriptor.cs" />
    <Compile Include="DSL\Paths\QueryPathDescriptor.cs" />
    <Compile Include="DSL\Facets\BaseFacetDescriptor.cs" />
    <Compile Include="DSL\Filter\FilterDescriptor.cs" />
    <Compile Include="DSL\Filter\NestedFilterDescriptor.cs" />
    <Compile Include="DSL\Filter\RangeFilterDescriptor.cs" />
    <Compile Include="DSL\Filter\HasChildFilterDescriptor.cs" />
    <Compile Include="DSL\Filter\GeoPolygonFilterDescriptor.cs" />
    <Compile Include="DSL\Filter\GeoDistanceRangeFilterDescriptor.cs" />
    <Compile Include="DSL\Filter\GeoDistanceFilterDescriptor.cs" />
    <Compile Include="DSL\Query\BoostingQueryDescriptor.cs" />
    <Compile Include="DSL\Query\BoolQueryDescriptor.cs" />
    <Compile Include="DSL\Query\ConstantScoreQueryDescriptor.cs" />
    <Compile Include="DSL\Query\IndicesQueryDescriptor.cs" />
    <Compile Include="DSL\Query\NestedQueryDescriptor.cs" />
    <Compile Include="DSL\Query\TopChildrenQueryDescriptor.cs" />
    <Compile Include="DSL\Query\SpanNotQueryDescriptor.cs" />
    <Compile Include="DSL\Query\SpanOrQueryDescriptor.cs" />
    <Compile Include="DSL\Query\SpanNearQueryDescriptor.cs" />
    <Compile Include="DSL\Query\SpanFirstQueryDescriptor.cs" />
    <Compile Include="DSL\Query\SpanQueryDescriptor.cs" />
    <Compile Include="DSL\Query\SpanTermQueryDescriptor.cs" />
    <Compile Include="DSL\Query\MoreLikeThisQueryDescriptor.cs" />
    <Compile Include="DSL\Query\FuzzyLikeThisQueryDescriptor.cs" />
    <Compile Include="DSL\Query\FuzzyDateQueryDescriptor.cs" />
    <Compile Include="DSL\Query\FuzzyNumericQueryDescriptor.cs" />
    <Compile Include="DSL\Query\FuzzyQueryDescriptor.cs" />
    <Compile Include="DSL\Query\HasChildQueryDescriptor.cs" />
    <Compile Include="DSL\Query\RangeQueryDescriptor.cs" />
    <Compile Include="DSL\Query\CustomBoostFactorQueryDescriptor.cs" />
    <Compile Include="DSL\Query\CustomScoreQueryDescriptor.cs" />
    <Compile Include="DSL\Query\DisMaxQueryDescriptor.cs" />
    <Compile Include="DSL\Query\FilteredQueryDescriptor.cs" />
    <Compile Include="DSL\Query\IdsQueryDescriptor.cs" />
    <Compile Include="DSL\Search\SortFieldDescriptor.cs" />
    <Compile Include="DSL\Search\SortGeoDistanceDescriptor.cs" />
    <Compile Include="DSL\Search\SortScriptDescriptor.cs" />
    <Compile Include="Enums\RewriteMultiTerm.cs" />
    <Compile Include="Enums\GeoTree.cs" />
    <Compile Include="Enums\NumericIndexOption.cs" />
    <Compile Include="Enums\IndexOptions.cs" />
    <Compile Include="Enums\ScoreMode.cs" />
    <Compile Include="Enums\TextQueryType.cs" />
    <Compile Include="Enums\NestedScore.cs" />
    <Compile Include="Enums\TopChildrenScore.cs" />
    <Compile Include="Enums\Operator.cs" />
    <Compile Include="Enums\GeoOptimizeBBox.cs" />
    <Compile Include="Enums\GeoUnit.cs" />
    <Compile Include="DSL\Facets\GeoDistanceFacetDescriptor.cs" />
    <Compile Include="DSL\Facets\TermsStatsFacetDescriptor.cs" />
    <Compile Include="DSL\Facets\TermsStatsOrder.cs" />
    <Compile Include="DSL\Facets\StatisticalFacetDescriptor.cs" />
    <Compile Include="DSL\Facets\DateRounding.cs" />
    <Compile Include="DSL\Facets\DateHistogramFacetDescriptor.cs" />
    <Compile Include="DSL\Facets\DateInterval.cs" />
    <Compile Include="DSL\Facets\HistogramFacetDescriptor.cs" />
    <Compile Include="DSL\Facets\Range.cs" />
    <Compile Include="DSL\Facets\RangeFacetDescriptor.cs" />
    <Compile Include="DSL\Facets\FacetContainer.cs" />
    <Compile Include="DSL\Facets\TermsOrder.cs" />
    <Compile Include="DSL\Filter\BoolFilterDescriptor.cs" />
    <Compile Include="Enums\GeoExecution.cs" />
    <Compile Include="DSL\Filter\GeoBoundingBoxFilterDescriptor.cs" />
    <Compile Include="DSL\Filter\FilterBase.cs" />
    <Compile Include="DSL\Filter\ScriptFilterDescriptor.cs" />
    <Compile Include="DSL\Filter\MissingFilterDescriptor.cs" />
    <Compile Include="DSL\Filter\MatchAllFilterDescriptor.cs" />
    <Compile Include="Enums\TermsExecution.cs" />
    <Compile Include="DSL\Filter\TypeFilterDescriptor.cs" />
    <Compile Include="DSL\Filter\LimitFilterDescriptor.cs" />
    <Compile Include="DSL\Filter\IdsFilterDescriptor.cs" />
    <Compile Include="DSL\Filter\ExistsFilterDescriptor.cs" />
    <Compile Include="Resolvers\Converters\GeoShapeConverterBase.cs" />
    <Compile Include="Resolvers\Converters\MappingTransformConverter.cs" />
    <Compile Include="Resolvers\Converters\Queries\GeoShapeQueryJsonReader.cs" />
    <Compile Include="Resolvers\Converters\SimilarityCollectionConverter.cs" />
    <Compile Include="Resolvers\Converters\FuzzinessConverter.cs" />
    <Compile Include="Resolvers\Converters\Filters\RangeFilterJsonReader.cs" />
    <Compile Include="Resolvers\Converters\Filters\RegexpFilterJsonReader.cs" />
    <Compile Include="Resolvers\Converters\Filters\PrefixFilterConverter.cs" />
    <Compile Include="Resolvers\Converters\Filters\TermFilterConverter.cs" />
    <Compile Include="Resolvers\Converters\Filters\TermsFilterConverter.cs" />
    <Compile Include="Resolvers\Converters\Filters\GeoShapeFilterJsonReader.cs" />
    <Compile Include="Resolvers\Converters\Filters\GeoPolygonFilterJsonReader.cs" />
    <Compile Include="Resolvers\Converters\Filters\GeoDistanceRangeFilterConverter.cs" />
    <Compile Include="Resolvers\Converters\Filters\GeoDistanceFilterConverter.cs" />
    <Compile Include="Resolvers\Converters\Filters\GeoBoundingFilterConverter.cs" />
    <Compile Include="Domain\DSL\LatLon.cs" />
    <Compile Include="Resolvers\Converters\Queries\SpanTermQueryConverter.cs" />
    <Compile Include="Resolvers\Converters\Queries\MatchQueryJsonConverter.cs" />
    <Compile Include="Resolvers\Converters\Queries\FuzzyQueryJsonConverter.cs" />
    <Compile Include="Resolvers\Converters\Queries\TermsQueryJsonConverter.cs" />
    <Compile Include="Resolvers\Converters\ReadAsTypeConverter.cs" />
    <Compile Include="DSL\Facets\TermFacetDescriptor.cs" />
    <Compile Include="Domain\Facets\FilterFacet.cs" />
    <Compile Include="Domain\Mapping\ParentTypeMapping.cs" />
    <Compile Include="Domain\Responses\PercolateResponse.cs" />
    <Compile Include="Domain\Responses\UnregisterPercolateResponse.cs" />
    <Compile Include="Domain\Responses\RegisterPercolateResponse.cs" />
    <Compile Include="DSL\Query\QueryDescriptor.cs" />
    <Compile Include="DSL\SearchDescriptor.cs" />
    <Compile Include="ElasticClient-Percolate.cs" />
    <Compile Include="Domain\Hit\IndexSegment.cs" />
    <Compile Include="ElasticClient-Segments.cs" />
    <Compile Include="Domain\Hit\ShardSegmentRouting.cs" />
    <Compile Include="Domain\Hit\Segment.cs" />
    <Compile Include="Domain\Hit\ShardsSegment.cs" />
    <Compile Include="Domain\Responses\BaseResponse.cs" />
    <Compile Include="Domain\Responses\SegmentsResponse.cs" />
    <Compile Include="Domain\Responses\IndexExistsResponse.cs" />
    <Compile Include="ElasticClient-IndexExists.cs" />
    <Compile Include="Domain\Responses\GlobalStatsResponse.cs" />
    <Compile Include="Domain\Stats\TypeStats.cs" />
    <Compile Include="Domain\Stats\RefreshStats.cs" />
    <Compile Include="Domain\Stats\FlushStats.cs" />
    <Compile Include="Domain\Stats\MergesStats.cs" />
    <Compile Include="Domain\Stats\SearchStats.cs" />
    <Compile Include="Domain\Stats\GetStats.cs" />
    <Compile Include="Domain\Stats\IndexingStats.cs" />
    <Compile Include="Domain\Stats\StoreStats.cs" />
    <Compile Include="Domain\Stats\DocStats.cs" />
    <Compile Include="Domain\Stats\StatsContainer.cs" />
    <Compile Include="Domain\Stats\Stats.cs" />
    <Compile Include="ElasticClient-IndicesStats.cs" />
    <Compile Include="Domain\Responses\AcknowledgedResponse.cs" />
    <Compile Include="Domain\Responses\IndexSettingsResponse.cs" />
    <Compile Include="ElasticClient-IndexSettings.cs" />
    <Compile Include="ElasticClient-ClearCache.cs" />
    <Compile Include="Domain\Hit\AnalyzeToken.cs" />
    <Compile Include="Domain\Hit\MultiHit.cs" />
    <Compile Include="Domain\Mapping\Attributes\ElasticPropertyAttribute.cs" />
    <Compile Include="Domain\Mapping\Types\IElasticType.cs" />
    <Compile Include="Domain\Mapping\Attributes\ElasticTypeAttribute.cs" />
    <Compile Include="Domain\Mapping\Types\RootObjectMapping.cs" />
    <Compile Include="Domain\Mapping\Types\GenericMapping.cs" />
    <Compile Include="Domain\Mapping\SpecialFields\IdFieldMapping.cs" />
    <Compile Include="Domain\Responses\AnalyzeResponse.cs" />
    <Compile Include="Domain\Responses\CountResponse.cs" />
    <Compile Include="Domain\Responses\ElasticsearchVersionInfo.cs" />
    <Compile Include="Domain\Responses\IndicesOperationResponse.cs" />
    <Compile Include="Domain\Responses\IndicesResponse.cs" />
    <Compile Include="Domain\Responses\SearchResponse.cs" />
    <Compile Include="Domain\Analysis\Analyzers\AnalysisSettings.cs" />
    <Compile Include="Domain\Analysis\Analyzers\CustomAnalyzer.cs" />
    <Compile Include="Domain\Settings\IndexSettings.cs" />
    <Compile Include="Domain\Analysis\Analyzers\SnowballAnalyzer.cs" />
    <Compile Include="ElasticClient-Analyze.cs" />
    <Compile Include="ElasticClient-Aliases.cs" />
    <Compile Include="ElasticClient-Optimize.cs" />
    <Compile Include="ElasticClient-Flush.cs" />
    <Compile Include="ElasticClient-OpenClose.cs" />
    <Compile Include="ElasticClient-Refresh.cs" />
    <Compile Include="Domain\Facets\GeoDistanceFacet.cs" />
    <Compile Include="Domain\Facets\DateHistogramFacet.cs">
      <SubType>Code</SubType>
    </Compile>
    <Compile Include="Domain\Facets\DateRangeFacet.cs">
      <SubType>Code</SubType>
    </Compile>
    <Compile Include="Domain\Facets\Facet.cs" />
    <Compile Include="Domain\Facets\FacetItem.cs" />
    <Compile Include="Domain\Facets\HistogramFacet.cs" />
    <Compile Include="Domain\Facets\RangeFacet.cs">
      <SubType>Code</SubType>
    </Compile>
    <Compile Include="Domain\Facets\StatisticalFacet.cs">
      <SubType>Code</SubType>
    </Compile>
    <Compile Include="Domain\Facets\TermFacet.cs" />
    <Compile Include="Domain\Facets\TermStatsFacet.cs">
      <SubType>Code</SubType>
    </Compile>
    <Compile Include="Domain\Hit\Highlight.cs" />
    <Compile Include="Domain\Hit\Explanation.cs" />
    <Compile Include="Domain\Hit\ExplanationDetail.cs" />
    <Compile Include="Domain\Hit\Hit.cs" />
    <Compile Include="Domain\Hit\HitsMetaData.cs" />
    <Compile Include="IElasticClient.cs" />
    <Compile Include="Properties\ClsCompiancy.cs" />
    <Compile Include="Resolvers\Converters\BulkOperationResponseItemConverter.cs" />
    <Compile Include="Resolvers\Converters\Aggregations\AggregationConverter.cs" />
    <Compile Include="Resolvers\Converters\FieldNameFilterConverter.cs" />
    <Compile Include="Resolvers\Converters\FieldNameQueryConverter.cs" />
    <Compile Include="Resolvers\Converters\IndexSettingsResponseConverter.cs" />
    <Compile Include="Resolvers\Converters\SimilaritySettingsConverter.cs" />
    <Compile Include="Resolvers\Converters\SortCollectionConverter.cs" />
    <Compile Include="Resolvers\Converters\SuggestResponseConverter.cs" />
    <Compile Include="Resolvers\Converters\PropertyPathMarkerConverter.cs" />
    <Compile Include="Resolvers\Converters\DynamicMappingOptionConverter.cs" />
    <Compile Include="Resolvers\Converters\DictionaryKeysAreNotPropertyNamesJsonConverter.cs" />
    <Compile Include="Resolvers\Converters\IndexNameMarkerConverter.cs" />
    <Compile Include="Resolvers\Converters\TokenFilterCollectionConverter.cs" />
    <Compile Include="Resolvers\Converters\TokenizerCollectionConverter.cs" />
    <Compile Include="Resolvers\Converters\TypeNameMarkerConverter.cs" />
    <Compile Include="Resolvers\Converters\UriJsonConverter.cs" />
    <Compile Include="Resolvers\Converters\WarmerMappingConverter.cs" />
    <Compile Include="Resolvers\Converters\ShardsSegmentConverter.cs" />
    <Compile Include="Resolvers\Converters\MultiGetHitConverter.cs" />
    <Compile Include="Resolvers\Converters\DynamicTemplatesConverter.cs" />
    <Compile Include="Resolvers\Converters\ElasticCoreTypeConverter.cs" />
    <Compile Include="Resolvers\Converters\ElasticTypeConverter.cs" />
    <Compile Include="Resolvers\Converters\MultiSearchConverter.cs" />
    <Compile Include="Resolvers\Converters\IndexSettingsConverter.cs" />
    <Compile Include="Domain\Hit\ShardsMetaData.cs" />
    <Compile Include="ElasticClient-Count.cs" />
    <Compile Include="Domain\Analysis\TokenFilter\ShingleTokenFilter.cs" />
    <Compile Include="Domain\Analysis\TokenFilter\TokenFilterBase.cs" />
    <Compile Include="ElasticClient-Delete.cs" />
    <Compile Include="ElasticClient-MappingType.cs" />
    <Compile Include="ElasticClient-Source.cs" />
    <Compile Include="ElasticClient-Index.cs" />
    <Compile Include="ElasticClient.cs" />
    <Compile Include="Extensions\Extensions.cs" />
    <Compile Include="DSL\Query\IQuery.cs" />
    <Compile Include="DSL\Query\MatchAllQuery.cs" />
    <Compile Include="DSL\Query\PrefixQueryDescriptor.cs" />
    <Compile Include="Enums\TermVectorOption.cs" />
    <Compile Include="Enums\FieldIndexOption.cs" />
    <Compile Include="Enums\NumericType.cs" />
    <Compile Include="Resolvers\Converters\FacetConverter.cs" />
    <Compile Include="Resolvers\Converters\CustomJsonConverter.cs" />
    <Compile Include="Resolvers\Converters\UnixDateTimeConverter.cs" />
    <Compile Include="Resolvers\Converters\YesNoBoolConverter.cs" />
    <Compile Include="Domain\Paths\ElasticsearchPathInfo.cs" />
    <Compile Include="Resolvers\ExpressionVisitor.cs" />
    <Compile Include="Domain\Marker\IndexNameMarker.cs" />
    <Compile Include="Domain\Paths\PathInfoHttpMethod.cs" />
    <Compile Include="Resolvers\IndexNameMarkerExtensions.cs" />
    <Compile Include="Resolvers\IndexNameResolver.cs" />
    <Compile Include="Resolvers\IdResolver.cs" />
    <Compile Include="Resolvers\Inflector.cs" />
    <Compile Include="DSL\Query\QueryStringDescriptor.cs" />
    <Compile Include="DSL\Query\TermQueryDescriptor.cs" />
    <Compile Include="DSL\Query\WildcardQueryDescriptor.cs" />
    <Compile Include="ElasticClient-Search.cs" />
    <Compile Include="Resolvers\ElasticContractResolver.cs" />
    <Compile Include="Exception\DslException.cs" />
    <Compile Include="Enums\FieldType.cs" />
    <Compile Include="Properties\AssemblyInfo.cs" />
    <Compile Include="Resolvers\PropertyNameResolver.cs" />
    <Compile Include="Resolvers\SettingsContractResolver.cs" />
    <Compile Include="Domain\Marker\TypeNameMarker.cs" />
    <Compile Include="Resolvers\TypeNameMarkerExtensions.cs" />
    <Compile Include="Resolvers\TypeNameResolver.cs" />
    <Compile Include="Resolvers\Writers\TypeMappingWriter.cs" />
    <Compile Include="Domain\Analysis\TokenFilter\PatternReplaceTokenFilter.cs" />
    <Compile Include="Domain\Analysis\Analyzers\StandardAnalyzer.cs" />
    <Compile Include="Domain\Analysis\TokenFilter\StopTokenFilter.cs" />
    <Compile Include="Domain\Analysis\TokenFilter\WordDelimiterTokenFilter.cs" />
    <Compile Include="Resolvers\Writers\WritePropertiesFromAttributeVisitor.cs" />
  </ItemGroup>
  <ItemGroup>
    <BootstrapperPackage Include="Microsoft.Net.Client.3.5">
      <Visible>False</Visible>
      <ProductName>.NET Framework 3.5 SP1 Client Profile</ProductName>
      <Install>false</Install>
    </BootstrapperPackage>
    <BootstrapperPackage Include="Microsoft.Net.Framework.3.5.SP1">
      <Visible>False</Visible>
      <ProductName>.NET Framework 3.5 SP1</ProductName>
      <Install>true</Install>
    </BootstrapperPackage>
    <BootstrapperPackage Include="Microsoft.Windows.Installer.3.1">
      <Visible>False</Visible>
      <ProductName>Windows Installer 3.1</ProductName>
      <Install>true</Install>
    </BootstrapperPackage>
  </ItemGroup>
  <ItemGroup>
    <ProjectReference Include="..\Elasticsearch.Net\Elasticsearch.Net.csproj">
      <Project>{e97ccf40-0ba6-43fe-9f2d-58d454134088}</Project>
      <Name>Elasticsearch.Net</Name>
    </ProjectReference>
  </ItemGroup>
  <ItemGroup>
    <None Include="packages.config" />
  </ItemGroup>
  <ItemGroup />
  <Import Project="$(MSBuildBinPath)\Microsoft.CSharp.targets" />
  <Import Project="$(SolutionDir)\.nuget\NuGet.targets" Condition="Exists('$(SolutionDir)\.nuget\NuGet.targets')" />
  <PropertyGroup Condition=" '$(OS)' != 'Unix' ">
    <!--<PreBuildEvent>IF NOT EXIST "$(SolutionDir)..\build\keys\keypair.snk" (CD "$(SolutionDir).." &amp;&amp; "build.bat" CreateKeysIfAbsent &amp;&amp; CD %25~dp0)
</PreBuildEvent>-->
  </PropertyGroup>
  <!-- To modify your build process, add your task inside one of the targets below and uncomment it. 
       Other similar extension points exist, see Microsoft.Common.targets.
  <Target Name="BeforeBuild">
  </Target>
  <Target Name="AfterBuild">
  </Target>
  -->
</Project><|MERGE_RESOLUTION|>--- conflicted
+++ resolved
@@ -152,14 +152,11 @@
     <Compile Include="Domain\Geometry\PointGeoShape.cs" />
     <Compile Include="Domain\Geometry\PolygonGeoShape.cs" />
     <Compile Include="Domain\Mapping\SubMappings\NormsMapping.cs" />
-<<<<<<< HEAD
     <Compile Include="DSL\Facets\Ip4ExpressionRange.cs" />
-=======
     <Compile Include="Domain\Mapping\SubMappings\MappingTransform.cs" />
     <Compile Include="Domain\Responses\ExplainResponse.cs" />
     <Compile Include="Domain\Responses\GetFieldMappingResponse.cs" />
     <Compile Include="Domain\Responses\MultiPercolateResponse.cs" />
->>>>>>> f9fbf9da
     <Compile Include="DSL\Filter\GeoShapeCircleFilterDescriptor.cs" />
     <Compile Include="DSL\Filter\GeoShapeMultiLineStringFilterDescriptor.cs" />
     <Compile Include="DSL\Filter\GeoShapeMultiPointFilterDescriptor.cs" />
